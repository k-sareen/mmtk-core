use crate::util::alloc::AllocationError;
use crate::util::opaque_pointer::*;
use crate::util::Address;
use crate::vm::{Collection, VMBinding};
use bytemuck::NoUninit;
use libc::{PROT_EXEC, PROT_NONE, PROT_READ, PROT_WRITE};
use std::io::{Error, Result};
use sysinfo::MemoryRefreshKind;
use sysinfo::{RefreshKind, System};

#[allow(unused)]
const PROT_RW:  libc::c_int = PROT_READ | PROT_WRITE;
#[allow(unused)]
const PROT_RX:  libc::c_int = PROT_READ | PROT_EXEC;
#[allow(unused)]
const PROT_RWX: libc::c_int = PROT_READ | PROT_WRITE | PROT_EXEC;

#[cfg(target_os = "android")]
pub const MAP_FIXED_NOREPLACE: libc::c_int = 0x100000;

/// Check the result from an mmap function in this module.
/// Return true if the mmap has failed due to an existing conflicting mapping.
pub(crate) fn result_is_mapped(result: Result<()>) -> bool {
    match result {
        Ok(_) => false,
        Err(err) => err.raw_os_error().unwrap() == libc::EEXIST,
    }
}

/// Set a range of memory to 0.
pub fn zero(start: Address, len: usize) {
    set(start, 0, len);
}

/// Set a range of memory to the given value. Similar to memset.
pub fn set(start: Address, val: u8, len: usize) {
    unsafe {
        std::ptr::write_bytes::<u8>(start.to_mut_ptr(), val, len);
    }
}

/// Set a range of memory to the given pattern. Similar to C++'s std::fill.
pub fn set_pattern(start: Address, pattern: usize, len: usize) {
    debug_assert!(std::mem::size_of::<usize>() <= len);
    debug_assert!(len % std::mem::size_of::<usize>() == 0);

    let end_addr = (start + len).to_mut_ptr::<usize>();
    let mut current = start.to_mut_ptr::<usize>();
    while current < end_addr {
        unsafe {
            *current = pattern;
            current = current.add(1);
        }
    }
}

/// Dump RAM around a given address. Note that be careful when using this function as it may
/// segfault for unmapped memory. ONLY use it for locations that are KNOWN to be broken AND
/// allocated by MMTk.
pub fn dump_ram_around_address(addr: Address, bytes: usize) -> String {
    let mut string: String = String::new();
    let end_addr = (addr + bytes).to_ptr::<usize>();
    let mut current = (addr - bytes).to_ptr::<usize>();
    while current < end_addr {
        unsafe {
            if current == addr.to_ptr::<usize>() {
                string.push_str(" | ");
            } else {
                string.push_str(" ");
            }
            let s = unsafe { current.read() };
            #[cfg(target_pointer_width = "64")]
            string.push_str(format!("{:#018x}", s).as_str());
            #[cfg(target_pointer_width = "32")]
            string.push_str(format!("{:#010x}", s).as_str());
            current = current.add(1);
        }
    }
    string
}

/// Demand-zero mmap:
/// This function mmaps the memory and guarantees to zero all mapped memory.
/// This function WILL overwrite existing memory mapping. The user of this function
/// needs to be aware of this, and use it cautiously.
///
/// # Safety
/// This function WILL overwrite existing memory mapping if there is any. So only use this function if you know
/// the memory has been reserved by mmtk (e.g. after the use of mmap_noreserve()). Otherwise using this function
/// may corrupt others' data.
#[allow(clippy::let_and_return)] // Zeroing is not neceesary for some OS/s
pub unsafe fn dzmmap(start: Address, size: usize, strategy: MmapStrategy) -> Result<()> {
<<<<<<< HEAD
    #[cfg(feature = "code_space")]
    let prot = PROT_RWX;
    #[cfg(not(feature = "code_space"))]
    let prot = PROT_RW;
=======
    let prot = MMAP_PROT;
>>>>>>> dccce906
    let flags = libc::MAP_ANON | libc::MAP_PRIVATE | libc::MAP_FIXED;
    let ret = mmap_fixed(start, size, prot, flags, strategy);
    // We do not need to explicitly zero for Linux (memory is guaranteed to be zeroed)
    #[cfg(not(any(target_os = "linux", target_os = "android")))]
    if ret.is_ok() {
        zero(start, size)
    }
    ret
}

#[cfg(target_os = "linux")]
// MAP_FIXED_NOREPLACE returns EEXIST if already mapped
const MMAP_FLAGS: libc::c_int = libc::MAP_ANON | libc::MAP_PRIVATE | libc::MAP_FIXED_NOREPLACE;
#[cfg(target_os = "android")]
// MAP_FIXED_NOREPLACE returns EEXIST if already mapped
const MMAP_FLAGS: libc::c_int = libc::MAP_ANON | libc::MAP_PRIVATE | MAP_FIXED_NOREPLACE;
#[cfg(target_os = "macos")]
// MAP_FIXED is used instead of MAP_FIXED_NOREPLACE (which is not available on macOS). We are at the risk of overwriting pre-existing mappings.
const MMAP_FLAGS: libc::c_int = libc::MAP_ANON | libc::MAP_PRIVATE | libc::MAP_FIXED;

#[cfg(target_os = "linux")]
const MMAP_PROT: libc::c_int = PROT_READ | PROT_WRITE | PROT_EXEC;
#[cfg(target_os = "macos")]
// PROT_EXEC cannot be used with PROT_READ on Apple Silicon
const MMAP_PROT: libc::c_int = PROT_READ | PROT_WRITE;

/// Strategy for performing mmap
///
/// This currently supports switching between different huge page allocation
/// methods. However, this can later be refactored to reduce other code
/// repetition.
#[repr(u8)]
#[derive(Debug, Copy, Clone, NoUninit)]
pub enum MmapStrategy {
    /// The default mmap strategy.
    Normal,
    /// Enable transparent huge pages for the pages that are mapped. This option is only for linux.
    TransparentHugePages,
}

/// Demand-zero mmap (no replace):
/// This function mmaps the memory and guarantees to zero all mapped memory.
/// This function will not overwrite existing memory mapping, and it will result Err if there is an existing mapping.
#[allow(clippy::let_and_return)] // Zeroing is not neceesary for some OS/s
pub fn dzmmap_noreplace(start: Address, size: usize, strategy: MmapStrategy) -> Result<()> {
<<<<<<< HEAD
    #[cfg(feature = "code_space")]
    let prot = PROT_RWX;
    #[cfg(not(feature = "code_space"))]
    let prot = PROT_RW;
=======
    let prot = MMAP_PROT;
>>>>>>> dccce906
    let flags = MMAP_FLAGS;
    let ret = mmap_fixed(start, size, prot, flags, strategy);
    // We do not need to explicitly zero for Linux (memory is guaranteed to be zeroed)
    #[cfg(not(any(target_os = "linux", target_os = "android")))]
    if ret.is_ok() {
        zero(start, size)
    }
    ret
}

/// mmap with no swap space reserve:
/// This function does not reserve swap space for this mapping, which means there is no guarantee that writes to the
/// mapping can always be successful. In case of out of physical memory, one may get a segfault for writing to the mapping.
/// We can use this to reserve the address range, and then later overwrites the mapping with dzmmap().
pub fn mmap_noreserve(start: Address, size: usize, strategy: MmapStrategy) -> Result<()> {
    let prot = PROT_NONE;
    let flags = MMAP_FLAGS | libc::MAP_NORESERVE;
    mmap_fixed(start, size, prot, flags, strategy)
}

fn mmap_fixed(
    start: Address,
    size: usize,
    prot: libc::c_int,
    flags: libc::c_int,
    strategy: MmapStrategy,
) -> Result<()> {
    let ptr = start.to_mut_ptr();
    wrap_libc_call(
        &|| unsafe { libc::mmap(start.to_mut_ptr(), size, prot, flags, -1, 0) },
        ptr,
    )?;
    match strategy {
        MmapStrategy::Normal => Ok(()),
        MmapStrategy::TransparentHugePages => {
            #[cfg(target_os = "linux")]
            {
                wrap_libc_call(
                    &|| unsafe { libc::madvise(start.to_mut_ptr(), size, libc::MADV_HUGEPAGE) },
                    0,
                )
            }
            // Setting the transparent hugepage option to true will not pass
            // the validation on non-Linux OSes
            #[cfg(not(target_os = "linux"))]
            unreachable!()
        }
    }
}

/// Unmap the given memory (in page granularity). This wraps the unsafe libc munmap call.
pub fn munmap(start: Address, size: usize) -> Result<()> {
    wrap_libc_call(&|| unsafe { libc::munmap(start.to_mut_ptr(), size) }, 0)
}

/// Properly handle errors from a mmap Result, including invoking the binding code in the case of
/// an OOM error.
pub fn handle_mmap_error<VM: VMBinding>(error: Error, tls: VMThread) -> ! {
    use std::io::ErrorKind;

    match error.kind() {
        // From Rust nightly 2021-05-12, we started to see Rust added this ErrorKind.
        ErrorKind::OutOfMemory => {
            eprintln!("{}", get_process_memory_maps());
            // Signal `MmapOutOfMemory`. Expect the VM to abort immediately.
            println!("{}", get_process_memory_maps());
            trace!("Signal MmapOutOfMemory!");
            VM::VMCollection::out_of_memory(tls, AllocationError::MmapOutOfMemory);
            unreachable!()
        }
        // Before Rust had ErrorKind::OutOfMemory, this is how we capture OOM from OS calls.
        // TODO: We may be able to remove this now.
        ErrorKind::Other => {
            // further check the error
            if let Some(os_errno) = error.raw_os_error() {
                // If it is OOM, we invoke out_of_memory() through the VM interface.
                if os_errno == libc::ENOMEM {
<<<<<<< HEAD
                    println!("{}", get_process_memory_maps());
=======
                    eprintln!("{}", get_process_memory_maps());
>>>>>>> dccce906
                    // Signal `MmapOutOfMemory`. Expect the VM to abort immediately.
                    trace!("Signal MmapOutOfMemory!");
                    VM::VMCollection::out_of_memory(tls, AllocationError::MmapOutOfMemory);
                    unreachable!()
                }
            }
        }
        ErrorKind::AlreadyExists => {
<<<<<<< HEAD
            println!("{}", get_process_memory_maps());
=======
            eprintln!("{}", get_process_memory_maps());
>>>>>>> dccce906
            panic!("Failed to mmap, the address is already mapped. Should MMTk quarantine the address range first?");
        }
        _ => {}
    }
    println!("{}", get_process_memory_maps());
    panic!("Unexpected mmap failure: {:?}", error)
}

/// Checks if the memory has already been mapped. If not, we panic.
// Note that the checking has a side effect that it will map the memory if it was unmapped. So we panic if it was unmapped.
// Be very careful about using this function.
#[cfg(any(target_os = "linux", target_os = "android"))]
pub(crate) fn panic_if_unmapped(start: Address, size: usize) {
    let prot = PROT_RW;
    let flags = MMAP_FLAGS;
    match mmap_fixed(start, size, prot, flags, MmapStrategy::Normal) {
        Ok(_) => panic!("{} of size {} is not mapped", start, size),
        Err(e) => {
            assert!(
                e.kind() == std::io::ErrorKind::AlreadyExists,
                "Failed to check mapped: {:?}",
                e
            );
        }
    }
}

/// Checks if the memory has already been mapped. If not, we panic.
/// This function is currently left empty for non-linux, and should be implemented in the future.
/// As the function is only used for assertions, MMTk will still run even if we never panic.
#[cfg(not(any(target_os = "linux", target_os = "android")))]
pub(crate) fn panic_if_unmapped(_start: Address, _size: usize) {
    // This is only used for assertions, so MMTk will still run even if we never panic.
    // TODO: We need a proper implementation for this. As we do not have MAP_FIXED_NOREPLACE, we cannot use the same implementation as Linux.
    // Possibly we can use posix_mem_offset for both OS/s.
}

/// Unprotect the given memory (in page granularity) to allow access (PROT_READ/WRITE/EXEC).
pub fn munprotect(start: Address, size: usize) -> Result<()> {
    #[cfg(feature = "code_space")]
    let prot = PROT_RWX;
    #[cfg(not(feature = "code_space"))]
    let prot = PROT_RW;
    wrap_libc_call(
        &|| unsafe { libc::mprotect(start.to_mut_ptr(), size, prot) },
        0,
    )
}

/// Protect the given memory (in page granularity) to forbid any access (PROT_NONE).
pub fn mprotect(start: Address, size: usize) -> Result<()> {
    wrap_libc_call(
        &|| unsafe { libc::mprotect(start.to_mut_ptr(), size, PROT_NONE) },
        0,
    )
}

fn wrap_libc_call<T: PartialEq>(f: &dyn Fn() -> T, expect: T) -> Result<()> {
    let ret = f();
    if ret == expect {
        Ok(())
    } else {
        Err(std::io::Error::last_os_error())
    }
}

/// Get the memory maps for the process. The returned string is a multi-line string.
/// This is only meant to be used for debugging. For example, log process memory maps after detecting a clash.
<<<<<<< HEAD
/// If we would need to parsable memory maps, I would suggest using a library instead which saves us the trouble to deal with portability.
// #[cfg(debug_assertions)]
=======
>>>>>>> dccce906
#[cfg(any(target_os = "linux", target_os = "android"))]
pub fn get_process_memory_maps() -> String {
    // print map
    use std::fs::File;
    use std::io::Read;
    let mut data = String::new();
    let mut f = File::open("/proc/self/maps").unwrap();
    f.read_to_string(&mut data).unwrap();
    data
}

<<<<<<< HEAD
#[cfg(any(target_os = "linux", target_os = "android"))]
pub fn get_process_memory_maps_prealloc(data: &mut String) {
    // print map
    use std::fs::File;
    use std::io::Read;
    let mut f = File::open("/proc/self/maps").unwrap();
    f.read_to_string(data).unwrap();
}

#[cfg(any(target_os = "linux", target_os = "android"))]
pub fn get_proc_meminfo(data: &mut String) {
    use std::fs::File;
    use std::io::Read;
    let mut f = File::open("/proc/meminfo").unwrap();
    f.read_to_string(data).unwrap();
}

#[cfg(any(target_os = "linux", target_os = "android"))]
pub fn get_proc_self_status(data: &mut String) {
    use std::fs::File;
    use std::io::Read;
    let mut f = File::open("/proc/self/status").unwrap();
    f.read_to_string(data).unwrap();
=======
/// Get the memory maps for the process. The returned string is a multi-line string.
/// This is only meant to be used for debugging. For example, log process memory maps after detecting a clash.
#[cfg(not(any(target_os = "linux", target_os = "android")))]
pub fn get_process_memory_maps() -> String {
    "(process map unavailable)".to_string()
>>>>>>> dccce906
}

/// Returns the total physical memory for the system in bytes.
pub(crate) fn get_system_total_memory() -> u64 {
    // TODO: Note that if we want to get system info somewhere else in the future, we should
    // refactor this instance into some global struct. sysinfo recommends sharing one instance of
    // `System` instead of making multiple instances.
    // See https://docs.rs/sysinfo/0.29.0/sysinfo/index.html#usage for more info
    //
    // If we refactor the `System` instance to use it for other purposes, please make sure start-up
    // time is not affected.  It takes a long time to load all components in sysinfo (e.g. by using
    // `System::new_all()`).  Some applications, especially short-running scripts, are sensitive to
    // start-up time.  During start-up, MMTk core only needs the total memory to initialize the
    // `Options`.  If we only load memory-related components on start-up, it should only take <1ms
    // to initialize the `System` instance.
    let sys = System::new_with_specifics(
        RefreshKind::new().with_memory(MemoryRefreshKind::new().with_ram()),
    );
    sys.total_memory()
}

#[cfg(test)]
mod tests {
    use super::*;
    use crate::util::constants::BYTES_IN_PAGE;
    use crate::util::test_util::MEMORY_TEST_REGION;
    use crate::util::test_util::{serial_test, with_cleanup};

    // In the tests, we will mmap this address. This address should not be in our heap (in case we mess up with other tests)
    const START: Address = MEMORY_TEST_REGION.start;

    #[test]
    fn test_mmap() {
        serial_test(|| {
            with_cleanup(
                || {
                    let res = unsafe { dzmmap(START, BYTES_IN_PAGE, MmapStrategy::Normal) };
                    assert!(res.is_ok());
                    // We can overwrite with dzmmap
                    let res = unsafe { dzmmap(START, BYTES_IN_PAGE, MmapStrategy::Normal) };
                    assert!(res.is_ok());
                },
                || {
                    assert!(munmap(START, BYTES_IN_PAGE).is_ok());
                },
            );
        });
    }

    #[test]
    fn test_munmap() {
        serial_test(|| {
            with_cleanup(
                || {
                    let res = dzmmap_noreplace(START, BYTES_IN_PAGE, MmapStrategy::Normal);
                    assert!(res.is_ok());
                    let res = munmap(START, BYTES_IN_PAGE);
                    assert!(res.is_ok());
                },
                || {
                    assert!(munmap(START, BYTES_IN_PAGE).is_ok());
                },
            )
        })
    }

    #[cfg(target_os = "linux")]
    #[test]
    fn test_mmap_noreplace() {
        serial_test(|| {
            with_cleanup(
                || {
                    // Make sure we mmapped the memory
                    let res = unsafe { dzmmap(START, BYTES_IN_PAGE, MmapStrategy::Normal) };
                    assert!(res.is_ok());
                    // Use dzmmap_noreplace will fail
                    let res = dzmmap_noreplace(START, BYTES_IN_PAGE, MmapStrategy::Normal);
                    assert!(res.is_err());
                },
                || {
                    assert!(munmap(START, BYTES_IN_PAGE).is_ok());
                },
            )
        });
    }

    #[test]
    fn test_mmap_noreserve() {
        serial_test(|| {
            with_cleanup(
                || {
                    let res = mmap_noreserve(START, BYTES_IN_PAGE, MmapStrategy::Normal);
                    assert!(res.is_ok());
                    // Try reserve it
                    let res = unsafe { dzmmap(START, BYTES_IN_PAGE, MmapStrategy::Normal) };
                    assert!(res.is_ok());
                },
                || {
                    assert!(munmap(START, BYTES_IN_PAGE).is_ok());
                },
            )
        })
    }

    #[cfg(target_os = "linux")]
    #[test]
    #[should_panic]
    fn test_check_is_mmapped_for_unmapped() {
        serial_test(|| {
            with_cleanup(
                || {
                    // We expect this call to panic
                    panic_if_unmapped(START, BYTES_IN_PAGE);
                },
                || {
                    assert!(munmap(START, BYTES_IN_PAGE).is_ok());
                },
            )
        })
    }

    #[test]
    fn test_check_is_mmapped_for_mapped() {
        serial_test(|| {
            with_cleanup(
                || {
                    assert!(dzmmap_noreplace(START, BYTES_IN_PAGE, MmapStrategy::Normal).is_ok());
                    panic_if_unmapped(START, BYTES_IN_PAGE);
                },
                || {
                    assert!(munmap(START, BYTES_IN_PAGE).is_ok());
                },
            )
        })
    }

    #[cfg(target_os = "linux")]
    #[test]
    #[should_panic]
    fn test_check_is_mmapped_for_unmapped_next_to_mapped() {
        serial_test(|| {
            with_cleanup(
                || {
                    // map 1 page from START
                    assert!(dzmmap_noreplace(START, BYTES_IN_PAGE, MmapStrategy::Normal).is_ok());

                    // check if the next page is mapped - which should panic
                    panic_if_unmapped(START + BYTES_IN_PAGE, BYTES_IN_PAGE);
                },
                || {
                    assert!(munmap(START, BYTES_IN_PAGE * 2).is_ok());
                },
            )
        })
    }

    #[test]
    #[should_panic]
    // This is a bug we need to fix. We need to figure out a way to properly check if a piece of memory is mapped or not.
    // Alternatively, we should remove the code that calls the function.
    #[ignore]
    fn test_check_is_mmapped_for_partial_mapped() {
        serial_test(|| {
            with_cleanup(
                || {
                    // map 1 page from START
                    assert!(dzmmap_noreplace(START, BYTES_IN_PAGE, MmapStrategy::Normal).is_ok());

                    // check if the 2 pages from START are mapped. The second page is unmapped, so it should panic.
                    panic_if_unmapped(START, BYTES_IN_PAGE * 2);
                },
                || {
                    assert!(munmap(START, BYTES_IN_PAGE * 2).is_ok());
                },
            )
        })
    }

    #[test]
    fn test_get_system_total_memory() {
        let total = get_system_total_memory();
        println!("Total memory: {:?}", total);
    }
}<|MERGE_RESOLUTION|>--- conflicted
+++ resolved
@@ -90,14 +90,10 @@
 /// may corrupt others' data.
 #[allow(clippy::let_and_return)] // Zeroing is not neceesary for some OS/s
 pub unsafe fn dzmmap(start: Address, size: usize, strategy: MmapStrategy) -> Result<()> {
-<<<<<<< HEAD
     #[cfg(feature = "code_space")]
     let prot = PROT_RWX;
     #[cfg(not(feature = "code_space"))]
     let prot = PROT_RW;
-=======
-    let prot = MMAP_PROT;
->>>>>>> dccce906
     let flags = libc::MAP_ANON | libc::MAP_PRIVATE | libc::MAP_FIXED;
     let ret = mmap_fixed(start, size, prot, flags, strategy);
     // We do not need to explicitly zero for Linux (memory is guaranteed to be zeroed)
@@ -143,14 +139,10 @@
 /// This function will not overwrite existing memory mapping, and it will result Err if there is an existing mapping.
 #[allow(clippy::let_and_return)] // Zeroing is not neceesary for some OS/s
 pub fn dzmmap_noreplace(start: Address, size: usize, strategy: MmapStrategy) -> Result<()> {
-<<<<<<< HEAD
     #[cfg(feature = "code_space")]
     let prot = PROT_RWX;
     #[cfg(not(feature = "code_space"))]
     let prot = PROT_RW;
-=======
-    let prot = MMAP_PROT;
->>>>>>> dccce906
     let flags = MMAP_FLAGS;
     let ret = mmap_fixed(start, size, prot, flags, strategy);
     // We do not need to explicitly zero for Linux (memory is guaranteed to be zeroed)
@@ -228,11 +220,7 @@
             if let Some(os_errno) = error.raw_os_error() {
                 // If it is OOM, we invoke out_of_memory() through the VM interface.
                 if os_errno == libc::ENOMEM {
-<<<<<<< HEAD
-                    println!("{}", get_process_memory_maps());
-=======
                     eprintln!("{}", get_process_memory_maps());
->>>>>>> dccce906
                     // Signal `MmapOutOfMemory`. Expect the VM to abort immediately.
                     trace!("Signal MmapOutOfMemory!");
                     VM::VMCollection::out_of_memory(tls, AllocationError::MmapOutOfMemory);
@@ -241,11 +229,7 @@
             }
         }
         ErrorKind::AlreadyExists => {
-<<<<<<< HEAD
-            println!("{}", get_process_memory_maps());
-=======
             eprintln!("{}", get_process_memory_maps());
->>>>>>> dccce906
             panic!("Failed to mmap, the address is already mapped. Should MMTk quarantine the address range first?");
         }
         _ => {}
@@ -314,11 +298,6 @@
 
 /// Get the memory maps for the process. The returned string is a multi-line string.
 /// This is only meant to be used for debugging. For example, log process memory maps after detecting a clash.
-<<<<<<< HEAD
-/// If we would need to parsable memory maps, I would suggest using a library instead which saves us the trouble to deal with portability.
-// #[cfg(debug_assertions)]
-=======
->>>>>>> dccce906
 #[cfg(any(target_os = "linux", target_os = "android"))]
 pub fn get_process_memory_maps() -> String {
     // print map
@@ -330,7 +309,6 @@
     data
 }
 
-<<<<<<< HEAD
 #[cfg(any(target_os = "linux", target_os = "android"))]
 pub fn get_process_memory_maps_prealloc(data: &mut String) {
     // print map
@@ -354,13 +332,13 @@
     use std::io::Read;
     let mut f = File::open("/proc/self/status").unwrap();
     f.read_to_string(data).unwrap();
-=======
+}
+
 /// Get the memory maps for the process. The returned string is a multi-line string.
 /// This is only meant to be used for debugging. For example, log process memory maps after detecting a clash.
 #[cfg(not(any(target_os = "linux", target_os = "android")))]
 pub fn get_process_memory_maps() -> String {
     "(process map unavailable)".to_string()
->>>>>>> dccce906
 }
 
 /// Returns the total physical memory for the system in bytes.
