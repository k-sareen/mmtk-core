--- conflicted
+++ resolved
@@ -7,19 +7,15 @@
 use std::io::{Error, Result};
 use sysinfo::{RefreshKind, System, SystemExt};
 
-#[allow(unused)]
-const PROT_RW:  libc::c_int = PROT_READ | PROT_WRITE;
-#[allow(unused)]
-const PROT_RX:  libc::c_int = PROT_READ | PROT_EXEC;
-#[allow(unused)]
-const PROT_RWX: libc::c_int = PROT_READ | PROT_WRITE | PROT_EXEC;
-
 #[cfg(target_os = "android")]
 pub const MAP_FIXED_NOREPLACE: libc::c_int = 0x100000;
 
 #[cfg(target_os = "linux")]
 // MAP_FIXED_NOREPLACE returns EEXIST if already mapped
 const MMAP_FLAGS: libc::c_int = libc::MAP_ANON | libc::MAP_PRIVATE | libc::MAP_FIXED_NOREPLACE;
+#[cfg(target_os = "android")]
+// MAP_FIXED_NOREPLACE returns EEXIST if already mapped
+const MMAP_FLAGS: libc::c_int = libc::MAP_ANON | libc::MAP_PRIVATE | MAP_FIXED_NOREPLACE;
 #[cfg(target_os = "macos")]
 // MAP_FIXED is used instead of MAP_FIXED_NOREPLACE (which is not available on macOS). We are at the risk of overwriting pre-existing mappings.
 const MMAP_FLAGS: libc::c_int = libc::MAP_ANON | libc::MAP_PRIVATE | libc::MAP_FIXED;
@@ -165,13 +161,6 @@
 /// may corrupt others' data.
 #[allow(clippy::let_and_return)] // Zeroing is not neceesary for some OS/s
 pub unsafe fn dzmmap(start: Address, size: usize, strategy: MmapStrategy) -> Result<()> {
-<<<<<<< HEAD
-    #[cfg(feature = "code_space")]
-    let prot = PROT_RWX;
-    #[cfg(not(feature = "code_space"))]
-    let prot = PROT_RW;
-=======
->>>>>>> 160b7702
     let flags = libc::MAP_ANON | libc::MAP_PRIVATE | libc::MAP_FIXED;
     let ret = mmap_fixed(start, size, flags, strategy);
     // We do not need to explicitly zero for Linux (memory is guaranteed to be zeroed)
@@ -181,52 +170,11 @@
     }
     ret
 }
-<<<<<<< HEAD
-
-#[cfg(target_os = "linux")]
-// MAP_FIXED_NOREPLACE returns EEXIST if already mapped
-const MMAP_FLAGS: libc::c_int = libc::MAP_ANON | libc::MAP_PRIVATE | libc::MAP_FIXED_NOREPLACE;
-#[cfg(target_os = "android")]
-// MAP_FIXED_NOREPLACE returns EEXIST if already mapped
-const MMAP_FLAGS: libc::c_int = libc::MAP_ANON | libc::MAP_PRIVATE | MAP_FIXED_NOREPLACE;
-#[cfg(target_os = "macos")]
-// MAP_FIXED is used instead of MAP_FIXED_NOREPLACE (which is not available on macOS). We are at the risk of overwriting pre-existing mappings.
-const MMAP_FLAGS: libc::c_int = libc::MAP_ANON | libc::MAP_PRIVATE | libc::MAP_FIXED;
-
-#[cfg(target_os = "linux")]
-const MMAP_PROT: libc::c_int = PROT_READ | PROT_WRITE | PROT_EXEC;
-#[cfg(target_os = "macos")]
-// PROT_EXEC cannot be used with PROT_READ on Apple Silicon
-const MMAP_PROT: libc::c_int = PROT_READ | PROT_WRITE;
-
-/// Strategy for performing mmap
-///
-/// This currently supports switching between different huge page allocation
-/// methods. However, this can later be refactored to reduce other code
-/// repetition.
-#[repr(u8)]
-#[derive(Debug, Copy, Clone, NoUninit)]
-pub enum MmapStrategy {
-    /// The default mmap strategy.
-    Normal,
-    /// Enable transparent huge pages for the pages that are mapped. This option is only for linux.
-    TransparentHugePages,
-}
-
-=======
->>>>>>> 160b7702
 /// Demand-zero mmap (no replace):
 /// This function mmaps the memory and guarantees to zero all mapped memory.
 /// This function will not overwrite existing memory mapping, and it will result Err if there is an existing mapping.
 #[allow(clippy::let_and_return)] // Zeroing is not neceesary for some OS/s
 pub fn dzmmap_noreplace(start: Address, size: usize, strategy: MmapStrategy) -> Result<()> {
-<<<<<<< HEAD
-    #[cfg(feature = "code_space")]
-    let prot = PROT_RWX;
-    #[cfg(not(feature = "code_space"))]
-    let prot = PROT_RW;
-=======
->>>>>>> 160b7702
     let flags = MMAP_FLAGS;
     let ret = mmap_fixed(start, size, flags, strategy);
     // We do not need to explicitly zero for Linux (memory is guaranteed to be zeroed)
@@ -318,11 +266,7 @@
         }
         _ => {}
     }
-<<<<<<< HEAD
-    println!("{}", get_process_memory_maps());
-=======
     eprintln!("{}", get_process_memory_maps());
->>>>>>> 160b7702
     panic!("Unexpected mmap failure: {:?}", error)
 }
 
@@ -331,10 +275,6 @@
 // Be very careful about using this function.
 #[cfg(any(target_os = "linux", target_os = "android"))]
 pub(crate) fn panic_if_unmapped(start: Address, size: usize) {
-<<<<<<< HEAD
-    let prot = PROT_RW;
-=======
->>>>>>> 160b7702
     let flags = MMAP_FLAGS;
     match mmap_fixed(
         start,
@@ -367,16 +307,8 @@
 }
 
 /// Unprotect the given memory (in page granularity) to allow access (PROT_READ/WRITE/EXEC).
-<<<<<<< HEAD
-pub fn munprotect(start: Address, size: usize) -> Result<()> {
-    #[cfg(feature = "code_space")]
-    let prot = PROT_RWX;
-    #[cfg(not(feature = "code_space"))]
-    let prot = PROT_RW;
-=======
 pub fn munprotect(start: Address, size: usize, prot: MmapProtection) -> Result<()> {
     let prot = prot.into_native_flags();
->>>>>>> 160b7702
     wrap_libc_call(
         &|| unsafe { libc::mprotect(start.to_mut_ptr(), size, prot) },
         0,
