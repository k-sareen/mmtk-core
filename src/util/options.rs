--- conflicted
+++ resolved
@@ -860,15 +860,12 @@
     /// Enable transparent hugepage support for MMTk spaces via madvise (only Linux is supported)
     /// This only affects the memory for MMTk spaces.
     transparent_hugepages: bool                  [env_var: true, command_line: true]  [|v: &bool| !v || cfg!(target_os = "linux")] = false,
-<<<<<<< HEAD
+    /// Count live bytes for objects in each space during a GC.
+    count_live_bytes_in_gc: bool                 [env_var: true, command_line: true] [always_valid] = false,
     /// Is the current runtime the Zygote process? Note that this value is only used once at the start
     /// when creating the [`MMTK`] instance and is not maintained. The correct up-to-date value is
     /// always in [`GlobalState`].
     is_zygote_process:     bool                  [env_var: false, command_line: true] [always_valid] = false
-=======
-    /// Count live bytes for objects in each space during a GC.
-    count_live_bytes_in_gc: bool                 [env_var: true, command_line: true] [always_valid] = false
->>>>>>> c0f97884
 }
 
 #[cfg(test)]
