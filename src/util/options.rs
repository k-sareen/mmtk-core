--- conflicted
+++ resolved
@@ -28,12 +28,8 @@
 }
 
 /// Select a GC plan for MMTk.
-<<<<<<< HEAD
 #[repr(C)]
-#[derive(Copy, Clone, PartialEq, EnumString, Debug)]
-=======
 #[derive(Copy, Clone, EnumString, Debug, PartialEq, Eq)]
->>>>>>> 160b7702
 pub enum PlanSelector {
     /// Allocation only without a collector. This is usually used for debugging.
     /// Similar to OpenJDK epsilon (<https://openjdk.org/jeps/318>).
@@ -857,24 +853,17 @@
     // XXX: This option is currently only supported on Linux.
     thread_affinity:        AffinityKind         [env_var: true, command_line: true] [|v: &AffinityKind| v.validate()] = AffinityKind::OsDefault,
     /// Set the GC trigger. This defines the heap size and how MMTk triggers a GC.
-<<<<<<< HEAD
     /// Default to a fixed heap size of 256 MB
     /// ANDROID-CHANGED: Changed to a default of 256 MB from 0.5x total physical memory because Android
     ///                  does not allow reading /proc files when running with SELinux turned on
     gc_trigger:             GCTriggerSelector    [env_var: true, command_line: true] [|v: &GCTriggerSelector| v.validate()] = GCTriggerSelector::FixedHeapSize(256 * 1024 * 1024),
-    /// Enable transparent hugepage support via madvise (only Linux is supported)
+    /// Enable transparent hugepage support for MMTk spaces via madvise (only Linux is supported)
+    /// This only affects the memory for MMTk spaces.
     transparent_hugepages: bool                  [env_var: true, command_line: true]  [|v: &bool| !v || cfg!(target_os = "linux")] = false,
     /// Is the current runtime the Zygote process? Note that this value is only used once at the start
     /// when creating the [`MMTK`] instance and is not maintained. The correct up-to-date value is
     /// always in [`GlobalState`].
     is_zygote_process:     bool                  [env_var: false, command_line: true] [always_valid] = false
-=======
-    /// Default to a fixed heap size of 0.5x physical memory.
-    gc_trigger:             GCTriggerSelector    [env_var: true, command_line: true] [|v: &GCTriggerSelector| v.validate()] = GCTriggerSelector::FixedHeapSize((crate::util::memory::get_system_total_memory() as f64 * 0.5f64) as usize),
-    /// Enable transparent hugepage support for MMTk spaces via madvise (only Linux is supported)
-    /// This only affects the memory for MMTk spaces.
-    transparent_hugepages: bool                  [env_var: true, command_line: true]  [|v: &bool| !v || cfg!(target_os = "linux")] = false
->>>>>>> 160b7702
 }
 
 #[cfg(test)]
