use crate::util::copy::*;
use crate::util::metadata::MetadataSpec;
use crate::util::{constants, Address, ObjectReference};
use crate::vm::ObjectModel;
use crate::vm::VMBinding;
use std::sync::atomic::Ordering;

const FORWARDING_NOT_TRIGGERED_YET: u8 = 0b00;
const BEING_FORWARDED: u8 = 0b10;
const FORWARDED: u8 = 0b11;
const FORWARDING_MASK: u8 = 0b11;
#[allow(unused)]
const FORWARDING_BITS: usize = 2;

const CLAIMED_FORWARDING_POINTER: u32 = 0x8;
const CLAIMED_FORWARDING_POINTER_AS_ADDRESS: Address =
    unsafe { Address::from_usize(CLAIMED_FORWARDING_POINTER as usize) };
const FORWARDING_BIT_SIZE: u32 = 1;
const FORWARDING_BIT_SHIFT: u32 = 29;
const FORWARDING_BIT_MASK: u32 = (1 << FORWARDING_BIT_SIZE) - 1;
const FORWARDING_BIT_MASK_SHIFTED: u32 = FORWARDING_BIT_MASK << FORWARDING_BIT_SHIFT;
const FORWARDING_BIT_MASK_SHIFTED_TOGGLED: u32 = !FORWARDING_BIT_MASK_SHIFTED;
const FORWARDING_ADDRESS_SHIFT: u32 = 0x3;

// copy address mask
// #[cfg(target_pointer_width = "64")]
// const FORWARDING_POINTER_MASK: usize = 0x00ff_ffff_ffff_fff8;
// #[cfg(target_pointer_width = "32")]
const FORWARDING_POINTER_MASK: u32 = 0x1fff_ffff;

/// Attempt to become the worker thread who will forward the object.
/// The successful worker will set the object forwarding bits to BEING_FORWARDED, preventing other workers from forwarding the same object.
pub fn attempt_to_forward<VM: VMBinding>(
    object: ObjectReference,
    mark_word: u32,
) -> Option<ObjectReference> {
    let mut old_mark = mark_word;
    while !is_marked(old_mark) {
        match VM::VMObjectModel::LOCAL_FORWARDING_POINTER_SPEC.compare_exchange_metadata::<VM, u32>(
            object,
            old_mark,
            (0b1 << FORWARDING_BIT_SHIFT)
                | (CLAIMED_FORWARDING_POINTER >> FORWARDING_ADDRESS_SHIFT),
            None,
            Ordering::SeqCst,
            Ordering::Relaxed,
        ) {
            Ok(_) => {
                return None;
            }
            Err(new_mark) => {
                // Failed the race, but we need to check if it has been marked
                old_mark = new_mark;
            }
        }
    }

    Some(read_forwarding_pointer::<VM>(object))
}

/// Spin-wait for the object's forwarding to become complete and then read the forwarding pointer to the new object.
///
/// # Arguments:
///
/// * `object`: the forwarded/being_forwarded object.
/// * `forwarding_bits`: the last state of the forwarding bits before calling this function.
///
/// Returns a reference to the new object.
///
pub fn spin_and_get_forwarded_object<VM: VMBinding>(object: ObjectReference) -> ObjectReference {
    let mut mark_word = unsafe { get_mark_word_nonatomic::<VM>(object) };
    while state_is_being_forwarded(mark_word) {
        // XXX(kunals): Need to use relaxed ordering here because if we use non-atomic access,
        // the compiler might optimize it out
        mark_word = get_mark_word_relaxed::<VM>(object);
    }

    if state_is_forwarded(mark_word) {
        unsafe {
            // We use "unchecked" conversion because we guarantee the forwarding pointer we stored
            // previously is from a valid `ObjectReference` which is never zero.
            ObjectReference::from_raw_address_unchecked(unsafe {
                Address::from_usize(
                    ((mark_word & FORWARDING_POINTER_MASK) << FORWARDING_ADDRESS_SHIFT) as usize,
                )
            })
        }
    } else {
        // For some policies (such as Immix), we can have interleaving such that one thread clears
        // the forwarding word while another thread was stuck spinning in the above loop.
        // See: https://github.com/mmtk/mmtk-core/issues/579
        debug_assert!(
            !state_is_forwarded_or_being_forwarded(mark_word),
            "Invalid/Corrupted mark word {:x} for object {}",
            mark_word,
            object,
        );
        object
    }
}

/// Copy an object and set the forwarding state.
///
/// The caller can use `on_after_forwarding` to set extra metadata (including VO bits, mark bits,
/// etc.) after the object is copied, but before the forwarding state is changed to `FORWARDED`. The
/// atomic memory operation that sets the forwarding bits to `FORWARDED` has the `SeqCst` order.  It
/// will guarantee that if another GC worker thread that attempts to forward the same object sees
/// the forwarding bits being `FORWARDED`, it is guaranteed to see those extra metadata set.
///
/// Arguments:
///
/// *   `object`: The object to copy.
/// *   `semantics`: The copy semantics.
/// *   `copy_context`: A reference ot the `CopyContext` instance of the current GC worker.
/// *   `on_after_forwarding`: A callback function that is called after `object` is copied, but
///     before the forwarding bits are set.  Its argument is a reference to the new copy of
///     `object`.
pub fn forward_object<VM: VMBinding>(
    object: ObjectReference,
    old_mark_word: u32,
    semantics: CopySemantics,
    copy_context: &mut GCWorkerCopyContext<VM>,
    on_after_forwarding: impl FnOnce(ObjectReference),
) -> ObjectReference {
    let new_object = VM::VMObjectModel::copy(object, semantics, copy_context);
<<<<<<< HEAD
    write_forwarding_pointer::<VM>(object, new_object);
    set_mark_word::<VM>(new_object, old_mark_word);
=======
    on_after_forwarding(new_object);
    if let Some(shift) = forwarding_bits_offset_in_forwarding_pointer::<VM>() {
        VM::VMObjectModel::LOCAL_FORWARDING_POINTER_SPEC.store_atomic::<VM, usize>(
            object,
            new_object.to_raw_address().as_usize() | ((FORWARDED as usize) << shift),
            None,
            Ordering::SeqCst,
        )
    } else {
        write_forwarding_pointer::<VM>(object, new_object);
        VM::VMObjectModel::LOCAL_FORWARDING_BITS_SPEC.store_atomic::<VM, u8>(
            object,
            FORWARDED,
            None,
            Ordering::SeqCst,
        );
    }
>>>>>>> 8640ab89
    new_object
}

fn is_marked(mark_word: u32) -> bool {
    (mark_word >> FORWARDING_BIT_SHIFT) & FORWARDING_BIT_MASK == 0b1
}

/// Return the forwarding bits for a given `ObjectReference`. Note that this function is unsafe as
/// it uses nonatomic accesses.
pub unsafe fn get_mark_word_nonatomic<VM: VMBinding>(object: ObjectReference) -> u32 {
    VM::VMObjectModel::LOCAL_FORWARDING_POINTER_SPEC.load::<VM, u32>(object, None)
}

fn get_mark_word_relaxed<VM: VMBinding>(object: ObjectReference) -> u32 {
    VM::VMObjectModel::LOCAL_FORWARDING_POINTER_SPEC.load_atomic::<VM, u32>(
        object,
        None,
        Ordering::Relaxed,
    )
}

/// Return the forwarding bits for a given `ObjectReference`.
pub fn get_mark_word<VM: VMBinding>(object: ObjectReference) -> u32 {
    VM::VMObjectModel::LOCAL_FORWARDING_POINTER_SPEC.load_atomic::<VM, u32>(
        object,
        None,
        Ordering::SeqCst,
    )
}

pub fn set_mark_word<VM: VMBinding>(object: ObjectReference, mark_word: u32) {
    VM::VMObjectModel::LOCAL_FORWARDING_POINTER_SPEC.store_atomic::<VM, u32>(
        object,
        mark_word,
        None,
        Ordering::SeqCst,
    )
}

/// Return the forwarding bits for a given `ObjectReference`.
pub fn get_forwarding_status<VM: VMBinding>(object: ObjectReference) -> u8 {
    VM::VMObjectModel::LOCAL_FORWARDING_BITS_SPEC.load_atomic::<VM, u8>(
        object,
        None,
        Ordering::SeqCst,
    )
}

pub fn is_forwarded<VM: VMBinding>(object: ObjectReference) -> bool {
    let mark_word = get_mark_word::<VM>(object);
    is_marked(mark_word) && ((mark_word << FORWARDING_ADDRESS_SHIFT) != CLAIMED_FORWARDING_POINTER)
}

fn is_being_forwarded<VM: VMBinding>(object: ObjectReference) -> bool {
    let mark_word = get_mark_word::<VM>(object);
    is_marked(mark_word) && ((mark_word << FORWARDING_ADDRESS_SHIFT) == CLAIMED_FORWARDING_POINTER)
}

pub fn is_forwarded_or_being_forwarded<VM: VMBinding>(object: ObjectReference) -> bool {
    is_marked(get_mark_word::<VM>(object))
}

fn state_is_forwarded(mark_word: u32) -> bool {
    is_marked(mark_word) && ((mark_word << FORWARDING_ADDRESS_SHIFT) != CLAIMED_FORWARDING_POINTER)
}

fn state_is_being_forwarded(mark_word: u32) -> bool {
    is_marked(mark_word) && ((mark_word << FORWARDING_ADDRESS_SHIFT) == CLAIMED_FORWARDING_POINTER)
}

fn state_is_forwarded_or_being_forwarded(mark_word: u32) -> bool {
    is_marked(mark_word)
}

/// Zero the forwarding bits of an object.
/// This function is used on new objects.
pub fn clear_forwarding_bits<VM: VMBinding>(object: ObjectReference) {
    VM::VMObjectModel::LOCAL_FORWARDING_BITS_SPEC.store_atomic::<VM, u8>(
        object,
        0,
        None,
        Ordering::SeqCst,
    )
}

/// Read the forwarding pointer of an object.
/// This function is called on forwarded/being_forwarded objects.
pub fn read_forwarding_pointer<VM: VMBinding>(object: ObjectReference) -> ObjectReference {
    debug_assert!(
        is_forwarded_or_being_forwarded::<VM>(object),
        "read_forwarding_pointer called for object {:?} that has not started forwarding!",
        object,
    );

    // We write the forwarding poiner. We know it is an object reference.
    unsafe {
        // We use "unchecked" convertion becasue we guarantee the forwarding pointer we stored
        // previously is from a valid `ObjectReference` which is never zero.
        ObjectReference::from_raw_address_unchecked(crate::util::Address::from_usize(
            (VM::VMObjectModel::LOCAL_FORWARDING_POINTER_SPEC.load_atomic::<VM, u32>(
                object,
                Some(FORWARDING_POINTER_MASK),
                Ordering::SeqCst,
            ) as usize)
                << FORWARDING_ADDRESS_SHIFT,
        ))
    }
}

/// Read the potential forwarding pointer of an object. This function is used by
/// the ART binding for arbitrary addresses which may-or-may not be actual
/// objects.
pub fn read_potential_forwarding_pointer<VM: VMBinding>(object: ObjectReference) -> Address {
    debug_assert!(
        is_forwarded_or_being_forwarded::<VM>(object),
        "read_potential_forwarding_pointer called for object {:?} that has not started forwarding!",
        object,
    );

    // We write the forwarding poiner. We know it is an object reference.
    unsafe {
        crate::util::Address::from_usize(
            (VM::VMObjectModel::LOCAL_FORWARDING_POINTER_SPEC.load_atomic::<VM, u32>(
                object,
                Some(FORWARDING_POINTER_MASK),
                Ordering::SeqCst,
            ) as usize)
                << FORWARDING_ADDRESS_SHIFT,
        )
    }
}

/// Write the forwarding pointer of an object.
/// This function is called on being_forwarded objects.
pub fn write_forwarding_pointer<VM: VMBinding>(
    object: ObjectReference,
    new_object: ObjectReference,
) {
    debug_assert!(
        is_being_forwarded::<VM>(object),
        "write_forwarding_pointer called for object {:?} that is not being forwarded! Mark word = 0x{:x}",
        object,
        get_mark_word::<VM>(object),
    );

    trace!("write_forwarding_pointer({}, {})", object, new_object);
    VM::VMObjectModel::LOCAL_FORWARDING_POINTER_SPEC.store_atomic::<VM, u32>(
        object,
        (new_object.to_raw_address().as_usize() >> FORWARDING_ADDRESS_SHIFT)
            .try_into()
            .unwrap(),
        Some(FORWARDING_POINTER_MASK),
        Ordering::SeqCst,
    );

    debug_assert!(
        is_forwarded::<VM>(object),
        "write_forwarding_pointer object {:?} should be forwarded now! Mark word = 0x{:x}",
        object,
        get_mark_word::<VM>(object),
    );
}

/// (This function is only used internal to the `util` module)
///
/// This function checks whether the forwarding pointer and forwarding bits can be written in the same atomic operation.
///
/// Returns `None` if this is not possible.
/// Otherwise, returns `Some(shift)`, where `shift` is the left shift needed on forwarding bits.
///
#[cfg(target_endian = "little")]
pub(super) fn forwarding_bits_offset_in_forwarding_pointer<VM: VMBinding>() -> Option<isize> {
    use std::ops::Deref;
    // if both forwarding bits and forwarding pointer are in-header
    match (
        VM::VMObjectModel::LOCAL_FORWARDING_POINTER_SPEC.deref(),
        VM::VMObjectModel::LOCAL_FORWARDING_BITS_SPEC.deref(),
    ) {
        (MetadataSpec::InHeader(fp), MetadataSpec::InHeader(fb)) => {
            let maybe_shift = fb.bit_offset - fp.bit_offset;
            if maybe_shift >= 0 && maybe_shift < constants::BITS_IN_WORD as isize {
                Some(maybe_shift)
            } else {
                None
            }
        }
        _ => None,
    }
}

#[cfg(target_endian = "big")]
pub(super) fn forwarding_bits_offset_in_forwarding_pointer<VM: VMBinding>() -> Option<isize> {
    unimplemented!()
}<|MERGE_RESOLUTION|>--- conflicted
+++ resolved
@@ -123,28 +123,9 @@
     on_after_forwarding: impl FnOnce(ObjectReference),
 ) -> ObjectReference {
     let new_object = VM::VMObjectModel::copy(object, semantics, copy_context);
-<<<<<<< HEAD
+    on_after_forwarding(new_object);
     write_forwarding_pointer::<VM>(object, new_object);
     set_mark_word::<VM>(new_object, old_mark_word);
-=======
-    on_after_forwarding(new_object);
-    if let Some(shift) = forwarding_bits_offset_in_forwarding_pointer::<VM>() {
-        VM::VMObjectModel::LOCAL_FORWARDING_POINTER_SPEC.store_atomic::<VM, usize>(
-            object,
-            new_object.to_raw_address().as_usize() | ((FORWARDED as usize) << shift),
-            None,
-            Ordering::SeqCst,
-        )
-    } else {
-        write_forwarding_pointer::<VM>(object, new_object);
-        VM::VMObjectModel::LOCAL_FORWARDING_BITS_SPEC.store_atomic::<VM, u8>(
-            object,
-            FORWARDED,
-            None,
-            Ordering::SeqCst,
-        );
-    }
->>>>>>> 8640ab89
     new_object
 }
 
