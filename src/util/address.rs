--- conflicted
+++ resolved
@@ -659,8 +659,8 @@
     }
 
     /// Get potential forwarding pointer if the object is forwarded.
-    pub fn get_potential_forwarded_object<VM: VMBinding>(self) -> Address {
-        unsafe { SFT_MAP.get_unchecked(self.to_address::<VM>()) }.get_potential_forwarded_object(self)
+    pub fn get_potential_forwarded_object(self) -> Address {
+        unsafe { SFT_MAP.get_unchecked(self.to_raw_address()) }.get_potential_forwarded_object(self)
     }
 
     /// Is the object in any MMTk spaces?
@@ -670,13 +670,8 @@
 
     /// Is the object sane?
     #[cfg(feature = "sanity")]
-<<<<<<< HEAD
-    pub fn is_sane<VM: VMBinding>(self) -> bool {
-        unsafe { SFT_MAP.get_unchecked(self.to_address::<VM>()) }.is_sane(self)
-=======
     pub fn is_sane(self) -> bool {
-        unsafe { SFT_MAP.get_unchecked(self.to_raw_address()) }.is_sane()
->>>>>>> c4fdce02
+        unsafe { SFT_MAP.get_unchecked(self.to_raw_address()) }.is_sane(self)
     }
 }
 
