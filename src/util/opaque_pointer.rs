use libc::c_void;
use ::util::Address;

// This is mainly used to represent TLS.
// OpaquePointer does not provide any method for dereferencing, as we should not dereference it in MMTk.
// However, there are occurrences that we may need to dereference tls in the VM binding code.
// In JikesRVM's implementation of ActivePlan, we need to dereference tls to get mutator and collector context.
// This is done by transmute (unsafe).
<<<<<<< HEAD
=======
#[repr(transparent)]
>>>>>>> ee7ab348
#[derive(Copy, Clone, Debug, Eq, PartialEq)]
pub struct OpaquePointer(*mut c_void);

unsafe impl Sync for OpaquePointer {}
unsafe impl Send for OpaquePointer {}

<<<<<<< HEAD
pub const UNINITIALIZED_OPAQUE_POINTER: OpaquePointer = OpaquePointer(0 as *mut c_void);

=======
>>>>>>> ee7ab348
impl OpaquePointer {
    pub const UNINITIALIZED: Self = Self(0 as *mut c_void);

    pub fn from_address(addr: Address) -> Self {
        OpaquePointer(addr.to_mut_ptr::<c_void>())
    }

    pub fn is_null(&self) -> bool {
        self.0 == 0 as *mut c_void
    }
}<|MERGE_RESOLUTION|>--- conflicted
+++ resolved
@@ -6,21 +6,13 @@
 // However, there are occurrences that we may need to dereference tls in the VM binding code.
 // In JikesRVM's implementation of ActivePlan, we need to dereference tls to get mutator and collector context.
 // This is done by transmute (unsafe).
-<<<<<<< HEAD
-=======
 #[repr(transparent)]
->>>>>>> ee7ab348
 #[derive(Copy, Clone, Debug, Eq, PartialEq)]
 pub struct OpaquePointer(*mut c_void);
 
 unsafe impl Sync for OpaquePointer {}
 unsafe impl Send for OpaquePointer {}
 
-<<<<<<< HEAD
-pub const UNINITIALIZED_OPAQUE_POINTER: OpaquePointer = OpaquePointer(0 as *mut c_void);
-
-=======
->>>>>>> ee7ab348
 impl OpaquePointer {
     pub const UNINITIALIZED: Self = Self(0 as *mut c_void);
 
