<<<<<<< HEAD
#[cfg(target_os = "android")]
extern crate android_logger;

#[cfg(target_os = "android")]
use android_logger::Config;
use log::{self, SetLoggerError};
use std::env;

/// Attempt to init a logger for MMTk.
pub fn try_init() -> Result<(), SetLoggerError> {
    env::set_var("RUST_BACKTRACE", "1");
    #[cfg(target_os = "android")]
    {
        let tag = if cfg!(target_pointer_width = "32") {
            "mmtk-art32"
        } else {
            "mmtk-art64"
        };
        android_logger::init_once(
            Config::default()
                .with_max_level(log::LevelFilter::Info)
                .with_tag(tag),
        );
        return Ok(());
    }
    #[cfg(not(target_os = "android"))]
    {
        return env_logger::try_init_from_env(
            // By default, use info level logging.
            env_logger::Env::default().filter_or(env_logger::DEFAULT_FILTER_ENV, "info"),
        );
=======
//! This module provides a built-in logger implementation.
//!
//! The built-in logger implementation uses the `env_logger` crate.  It is enabled by the Cargo
//! feature "builtin_env_logger" which is enabled by default.  When enabled, it will be initialized
//! in [`crate::memory_manager::mmtk_init`] and will show logs of levels INFO or lower (the lower,
//! the more important).
//!
//! This provides convenient out-of-the-box experience for binding developers so that they can see
//! logs when using MMTk without configuration, and can easily configure log levels from environment
//! variables.  Some bindings may wish to choose a different implementation, or implement their own
//! logging implementations to integrate with the existing logging frameworks of their VMs.  In such
//! cases, the binding can disable the Cargo feature "builtin_env_logger" and register their own
//! implementations with the `log` crate.

/// Attempt to init a env_logger for MMTk.
/// Does nothing if the "builtin_env_logger" feature is disabled.
pub(crate) fn try_init() {
    cfg_if::cfg_if! {
        if #[cfg(feature = "builtin_env_logger")] {
            let result = env_logger::try_init_from_env(
                // By default, show info level logging.
                env_logger::Env::default().filter_or(env_logger::DEFAULT_FILTER_ENV, "info"),
            );

            match result {
                Ok(()) => {
                    debug!("MMTk initialized the logger.");
                }
                Err(e) => {
                    // Currently `log::SetLoggerError` can only be raised for one reason: the logger has already been initialized.
                    debug!("MMTk failed to initialize the built-in env_logger: {e}");
                }
            }
        } else {
            debug!("MMTk didn't initialize the built-in env_logger.  The Cargo feature \"builtin_env_logger\" is not enabled.");
        }
>>>>>>> 8640ab89
    }
}<|MERGE_RESOLUTION|>--- conflicted
+++ resolved
@@ -1,10 +1,21 @@
-<<<<<<< HEAD
+//! This module provides a built-in logger implementation.
+//!
+//! The built-in logger implementation uses the `env_logger` crate.  It is enabled by the Cargo
+//! feature "builtin_env_logger" which is enabled by default.  When enabled, it will be initialized
+//! in [`crate::memory_manager::mmtk_init`] and will show logs of levels INFO or lower (the lower,
+//! the more important).
+//!
+//! This provides convenient out-of-the-box experience for binding developers so that they can see
+//! logs when using MMTk without configuration, and can easily configure log levels from environment
+//! variables.  Some bindings may wish to choose a different implementation, or implement their own
+//! logging implementations to integrate with the existing logging frameworks of their VMs.  In such
+//! cases, the binding can disable the Cargo feature "builtin_env_logger" and register their own
+//! implementations with the `log` crate.
 #[cfg(target_os = "android")]
 extern crate android_logger;
 
 #[cfg(target_os = "android")]
 use android_logger::Config;
-use log::{self, SetLoggerError};
 use std::env;
 
 /// Attempt to init a logger for MMTk.
@@ -26,47 +37,25 @@
     }
     #[cfg(not(target_os = "android"))]
     {
-        return env_logger::try_init_from_env(
-            // By default, use info level logging.
-            env_logger::Env::default().filter_or(env_logger::DEFAULT_FILTER_ENV, "info"),
-        );
-=======
-//! This module provides a built-in logger implementation.
-//!
-//! The built-in logger implementation uses the `env_logger` crate.  It is enabled by the Cargo
-//! feature "builtin_env_logger" which is enabled by default.  When enabled, it will be initialized
-//! in [`crate::memory_manager::mmtk_init`] and will show logs of levels INFO or lower (the lower,
-//! the more important).
-//!
-//! This provides convenient out-of-the-box experience for binding developers so that they can see
-//! logs when using MMTk without configuration, and can easily configure log levels from environment
-//! variables.  Some bindings may wish to choose a different implementation, or implement their own
-//! logging implementations to integrate with the existing logging frameworks of their VMs.  In such
-//! cases, the binding can disable the Cargo feature "builtin_env_logger" and register their own
-//! implementations with the `log` crate.
+        cfg_if::cfg_if! {
+            if #[cfg(feature = "builtin_env_logger")] {
+                let result = env_logger::try_init_from_env(
+                    // By default, use info level logging.
+                    env_logger::Env::default().filter_or(env_logger::DEFAULT_FILTER_ENV, "info"),
+                );
 
-/// Attempt to init a env_logger for MMTk.
-/// Does nothing if the "builtin_env_logger" feature is disabled.
-pub(crate) fn try_init() {
-    cfg_if::cfg_if! {
-        if #[cfg(feature = "builtin_env_logger")] {
-            let result = env_logger::try_init_from_env(
-                // By default, show info level logging.
-                env_logger::Env::default().filter_or(env_logger::DEFAULT_FILTER_ENV, "info"),
-            );
-
-            match result {
-                Ok(()) => {
-                    debug!("MMTk initialized the logger.");
+                match result {
+                    Ok(()) => {
+                        debug!("MMTk initialized the logger.");
+                    }
+                    Err(e) => {
+                        // Currently `log::SetLoggerError` can only be raised for one reason: the logger has already been initialized.
+                        debug!("MMTk failed to initialize the built-in env_logger: {e}");
+                    }
                 }
-                Err(e) => {
-                    // Currently `log::SetLoggerError` can only be raised for one reason: the logger has already been initialized.
-                    debug!("MMTk failed to initialize the built-in env_logger: {e}");
-                }
+            } else {
+                debug!("MMTk didn't initialize the built-in env_logger.  The Cargo feature \"builtin_env_logger\" is not enabled.");
             }
-        } else {
-            debug!("MMTk didn't initialize the built-in env_logger.  The Cargo feature \"builtin_env_logger\" is not enabled.");
         }
->>>>>>> 8640ab89
     }
 }