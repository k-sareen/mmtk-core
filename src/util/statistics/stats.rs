use crate::mmtk::MMTK;
use crate::util::options::Options;
use crate::util::statistics::counter::*;
use crate::util::statistics::Timer;
use crate::vm::VMBinding;

use std::collections::HashMap;
use std::sync::atomic::{AtomicBool, AtomicUsize, Ordering};
use std::sync::Arc;
use std::sync::Mutex;

/// The default number of phases for statistics.
pub const DEFAULT_NUM_PHASES: usize = 1 << 12;
pub const MAX_COUNTERS: usize = 100;

/// GC stats shared among counters
pub struct SharedStats {
    phase: AtomicUsize,
    gathering_stats: AtomicBool,
}

impl SharedStats {
    fn increment_phase(&self) {
        self.phase.fetch_add(1, Ordering::SeqCst);
    }

    pub fn get_phase(&self) -> usize {
        self.phase.load(Ordering::SeqCst)
    }

    pub fn get_gathering_stats(&self) -> bool {
        self.gathering_stats.load(Ordering::SeqCst)
    }

    fn set_gathering_stats(&self, val: bool) {
        self.gathering_stats.store(val, Ordering::SeqCst);
    }
}

/// GC statistics
///
/// The struct holds basic GC statistics, like the GC count,
/// and an array of counters.
pub struct Stats {
    gc_count: AtomicUsize,
    total_time: Arc<Mutex<Timer>>,
<<<<<<< HEAD
    pub shared: Arc<SharedStats>,
    counters: Mutex<Vec<Arc<Mutex<dyn Counter + Send>>>>,
    exceeded_phase_limit: AtomicBool,
    #[cfg(feature = "perf_counter")]
    pub power_stats: Arc<Mutex<PowerStats>>,
=======
    // crate `pfm` uses libpfm4 under the hood for parsing perf event names
    // Initialization of libpfm4 is required before we can use `PerfEvent` types
    #[cfg(feature = "perf_counter")]
    perfmon: Perfmon,
    pub shared: Arc<SharedStats>,
    counters: Mutex<Vec<Arc<Mutex<dyn Counter + Send>>>>,
>>>>>>> 973bd027
}

impl Stats {
    #[allow(unused)]
    pub fn new() -> Self {
        let shared = Arc::new(SharedStats {
            phase: AtomicUsize::new(0),
            gathering_stats: AtomicBool::new(false),
        });
        let mut counters: Vec<Arc<Mutex<dyn Counter + Send>>> = vec![];
        // We always have a time counter enabled
        let t = Arc::new(Mutex::new(LongCounter::new(
            "time".to_string(),
            shared.clone(),
            true,
            false,
            MonotoneNanoTime {},
        )));
        counters.push(t.clone());
        Stats {
            gc_count: AtomicUsize::new(0),
            total_time: t,
<<<<<<< HEAD
            shared,
            counters: Mutex::new(counters),
            exceeded_phase_limit: AtomicBool::new(false),
            #[cfg(feature = "perf_counter")]
            power_stats: Arc::new(Mutex::new(PowerStats::new())),
=======
            #[cfg(feature = "perf_counter")]
            perfmon,
            shared,
            counters: Mutex::new(counters),
>>>>>>> 973bd027
        }
    }

    pub fn new_event_counter(
        &self,
        name: &str,
        implicit_start: bool,
        merge_phases: bool,
    ) -> Arc<Mutex<EventCounter>> {
        let mut guard = self.counters.lock().unwrap();
        let counter = Arc::new(Mutex::new(EventCounter::new(
            name.to_string(),
            self.shared.clone(),
            implicit_start,
            merge_phases,
        )));
        guard.push(counter.clone());
        counter
    }

    pub fn new_size_counter(
        &self,
        name: &str,
        implicit_start: bool,
        merge_phases: bool,
    ) -> Mutex<SizeCounter> {
        let u = self.new_event_counter(name, implicit_start, merge_phases);
        let v = self.new_event_counter(&format!("{}.volume", name), implicit_start, merge_phases);
        Mutex::new(SizeCounter::new(u, v))
    }

    pub fn new_timer(
        &self,
        name: &str,
        implicit_start: bool,
        merge_phases: bool,
    ) -> Arc<Mutex<Timer>> {
        let mut guard = self.counters.lock().unwrap();
        let counter = Arc::new(Mutex::new(Timer::new(
            name.to_string(),
            self.shared.clone(),
            implicit_start,
            merge_phases,
            MonotoneNanoTime {},
        )));
        guard.push(counter.clone());
        counter
    }

    /// Create perf counters specified in the Options
    #[cfg(feature = "perf_counter")]
    pub fn create_perf_counters(&self, options: &Options) {
        let mut guard = self.counters.lock().unwrap();
        // Read from the MMTK option for a list of perf events we want to
        // measure, and create corresponding counters
        for e in options.phase_perf_events.events {
            if let Ok(pe) = PerfEventDiffable::new(e.0, *options.perf_exclude_kernel) {
                info!("Created performance counter {}", e.1);
                guard.push(Arc::new(Mutex::new(LongCounter::new(
                    e.1.to_string(),
                    self.shared.clone(),
                    true,
                    false,
                    pe,
                ))));
            } else {
                warn!("Error opening event {}", e.1);
            }
        }
        let mut power_stats = self.power_stats.lock().unwrap();
        power_stats.init(vec!["s2mpg12-odpm", "s2mpg13-odpm"].as_slice());
    }

    pub fn start_gc(&self) {
        self.gc_count.fetch_add(1, Ordering::SeqCst);
        if !self.get_gathering_stats() {
            return;
        }
<<<<<<< HEAD
        if self.get_phase() < MAX_PHASES - 1 {
            let counters = self.counters.lock().unwrap();
            for counter in &(*counters) {
                counter.lock().unwrap().phase_change(self.get_phase());
            }
            self.shared.increment_phase();
        } else if !self.exceeded_phase_limit.load(Ordering::SeqCst) {
            warn!("Number of GC phases exceeds MAX_PHASES");
            self.exceeded_phase_limit.store(true, Ordering::SeqCst);
=======
        let counters = self.counters.lock().unwrap();
        for counter in &(*counters) {
            counter.lock().unwrap().phase_change(self.get_phase());
>>>>>>> 973bd027
        }
        self.shared.increment_phase();
    }

    pub fn end_gc(&self) {
        if !self.get_gathering_stats() {
            return;
        }
<<<<<<< HEAD
        if self.get_phase() < MAX_PHASES - 1 {
            let counters = self.counters.lock().unwrap();
            for counter in &(*counters) {
                counter.lock().unwrap().phase_change(self.get_phase());
            }
            self.shared.increment_phase();
        } else if !self.exceeded_phase_limit.load(Ordering::SeqCst) {
            warn!("Number of GC phases exceeds MAX_PHASES");
            self.exceeded_phase_limit.store(true, Ordering::SeqCst);
=======
        let counters = self.counters.lock().unwrap();
        for counter in &(*counters) {
            counter.lock().unwrap().phase_change(self.get_phase());
>>>>>>> 973bd027
        }
        self.shared.increment_phase();
    }

    pub fn print_stats<VM: VMBinding>(&self, mmtk: &'static MMTK<VM>) {
        let mut output_string = String::new();
        output_string.push_str(
            "============================ MMTk Statistics Totals ============================\n",
        );
        let scheduler_stat = mmtk.scheduler.statistics();
        self.print_column_names(&scheduler_stat, &mut output_string);
        output_string.push_str(format!("{}\t", self.get_phase() / 2).as_str());
        self.total_time
            .lock()
            .unwrap()
            .print_total(None, &mut output_string);
        output_string.push('\t');
        let counter = self.counters.lock().unwrap();
        for iter in &(*counter) {
            let c = iter.lock().unwrap();
            if c.merge_phases() {
                c.print_total(None, &mut output_string);
            } else {
                c.print_total(Some(true), &mut output_string);
                output_string.push('\t');
                c.print_total(Some(false), &mut output_string)
            }
            output_string.push('\t');
        }
        for value in scheduler_stat.values() {
            output_string.push_str(format!("{}\t", value).as_str());
        }
        #[cfg(feature = "perf_counter")]
        {
            let power_stats = self.power_stats.lock().unwrap();
            power_stats.print_stats(&mut output_string);
        }
        output_string.push_str(
            "\n------------------------------ End MMTk Statistics -----------------------------\n",
        );
        print!("{}", output_string);
    }

    pub fn print_column_names(
        &self,
        scheduler_stat: &HashMap<String, String>,
        output_string: &mut String,
    ) {
        output_string.push_str("GC\ttime\t");
        let counter = self.counters.lock().unwrap();
        for iter in &(*counter) {
            let c = iter.lock().unwrap();
            if c.merge_phases() {
                output_string.push_str(format!("{}\t", c.name()).as_str());
            } else {
                output_string.push_str(format!("{}.other\t{}.stw\t", c.name(), c.name()).as_str());
            }
        }
        for name in scheduler_stat.keys() {
            output_string.push_str(format!("{}\t", name).as_str());
        }
        #[cfg(feature = "perf_counter")]
        {
            let power_stats = self.power_stats.lock().unwrap();
            power_stats.print_column_names(output_string);
        }
        output_string.push('\n');
    }

    pub fn start_all(&self) {
        let counters = self.counters.lock().unwrap();
        if self.get_gathering_stats() {
            panic!("Calling Stats.start_all() while stats running");
        }
        self.shared.set_gathering_stats(true);

        for c in &(*counters) {
            let mut ctr = c.lock().unwrap();
            if ctr.implicitly_start() {
                ctr.start();
            }
        }
        #[cfg(feature = "perf_counter")]
        {
            let mut power_stats = self.power_stats.lock().unwrap();
            power_stats.start_all();
        }
    }

    pub fn stop_all<VM: VMBinding>(&self, mmtk: &'static MMTK<VM>) {
        self.stop_all_counters();
        self.print_stats(mmtk);
    }

    fn stop_all_counters(&self) {
        let counters = self.counters.lock().unwrap();
        for c in &(*counters) {
            c.lock().unwrap().stop();
        }
        #[cfg(feature = "perf_counter")]
        {
            let mut power_stats = self.power_stats.lock().unwrap();
            power_stats.stop_all();
        }
        self.shared.set_gathering_stats(false);
    }

    fn get_phase(&self) -> usize {
        self.shared.get_phase()
    }

    pub fn get_gathering_stats(&self) -> bool {
        self.shared.get_gathering_stats()
    }
}<|MERGE_RESOLUTION|>--- conflicted
+++ resolved
@@ -44,20 +44,11 @@
 pub struct Stats {
     gc_count: AtomicUsize,
     total_time: Arc<Mutex<Timer>>,
-<<<<<<< HEAD
     pub shared: Arc<SharedStats>,
     counters: Mutex<Vec<Arc<Mutex<dyn Counter + Send>>>>,
     exceeded_phase_limit: AtomicBool,
     #[cfg(feature = "perf_counter")]
     pub power_stats: Arc<Mutex<PowerStats>>,
-=======
-    // crate `pfm` uses libpfm4 under the hood for parsing perf event names
-    // Initialization of libpfm4 is required before we can use `PerfEvent` types
-    #[cfg(feature = "perf_counter")]
-    perfmon: Perfmon,
-    pub shared: Arc<SharedStats>,
-    counters: Mutex<Vec<Arc<Mutex<dyn Counter + Send>>>>,
->>>>>>> 973bd027
 }
 
 impl Stats {
@@ -80,18 +71,11 @@
         Stats {
             gc_count: AtomicUsize::new(0),
             total_time: t,
-<<<<<<< HEAD
             shared,
             counters: Mutex::new(counters),
             exceeded_phase_limit: AtomicBool::new(false),
             #[cfg(feature = "perf_counter")]
             power_stats: Arc::new(Mutex::new(PowerStats::new())),
-=======
-            #[cfg(feature = "perf_counter")]
-            perfmon,
-            shared,
-            counters: Mutex::new(counters),
->>>>>>> 973bd027
         }
     }
 
@@ -170,21 +154,9 @@
         if !self.get_gathering_stats() {
             return;
         }
-<<<<<<< HEAD
-        if self.get_phase() < MAX_PHASES - 1 {
-            let counters = self.counters.lock().unwrap();
-            for counter in &(*counters) {
-                counter.lock().unwrap().phase_change(self.get_phase());
-            }
-            self.shared.increment_phase();
-        } else if !self.exceeded_phase_limit.load(Ordering::SeqCst) {
-            warn!("Number of GC phases exceeds MAX_PHASES");
-            self.exceeded_phase_limit.store(true, Ordering::SeqCst);
-=======
         let counters = self.counters.lock().unwrap();
         for counter in &(*counters) {
             counter.lock().unwrap().phase_change(self.get_phase());
->>>>>>> 973bd027
         }
         self.shared.increment_phase();
     }
@@ -193,21 +165,9 @@
         if !self.get_gathering_stats() {
             return;
         }
-<<<<<<< HEAD
-        if self.get_phase() < MAX_PHASES - 1 {
-            let counters = self.counters.lock().unwrap();
-            for counter in &(*counters) {
-                counter.lock().unwrap().phase_change(self.get_phase());
-            }
-            self.shared.increment_phase();
-        } else if !self.exceeded_phase_limit.load(Ordering::SeqCst) {
-            warn!("Number of GC phases exceeds MAX_PHASES");
-            self.exceeded_phase_limit.store(true, Ordering::SeqCst);
-=======
         let counters = self.counters.lock().unwrap();
         for counter in &(*counters) {
             counter.lock().unwrap().phase_change(self.get_phase());
->>>>>>> 973bd027
         }
         self.shared.increment_phase();
     }
