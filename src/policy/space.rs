--- conflicted
+++ resolved
@@ -328,16 +328,10 @@
     }
 
     fn reserved_pages(&self) -> usize {
-<<<<<<< HEAD
         // XXX(kunals): Android does not count metadata in heap size
         self.get_page_resource().reserved_pages()
-        // let meta_pages = self.common().metadata.calculate_reserved_pages(data_pages);
+        // let meta_pages = self.estimate_side_meta_pages(data_pages);
         // data_pages + meta_pages
-=======
-        let data_pages = self.get_page_resource().reserved_pages();
-        let meta_pages = self.estimate_side_meta_pages(data_pages);
-        data_pages + meta_pages
->>>>>>> 973bd027
     }
 
     /// Return the number of physical pages available.
