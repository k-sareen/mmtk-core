use atomic::Ordering;

use crate::plan::ObjectQueue;
use crate::plan::VectorObjectQueue;
use crate::policy::sft::GCWorkerMutRef;
use crate::policy::sft::SFT;
use crate::policy::space::{CommonSpace, Space};
use crate::util::constants::BYTES_IN_PAGE;
use crate::util::heap::{FreeListPageResource, PageResource};
use crate::util::metadata;
use crate::util::object_enum::ObjectEnumerator;
use crate::util::opaque_pointer::*;
use crate::util::treadmill::TreadMill;
use crate::util::{Address, ObjectReference};
use crate::vm::ObjectModel;
use crate::vm::VMBinding;

#[allow(unused)]
const PAGE_MASK: usize = !(BYTES_IN_PAGE - 1);
const MARK_BIT: u8 = 0b01;
const NURSERY_BIT: u8 = 0b10;
const LOS_BIT_MASK: u8 = 0b11;

/// This type implements a policy for large objects. Each instance corresponds
/// to one Treadmill space.
pub struct LargeObjectSpace<VM: VMBinding> {
    common: CommonSpace<VM>,
    pr: FreeListPageResource<VM>,
    mark_state: u8,
    in_nursery_gc: bool,
    treadmill: TreadMill,
}

impl<VM: VMBinding> SFT for LargeObjectSpace<VM> {
    fn name(&self) -> &str {
        self.get_name()
    }
    fn is_live(&self, object: ObjectReference) -> bool {
        self.test_mark_bit(object, self.mark_state)
    }
    #[cfg(feature = "object_pinning")]
    fn pin_object(&self, _object: ObjectReference) -> bool {
        false
    }
    #[cfg(feature = "object_pinning")]
    fn unpin_object(&self, _object: ObjectReference) -> bool {
        false
    }
    #[cfg(feature = "object_pinning")]
    fn is_object_pinned(&self, _object: ObjectReference) -> bool {
        true
    }
    fn is_movable(&self) -> bool {
        false
    }
    #[cfg(feature = "sanity")]
    fn is_sane(&self, object: ObjectReference) -> bool {
        self.is_live(object)
    }
    fn initialize_object_metadata(&self, object: ObjectReference, alloc: bool) {
        let old_value = VM::VMObjectModel::LOCAL_LOS_MARK_NURSERY_SPEC.load_atomic::<VM, u8>(
            object,
            None,
            Ordering::SeqCst,
        );
        let mut new_value = (old_value & (!LOS_BIT_MASK)) | self.mark_state;
        if alloc {
            new_value |= NURSERY_BIT;
        }
        VM::VMObjectModel::LOCAL_LOS_MARK_NURSERY_SPEC.store_atomic::<VM, u8>(
            object,
            new_value,
            None,
            Ordering::SeqCst,
        );

        // If this object is freshly allocated, we do not set it as unlogged
        if !alloc && self.common.needs_log_bit {
            VM::VMObjectModel::GLOBAL_LOG_BIT_SPEC.mark_as_unlogged::<VM>(object, Ordering::SeqCst);
        }

        #[cfg(feature = "vo_bit")]
        crate::util::metadata::vo_bit::set_vo_bit(object);
        #[cfg(all(feature = "is_mmtk_object", debug_assertions))]
        {
            use crate::util::constants::LOG_BYTES_IN_PAGE;
            let vo_addr = object.to_raw_address();
            let offset_from_page_start = vo_addr & ((1 << LOG_BYTES_IN_PAGE) - 1) as usize;
            debug_assert!(
                offset_from_page_start < crate::util::metadata::vo_bit::VO_BIT_WORD_TO_REGION,
                "The raw address of ObjectReference is not in the first 512 bytes of a page. The internal pointer searching for LOS won't work."
            );
        }

        self.treadmill.add_to_treadmill(object, alloc);
    }
    #[cfg(feature = "is_mmtk_object")]
    fn is_mmtk_object(&self, addr: Address) -> Option<ObjectReference> {
        crate::util::metadata::vo_bit::is_vo_bit_set_for_addr(addr)
    }
    #[cfg(feature = "is_mmtk_object")]
    fn find_object_from_internal_pointer(
        &self,
        ptr: Address,
        max_search_bytes: usize,
    ) -> Option<ObjectReference> {
        use crate::util::metadata::vo_bit;
        // For large object space, it is a bit special. We only need to check VO bit for each page.
        let mut cur_page = ptr.align_down(BYTES_IN_PAGE);
        let low_page = ptr
            .saturating_sub(max_search_bytes)
            .align_down(BYTES_IN_PAGE);
        while cur_page >= low_page {
            // If the page start is not mapped, there can't be an object in it.
            if !cur_page.is_mapped() {
                return None;
            }
            // For performance, we only check the first word which maps to the first 512 bytes in the page.
            // In almost all the cases, it should be sufficient.
            // However, if the raw address of ObjectReference is not in the first 512 bytes, this won't work.
            // We assert this when we set VO bit for LOS.
            if vo_bit::get_raw_vo_bit_word(cur_page) != 0 {
                // Find the exact address that has vo bit set
                for offset in 0..vo_bit::VO_BIT_WORD_TO_REGION {
                    let addr = cur_page + offset;
                    if unsafe { vo_bit::is_vo_addr(addr) } {
                        return vo_bit::is_internal_ptr_from_vo_bit::<VM>(addr, ptr);
                    }
                }
                unreachable!(
                    "We found vo bit in the raw word, but we cannot find the exact address"
                );
            }

            cur_page -= BYTES_IN_PAGE;
        }
        None
    }
    fn sft_trace_object(
        &self,
        queue: &mut VectorObjectQueue,
        object: ObjectReference,
        _worker: GCWorkerMutRef,
    ) -> ObjectReference {
        self.trace_object(queue, object)
    }
}

impl<VM: VMBinding> Space<VM> for LargeObjectSpace<VM> {
    fn as_space(&self) -> &dyn Space<VM> {
        self
    }
    fn as_sft(&self) -> &(dyn SFT + Sync + 'static) {
        self
    }
    fn get_page_resource(&self) -> &dyn PageResource<VM> {
        &self.pr
    }
    fn maybe_get_page_resource_mut(&mut self) -> Option<&mut dyn PageResource<VM>> {
        Some(&mut self.pr)
    }

    fn initialize_sft(&self, sft_map: &mut dyn crate::policy::sft_map::SFTMap) {
        self.common().initialize_sft(self.as_sft(), sft_map)
    }

    fn common(&self) -> &CommonSpace<VM> {
        &self.common
    }

    fn release_multiple_pages(&mut self, start: Address) {
        self.pr.release_pages(start);
    }

    fn enumerate_objects(&self, enumerator: &mut dyn ObjectEnumerator) {
        self.treadmill.enumerate_objects(enumerator);
    }
}

use crate::scheduler::GCWorker;
use crate::util::copy::CopySemantics;

impl<VM: VMBinding> crate::policy::gc_work::PolicyTraceObject<VM> for LargeObjectSpace<VM> {
    fn trace_object<Q: ObjectQueue, const KIND: crate::policy::gc_work::TraceKind>(
        &self,
        queue: &mut Q,
        object: ObjectReference,
        _copy: Option<CopySemantics>,
        _worker: &mut GCWorker<VM>,
    ) -> ObjectReference {
        self.trace_object(queue, object)
    }
    fn may_move_objects<const KIND: crate::policy::gc_work::TraceKind>() -> bool {
        false
    }
}

impl<VM: VMBinding> LargeObjectSpace<VM> {
    pub fn new(
        args: crate::policy::space::PlanCreateSpaceArgs<VM>,
        protect_memory_on_release: bool,
    ) -> Self {
        let is_discontiguous = args.vmrequest.is_discontiguous();
        let vm_map = args.vm_map;
        let common = CommonSpace::new(args.into_policy_args(
            false,
            false,
            metadata::extract_side_metadata(&[*VM::VMObjectModel::LOCAL_LOS_MARK_NURSERY_SPEC]),
        ));
        let mut pr = if is_discontiguous {
            FreeListPageResource::new_discontiguous(vm_map)
        } else {
            FreeListPageResource::new_contiguous(common.start, common.extent, vm_map)
        };
        pr.protect_memory_on_release = if protect_memory_on_release {
            Some(common.mmap_strategy().prot)
        } else {
            None
        };
        LargeObjectSpace {
            pr,
            common,
            mark_state: 0,
            in_nursery_gc: false,
            treadmill: TreadMill::new(),
        }
    }

    pub fn prepare(&mut self, full_heap: bool) {
        if full_heap {
            debug_assert!(self.treadmill.is_from_space_empty());
            self.mark_state = MARK_BIT - self.mark_state;
        }

        self.treadmill.flip(full_heap);
        self.in_nursery_gc = !full_heap;
    }

    pub fn release(&mut self, full_heap: bool) {
        self.sweep_large_objects(full_heap);
        debug_assert!(self.treadmill.is_nursery_empty());
        debug_assert!(self.treadmill.is_from_space_empty());

        if self.common().global_state.is_pre_first_zygote_fork_gc() {
            assert!(
                self.is_zygote_process(),
                "Cannot create large object zygote space for non-Zygote process!",
            );
            self.create_zygote_space();
        }
    }

    // Allow nested-if for this function to make it clear that test_and_mark() is only executed
    // for the outer condition is met.
    #[allow(clippy::collapsible_if)]
    pub fn trace_object<Q: ObjectQueue>(
        &self,
        queue: &mut Q,
        object: ObjectReference,
    ) -> ObjectReference {
        #[cfg(feature = "vo_bit")]
        debug_assert!(
            crate::util::metadata::vo_bit::is_vo_bit_set(object),
            "{:x}: VO bit not set",
            object
        );
        let nursery_object = self.is_in_nursery(object);
        let is_zygote_object = self.has_zygote_space()
            && self.treadmill.is_zygote_object(object);
        trace!(
            "LOS object {} {} a nursery object",
            object,
            if nursery_object { "is" } else { "is not" }
        );
        if !self.in_nursery_gc || nursery_object {
            // Note that test_and_mark() has side effects of
            // clearing nursery bit/moving objects out of logical nursery
            if self.test_and_mark(object, self.mark_state) {
                trace!("LOS object {} is being marked now", object);
                if !is_zygote_object {
                    self.treadmill.copy(object, nursery_object);
                }
                // We just moved the object out of the logical nursery, mark it as unlogged.
                // We also set the unlog bit for mature objects to ensure that
                // any modifications to them are logged
                if self.common.needs_log_bit {
                    VM::VMObjectModel::GLOBAL_LOG_BIT_SPEC
                        .mark_as_unlogged::<VM>(object, Ordering::SeqCst);
                }
                if !is_zygote_object || (!self.in_nursery_gc && is_zygote_object) {
                    queue.enqueue(object);
                }
            } else {
                trace!(
                    "LOS object {} is not being marked now, it was marked before",
                    object
                );
            }
        }
        object
    }

    fn sweep_large_objects(&mut self, full_heap: bool) {
        let sweep = |object: ObjectReference| {
            #[cfg(feature = "vo_bit")]
<<<<<<< HEAD
            crate::util::metadata::vo_bit::unset_vo_bit::<VM>(object);
            if self.common.needs_log_bit {
                VM::VMObjectModel::GLOBAL_LOG_BIT_SPEC
                    .clear::<VM>(object, Ordering::SeqCst);
            }
            let start = object.to_object_start::<VM>();
            #[cfg(feature = "poison_on_release")]
            crate::util::memory::set(start, 0xed, VM::VMObjectModel::get_current_size(object));
=======
            crate::util::metadata::vo_bit::unset_vo_bit(object);
>>>>>>> c4fdce02
            self.pr
                .release_pages(get_super_page(start));
        };

        for object in self.treadmill.collect_nursery() {
            sweep(object);
        }

        if full_heap {
            for object in self.treadmill.collect() {
                sweep(object)
            }
        }
    }

    pub fn enumerate_large_objects(&self) -> Vec<crate::util::ObjectReference> {
       self.treadmill.enumerate_large_objects()
    }

    /// Allocate an object
    pub fn allocate_pages(&self, tls: VMThread, pages: usize) -> Address {
        self.acquire(tls, pages)
    }

    /// Test if the object's mark bit is the same as the given value. If it is not the same,
    /// the method will attemp to mark the object and clear its nursery bit. If the attempt
    /// succeeds, the method will return true, meaning the object is marked by this invocation.
    /// Otherwise, it returns false.
    fn test_and_mark(&self, object: ObjectReference, value: u8) -> bool {
        loop {
            let mask = if self.in_nursery_gc {
                LOS_BIT_MASK
            } else {
                MARK_BIT
            };
            let old_value = VM::VMObjectModel::LOCAL_LOS_MARK_NURSERY_SPEC.load_atomic::<VM, u8>(
                object,
                None,
                Ordering::SeqCst,
            );
            let mark_bit = old_value & mask;
            if mark_bit == value {
                return false;
            }
            // using LOS_BIT_MASK have side effects of clearing nursery bit
            if VM::VMObjectModel::LOCAL_LOS_MARK_NURSERY_SPEC
                .compare_exchange_metadata::<VM, u8>(
                    object,
                    old_value,
                    old_value & !LOS_BIT_MASK | value,
                    None,
                    Ordering::SeqCst,
                    Ordering::SeqCst,
                )
                .is_ok()
            {
                break;
            }
        }
        true
    }

    fn test_mark_bit(&self, object: ObjectReference, value: u8) -> bool {
        VM::VMObjectModel::LOCAL_LOS_MARK_NURSERY_SPEC.load_atomic::<VM, u8>(
            object,
            None,
            Ordering::SeqCst,
        ) & MARK_BIT
            == value
    }

    /// Check if a given object is in nursery
    fn is_in_nursery(&self, object: ObjectReference) -> bool {
        VM::VMObjectModel::LOCAL_LOS_MARK_NURSERY_SPEC.load_atomic::<VM, u8>(
            object,
            None,
            Ordering::Relaxed,
        ) & NURSERY_BIT
            == NURSERY_BIT
    }

    fn is_zygote_process(&self) -> bool {
        self.common().global_state.is_zygote_process()
    }

    fn has_zygote_space(&self) -> bool {
        self.common().global_state.has_zygote_space()
    }

    fn create_zygote_space(&mut self) {
        self.treadmill.create_zygote_space();
    }
}

fn get_super_page(cell: Address) -> Address {
    cell.align_down(BYTES_IN_PAGE)
}<|MERGE_RESOLUTION|>--- conflicted
+++ resolved
@@ -303,8 +303,7 @@
     fn sweep_large_objects(&mut self, full_heap: bool) {
         let sweep = |object: ObjectReference| {
             #[cfg(feature = "vo_bit")]
-<<<<<<< HEAD
-            crate::util::metadata::vo_bit::unset_vo_bit::<VM>(object);
+            crate::util::metadata::vo_bit::unset_vo_bit(object);
             if self.common.needs_log_bit {
                 VM::VMObjectModel::GLOBAL_LOG_BIT_SPEC
                     .clear::<VM>(object, Ordering::SeqCst);
@@ -312,9 +311,6 @@
             let start = object.to_object_start::<VM>();
             #[cfg(feature = "poison_on_release")]
             crate::util::memory::set(start, 0xed, VM::VMObjectModel::get_current_size(object));
-=======
-            crate::util::metadata::vo_bit::unset_vo_bit(object);
->>>>>>> c4fdce02
             self.pr
                 .release_pages(get_super_page(start));
         };
