use atomic::Ordering;

use crate::plan::ObjectQueue;
use crate::plan::VectorObjectQueue;
use crate::policy::sft::GCWorkerMutRef;
use crate::policy::sft::SFT;
use crate::policy::space::{CommonSpace, Space};
use crate::util::constants::BYTES_IN_PAGE;
use crate::util::heap::{FreeListPageResource, PageResource};
use crate::util::metadata;
use crate::util::object_enum::ObjectEnumerator;
use crate::util::opaque_pointer::*;
use crate::util::treadmill::TreadMill;
use crate::util::{Address, ObjectReference};
use crate::vm::ObjectModel;
use crate::vm::VMBinding;

#[allow(unused)]
const PAGE_MASK: usize = !(BYTES_IN_PAGE - 1);
const MARK_BIT: u8 = 0b01;
const NURSERY_BIT: u8 = 0b10;
const LOS_BIT_MASK: u8 = 0b11;

/// This type implements a policy for large objects. Each instance corresponds
/// to one Treadmill space.
pub struct LargeObjectSpace<VM: VMBinding> {
    common: CommonSpace<VM>,
    pr: FreeListPageResource<VM>,
    mark_state: u8,
    in_nursery_gc: bool,
    treadmill: TreadMill,
}

impl<VM: VMBinding> SFT for LargeObjectSpace<VM> {
    fn name(&self) -> &'static str {
        self.get_name()
    }
    fn is_live(&self, object: ObjectReference) -> bool {
        self.test_mark_bit(object, self.mark_state)
    }
    #[cfg(feature = "object_pinning")]
    fn pin_object(&self, _object: ObjectReference) -> bool {
        false
    }
    #[cfg(feature = "object_pinning")]
    fn unpin_object(&self, _object: ObjectReference) -> bool {
        false
    }
    #[cfg(feature = "object_pinning")]
    fn is_object_pinned(&self, _object: ObjectReference) -> bool {
        true
    }
    fn is_movable(&self) -> bool {
        false
    }
    #[cfg(feature = "sanity")]
    fn is_sane(&self, object: ObjectReference) -> bool {
        self.is_live(object)
    }
    fn initialize_object_metadata(&self, object: ObjectReference, alloc: bool) {
        let old_value = VM::VMObjectModel::LOCAL_LOS_MARK_NURSERY_SPEC.load_atomic::<VM, u8>(
            object,
            None,
            Ordering::SeqCst,
        );
        let mut new_value = (old_value & (!LOS_BIT_MASK)) | self.mark_state;
        if alloc {
            new_value |= NURSERY_BIT;
        }
        VM::VMObjectModel::LOCAL_LOS_MARK_NURSERY_SPEC.store_atomic::<VM, u8>(
            object,
            new_value,
            None,
            Ordering::SeqCst,
        );

        // If this object is freshly allocated, we do not set it as unlogged
        if !alloc && self.common.needs_log_bit {
            VM::VMObjectModel::GLOBAL_LOG_BIT_SPEC.mark_as_unlogged::<VM>(object, Ordering::SeqCst);
        }

        #[cfg(feature = "vo_bit")]
        crate::util::metadata::vo_bit::set_vo_bit(object);
        #[cfg(all(feature = "is_mmtk_object", debug_assertions))]
        {
            use crate::util::constants::LOG_BYTES_IN_PAGE;
            let vo_addr = object.to_raw_address();
            let offset_from_page_start = vo_addr & ((1 << LOG_BYTES_IN_PAGE) - 1) as usize;
            debug_assert!(
                offset_from_page_start < crate::util::metadata::vo_bit::VO_BIT_WORD_TO_REGION,
                "The raw address of ObjectReference is not in the first 512 bytes of a page. The internal pointer searching for LOS won't work."
            );
        }

        self.treadmill.add_to_treadmill(object, alloc);
    }
    #[cfg(feature = "is_mmtk_object")]
    fn is_mmtk_object(&self, addr: Address) -> Option<ObjectReference> {
        crate::util::metadata::vo_bit::is_vo_bit_set_for_addr(addr)
    }
    #[cfg(feature = "is_mmtk_object")]
    fn find_object_from_internal_pointer(
        &self,
        ptr: Address,
        max_search_bytes: usize,
    ) -> Option<ObjectReference> {
        use crate::util::metadata::vo_bit;
        // For large object space, it is a bit special. We only need to check VO bit for each page.
        let mut cur_page = ptr.align_down(BYTES_IN_PAGE);
        let low_page = ptr
            .saturating_sub(max_search_bytes)
            .align_down(BYTES_IN_PAGE);
        while cur_page >= low_page {
            // If the page start is not mapped, there can't be an object in it.
            if !cur_page.is_mapped() {
                return None;
            }
            // For performance, we only check the first word which maps to the first 512 bytes in the page.
            // In almost all the cases, it should be sufficient.
            // However, if the raw address of ObjectReference is not in the first 512 bytes, this won't work.
            // We assert this when we set VO bit for LOS.
            if vo_bit::get_raw_vo_bit_word(cur_page) != 0 {
                // Find the exact address that has vo bit set
                for offset in 0..vo_bit::VO_BIT_WORD_TO_REGION {
                    let addr = cur_page + offset;
                    if unsafe { vo_bit::is_vo_addr(addr) } {
                        return vo_bit::is_internal_ptr_from_vo_bit::<VM>(addr, ptr);
                    }
                }
                unreachable!(
                    "We found vo bit in the raw word, but we cannot find the exact address"
                );
            }

            cur_page -= BYTES_IN_PAGE;
        }
        None
    }
    fn sft_trace_object(
        &self,
        queue: &mut VectorObjectQueue,
        object: ObjectReference,
        _worker: GCWorkerMutRef,
    ) -> ObjectReference {
        self.trace_object(queue, object)
    }
}

impl<VM: VMBinding> Space<VM> for LargeObjectSpace<VM> {
    fn as_space(&self) -> &dyn Space<VM> {
        self
    }
    fn as_sft(&self) -> &(dyn SFT + Sync + 'static) {
        self
    }
    fn get_page_resource(&self) -> &dyn PageResource<VM> {
        &self.pr
    }
    fn maybe_get_page_resource_mut(&mut self) -> Option<&mut dyn PageResource<VM>> {
        Some(&mut self.pr)
    }

    fn initialize_sft(&self, sft_map: &mut dyn crate::policy::sft_map::SFTMap) {
        self.common().initialize_sft(self.as_sft(), sft_map)
    }

    fn common(&self) -> &CommonSpace<VM> {
        &self.common
    }

    fn release_multiple_pages(&mut self, start: Address) {
        self.pr.release_pages(start);
    }

    fn enumerate_objects(&self, enumerator: &mut dyn ObjectEnumerator) {
        self.treadmill.enumerate_objects(enumerator);
    }
}

use crate::scheduler::GCWorker;
use crate::util::copy::CopySemantics;

impl<VM: VMBinding> crate::policy::gc_work::PolicyTraceObject<VM> for LargeObjectSpace<VM> {
    fn trace_object<Q: ObjectQueue, const KIND: crate::policy::gc_work::TraceKind>(
        &self,
        queue: &mut Q,
        object: ObjectReference,
        _copy: Option<CopySemantics>,
        _worker: &mut GCWorker<VM>,
    ) -> ObjectReference {
        self.trace_object(queue, object)
    }
    fn may_move_objects<const KIND: crate::policy::gc_work::TraceKind>() -> bool {
        false
    }
}

impl<VM: VMBinding> LargeObjectSpace<VM> {
    pub fn new(
        args: crate::policy::space::PlanCreateSpaceArgs<VM>,
        protect_memory_on_release: bool,
    ) -> Self {
        let is_discontiguous = args.vmrequest.is_discontiguous();
        let vm_map = args.vm_map;
        let common = CommonSpace::new(args.into_policy_args(
            false,
            false,
            metadata::extract_side_metadata(&[*VM::VMObjectModel::LOCAL_LOS_MARK_NURSERY_SPEC]),
        ));
        let mut pr = if is_discontiguous {
            FreeListPageResource::new_discontiguous(vm_map)
        } else {
            FreeListPageResource::new_contiguous(common.start, common.extent, vm_map)
        };
        pr.protect_memory_on_release = if protect_memory_on_release {
            Some(common.mmap_strategy().prot)
        } else {
            None
        };
        LargeObjectSpace {
            pr,
            common,
            mark_state: 0,
            in_nursery_gc: false,
            treadmill: TreadMill::new(),
        }
    }

    pub fn prepare(&mut self, full_heap: bool) {
        if full_heap {
            debug_assert!(self.treadmill.is_from_space_empty());
            self.mark_state = MARK_BIT - self.mark_state;
        }

        self.treadmill.flip(full_heap);
        self.in_nursery_gc = !full_heap;
    }

    pub fn release(&mut self, full_heap: bool) {
        self.sweep_large_objects(full_heap);
        debug_assert!(self.treadmill.is_nursery_empty());
        debug_assert!(self.treadmill.is_from_space_empty());

        if self.common().global_state.is_pre_first_zygote_fork_gc() {
            assert!(
                self.is_zygote_process(),
                "Cannot create large object zygote space for non-Zygote process!",
            );
            self.create_zygote_space();
        }
    }

    // Allow nested-if for this function to make it clear that test_and_mark() is only executed
    // for the outer condition is met.
    #[allow(clippy::collapsible_if)]
    pub fn trace_object<Q: ObjectQueue>(
        &self,
        queue: &mut Q,
        object: ObjectReference,
    ) -> ObjectReference {
        #[cfg(feature = "vo_bit")]
        debug_assert!(
            crate::util::metadata::vo_bit::is_vo_bit_set(object),
            "{:x}: VO bit not set",
            object
        );
        let nursery_object = self.is_in_nursery(object);
        let is_zygote_object = self.has_zygote_space()
            && self.treadmill.is_zygote_object(object);
        trace!(
            "LOS object {} {} a nursery object",
            object,
            if nursery_object { "is" } else { "is not" }
        );
        if !self.in_nursery_gc || nursery_object {
            // Note that test_and_mark() has side effects of
            // clearing nursery bit/moving objects out of logical nursery
            if self.test_and_mark(object, self.mark_state) {
                trace!("LOS object {} is being marked now", object);
                if !is_zygote_object {
                    self.treadmill.copy(object, nursery_object);
                }
                // We just moved the object out of the logical nursery, mark it as unlogged.
<<<<<<< HEAD
                // We also set the unlog bit for mature objects to ensure that
                // any modifications to them are logged
=======
                // We also unlog mature objects as their unlog bit may have been unset before the
                // full-heap GC
>>>>>>> 973bd027
                if self.common.needs_log_bit {
                    VM::VMObjectModel::GLOBAL_LOG_BIT_SPEC
                        .mark_as_unlogged::<VM>(object, Ordering::SeqCst);
                }
                if !is_zygote_object || (!self.in_nursery_gc && is_zygote_object) {
                    queue.enqueue(object);
                }
            } else {
                trace!(
                    "LOS object {} is not being marked now, it was marked before",
                    object
                );
            }
        }
        object
    }

    fn sweep_large_objects(&mut self, full_heap: bool) {
        let sweep = |object: ObjectReference| {
            #[cfg(feature = "vo_bit")]
            crate::util::metadata::vo_bit::unset_vo_bit(object);
<<<<<<< HEAD
            if self.common.needs_log_bit {
                VM::VMObjectModel::GLOBAL_LOG_BIT_SPEC
                    .clear::<VM>(object, Ordering::SeqCst);
            }
            let start = object.to_object_start::<VM>();
            #[cfg(feature = "poison_on_release")]
            crate::util::memory::set(start, 0xed, VM::VMObjectModel::get_current_size(object));
=======
            // Clear log bits for dead objects to prevent a new nursery object having the unlog bit set
            if self.common.needs_log_bit {
                VM::VMObjectModel::GLOBAL_LOG_BIT_SPEC.clear::<VM>(object, Ordering::SeqCst);
            }
>>>>>>> 973bd027
            self.pr
                .release_pages(get_super_page(start));
        };

        for object in self.treadmill.collect_nursery() {
            sweep(object);
        }

        if full_heap {
            for object in self.treadmill.collect() {
                sweep(object)
            }
        }
    }

    pub fn enumerate_large_objects(&self) -> Vec<crate::util::ObjectReference> {
       self.treadmill.enumerate_large_objects()
    }

    /// Allocate an object
    pub fn allocate_pages(&self, tls: VMThread, pages: usize) -> Address {
        self.acquire(tls, pages)
    }

    /// Test if the object's mark bit is the same as the given value. If it is not the same,
    /// the method will attemp to mark the object and clear its nursery bit. If the attempt
    /// succeeds, the method will return true, meaning the object is marked by this invocation.
    /// Otherwise, it returns false.
    fn test_and_mark(&self, object: ObjectReference, value: u8) -> bool {
        loop {
            let mask = if self.in_nursery_gc {
                LOS_BIT_MASK
            } else {
                MARK_BIT
            };
            let old_value = VM::VMObjectModel::LOCAL_LOS_MARK_NURSERY_SPEC.load_atomic::<VM, u8>(
                object,
                None,
                Ordering::SeqCst,
            );
            let mark_bit = old_value & mask;
            if mark_bit == value {
                return false;
            }
            // using LOS_BIT_MASK have side effects of clearing nursery bit
            if VM::VMObjectModel::LOCAL_LOS_MARK_NURSERY_SPEC
                .compare_exchange_metadata::<VM, u8>(
                    object,
                    old_value,
                    old_value & !LOS_BIT_MASK | value,
                    None,
                    Ordering::SeqCst,
                    Ordering::SeqCst,
                )
                .is_ok()
            {
                break;
            }
        }
        true
    }

    fn test_mark_bit(&self, object: ObjectReference, value: u8) -> bool {
        VM::VMObjectModel::LOCAL_LOS_MARK_NURSERY_SPEC.load_atomic::<VM, u8>(
            object,
            None,
            Ordering::SeqCst,
        ) & MARK_BIT
            == value
    }

    /// Check if a given object is in nursery
    fn is_in_nursery(&self, object: ObjectReference) -> bool {
        VM::VMObjectModel::LOCAL_LOS_MARK_NURSERY_SPEC.load_atomic::<VM, u8>(
            object,
            None,
            Ordering::Relaxed,
        ) & NURSERY_BIT
            == NURSERY_BIT
    }

    fn is_zygote_process(&self) -> bool {
        self.common().global_state.is_zygote_process()
    }

    fn has_zygote_space(&self) -> bool {
        self.common().global_state.has_zygote_space()
    }

    fn create_zygote_space(&mut self) {
        self.treadmill.create_zygote_space();
    }
}

fn get_super_page(cell: Address) -> Address {
    cell.align_down(BYTES_IN_PAGE)
}<|MERGE_RESOLUTION|>--- conflicted
+++ resolved
@@ -281,13 +281,8 @@
                     self.treadmill.copy(object, nursery_object);
                 }
                 // We just moved the object out of the logical nursery, mark it as unlogged.
-<<<<<<< HEAD
-                // We also set the unlog bit for mature objects to ensure that
-                // any modifications to them are logged
-=======
                 // We also unlog mature objects as their unlog bit may have been unset before the
                 // full-heap GC
->>>>>>> 973bd027
                 if self.common.needs_log_bit {
                     VM::VMObjectModel::GLOBAL_LOG_BIT_SPEC
                         .mark_as_unlogged::<VM>(object, Ordering::SeqCst);
@@ -309,20 +304,13 @@
         let sweep = |object: ObjectReference| {
             #[cfg(feature = "vo_bit")]
             crate::util::metadata::vo_bit::unset_vo_bit(object);
-<<<<<<< HEAD
+            // Clear log bits for dead objects to prevent a new nursery object having the unlog bit set
             if self.common.needs_log_bit {
-                VM::VMObjectModel::GLOBAL_LOG_BIT_SPEC
-                    .clear::<VM>(object, Ordering::SeqCst);
+                VM::VMObjectModel::GLOBAL_LOG_BIT_SPEC.clear::<VM>(object, Ordering::SeqCst);
             }
             let start = object.to_object_start::<VM>();
             #[cfg(feature = "poison_on_release")]
             crate::util::memory::set(start, 0xed, VM::VMObjectModel::get_current_size(object));
-=======
-            // Clear log bits for dead objects to prevent a new nursery object having the unlog bit set
-            if self.common.needs_log_bit {
-                VM::VMObjectModel::GLOBAL_LOG_BIT_SPEC.clear::<VM>(object, Ordering::SeqCst);
-            }
->>>>>>> 973bd027
             self.pr
                 .release_pages(get_super_page(start));
         };
