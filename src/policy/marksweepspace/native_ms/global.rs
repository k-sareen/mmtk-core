use std::sync::{
    atomic::{AtomicUsize, Ordering},
    Arc,
};

use crate::{
    policy::{marksweepspace::native_ms::*, sft::GCWorkerMutRef},
    scheduler::{GCWorkScheduler, GCWorker, WorkBucketStage},
    util::{
        copy::CopySemantics,
        epilogue,
        heap::{BlockPageResource, PageResource},
        metadata::{self, side_metadata::SideMetadataSpec, MetadataSpec},
        object_enum::{self, ObjectEnumerator},
        ObjectReference,
    },
    vm::{ActivePlan, VMBinding},
};

#[cfg(feature = "is_mmtk_object")]
use crate::util::Address;

use crate::plan::ObjectQueue;
use crate::plan::VectorObjectQueue;
use crate::policy::sft::SFT;
use crate::policy::space::{CommonSpace, Space};
use crate::util::constants::LOG_BYTES_IN_PAGE;
use crate::util::heap::chunk_map::*;
use crate::util::linear_scan::Region;
use crate::util::VMThread;
use crate::vm::ObjectModel;
use std::sync::Mutex;

/// The result for `MarkSweepSpace.acquire_block()`. `MarkSweepSpace` will attempt
/// to allocate from abandoned blocks first. If none found, it will get a new block
/// from the page resource.
pub enum BlockAcquireResult {
    Exhausted,
    /// A new block we just acquired from the page resource
    Fresh(Block),
    /// An available block. The block can be directly used if there is any free cell in it.
    AbandonedAvailable(Block),
    /// An unswept block. The block needs to be swept first before it can be used.
    AbandonedUnswept(Block),
}

/// A mark sweep space.
///
/// The space and each free list allocator own some block lists.
/// A block that is in use belongs to exactly one of the block lists. In this case,
/// whoever owns a block list has exclusive access on the blocks in the list.
/// There should be no data race to access blocks. A thread should NOT access a block list
/// if it does not own the block list.
///
/// The table below roughly describes what we do in each phase.
///
/// | Phase          | Allocator local block lists                     | Global abandoned block lists                 | Chunk map |
/// |----------------|-------------------------------------------------|----------------------------------------------|-----------|
/// | Allocation     | Alloc from local                                | Move blocks from global to local block lists | -         |
/// |                | Lazy: sweep local blocks                        |                                              |           |
/// | GC - Prepare   | -                                               | -                                            | Find used chunks, reset block mark, bzero mark bit |
/// | GC - Trace     | Trace object and mark blocks.                   | Trace object and mark blocks.                | -         |
/// |                | No block list access.                           | No block list access.                        |           |
/// | GC - Release   | Lazy: Move blocks to local unswept list         | Lazy: Move blocks to global unswept list     | _         |
/// |                | Eager: Sweep local blocks                       | Eager: Sweep global blocks                   |           |
/// |                | Both: Return local blocks to a temp global list |                                              |           |
/// | GC - End of GC | -                                               | Merge the temp global lists                  | -         |
pub struct MarkSweepSpace<VM: VMBinding> {
    pub common: CommonSpace<VM>,
    pr: BlockPageResource<VM, Block>,
    /// Allocation status for all chunks in MS space
    chunk_map: ChunkMap,
    /// Work packet scheduler
    scheduler: Arc<GCWorkScheduler<VM>>,
    /// Abandoned blocks. If a mutator dies, all its blocks go to this abandoned block
    /// lists. We reuse blocks in these lists in the mutator phase.
    /// The space needs to do the release work for these block lists.
    abandoned: Mutex<AbandonedBlockLists>,
    /// Abandoned blocks during a GC. Each allocator finishes doing release work, and returns
    /// their local blocks to the global lists. Thus we do not need to do release work for
    /// these block lists in the space. These lists are only filled in the release phase,
    /// and will be moved to the abandoned lists above at the end of a GC.
    abandoned_in_gc: Mutex<AbandonedBlockLists>,
    /// Count the number of pending `ReleaseMarkSweepSpace` and `ReleaseMutator` work packets during
    /// the `Release` stage.
    pending_release_packets: AtomicUsize,
}

unsafe impl<VM: VMBinding> Sync for MarkSweepSpace<VM> {}

pub struct AbandonedBlockLists {
    pub available: BlockLists,
    pub unswept: BlockLists,
    pub consumed: BlockLists,
}

impl AbandonedBlockLists {
    fn new() -> Self {
        Self {
            available: new_empty_block_lists(),
            unswept: new_empty_block_lists(),
            consumed: new_empty_block_lists(),
        }
    }

    fn sweep_later<VM: VMBinding>(&mut self, space: &MarkSweepSpace<VM>) {
        for i in 0..MI_BIN_FULL {
            // Release free blocks
            self.available[i].release_blocks(space);
            self.consumed[i].release_blocks(space);
            if cfg!(not(feature = "eager_sweeping")) {
                self.unswept[i].release_blocks(space);
            } else {
                // If we do eager sweeping, we should have no unswept blocks.
                debug_assert!(self.unswept[i].is_empty());
            }

            // For eager sweeping, that's it.  We just release unmarked blocks, and leave marked
            // blocks to be swept later in the `SweepChunk` work packet.

            // For lazy sweeping, we move blocks from available and consumed to unswept.  When an
            // allocator tries to use them, they will sweep the block.
            if cfg!(not(feature = "eager_sweeping")) {
                self.unswept[i].append(&mut self.available[i]);
                self.unswept[i].append(&mut self.consumed[i]);
            }
        }
    }

    fn recycle_blocks(&mut self) {
        for i in 0..MI_BIN_FULL {
            for block in self.consumed[i].iter() {
                if block.has_free_cells() {
                    self.consumed[i].remove(block);
                    self.available[i].push(block);
                }
            }
        }
    }

    fn merge(&mut self, other: &mut Self) {
        for i in 0..MI_BIN_FULL {
            self.available[i].append(&mut other.available[i]);
            self.unswept[i].append(&mut other.unswept[i]);
            self.consumed[i].append(&mut other.consumed[i]);
        }
    }

    #[cfg(debug_assertions)]
    fn assert_empty(&self) {
        for i in 0..MI_BIN_FULL {
            assert!(self.available[i].is_empty());
            assert!(self.unswept[i].is_empty());
            assert!(self.consumed[i].is_empty());
        }
    }
}

impl<VM: VMBinding> SFT for MarkSweepSpace<VM> {
    fn name(&self) -> &str {
        self.common.name
    }

    fn is_live(&self, object: crate::util::ObjectReference) -> bool {
        VM::VMObjectModel::LOCAL_MARK_BIT_SPEC.is_marked::<VM>(object, Ordering::SeqCst)
    }

    #[cfg(feature = "object_pinning")]
    fn pin_object(&self, _object: ObjectReference) -> bool {
        false
    }

    #[cfg(feature = "object_pinning")]
    fn unpin_object(&self, _object: ObjectReference) -> bool {
        false
    }

    #[cfg(feature = "object_pinning")]
    fn is_object_pinned(&self, _object: ObjectReference) -> bool {
        false
    }

    fn is_movable(&self) -> bool {
        false
    }

    #[cfg(feature = "sanity")]
    fn is_sane(&self, object: ObjectReference) -> bool {
        self.is_live(object)
    }

    fn initialize_object_metadata(&self, object: crate::util::ObjectReference, _alloc: bool) {
        // if self.common.needs_log_bit {
        //     VM::VMObjectModel::GLOBAL_LOG_BIT_SPEC.mark_byte_as_unlogged::<VM>(object, Ordering::SeqCst);
        // }

        #[cfg(feature = "vo_bit")]
        crate::util::metadata::vo_bit::set_vo_bit::<VM>(_object);
    }

    #[cfg(feature = "is_mmtk_object")]
    fn is_mmtk_object(&self, addr: Address) -> Option<ObjectReference> {
        crate::util::metadata::vo_bit::is_vo_bit_set_for_addr::<VM>(addr)
    }

    #[cfg(feature = "is_mmtk_object")]
    fn find_object_from_internal_pointer(
        &self,
        ptr: Address,
        max_search_bytes: usize,
    ) -> Option<ObjectReference> {
        // We don't need to search more than the max object size in the mark sweep space.
        let search_bytes = usize::min(MAX_OBJECT_SIZE, max_search_bytes);
        crate::util::metadata::vo_bit::find_object_from_internal_pointer::<VM>(ptr, search_bytes)
    }

    fn sft_trace_object(
        &self,
        queue: &mut VectorObjectQueue,
        object: ObjectReference,
        _worker: GCWorkerMutRef,
    ) -> ObjectReference {
        self.trace_object(queue, object)
    }
}

impl<VM: VMBinding> Space<VM> for MarkSweepSpace<VM> {
    fn as_space(&self) -> &dyn Space<VM> {
        self
    }

    fn as_sft(&self) -> &(dyn SFT + Sync + 'static) {
        self
    }

    fn get_page_resource(&self) -> &dyn crate::util::heap::PageResource<VM> {
        &self.pr
    }

    fn maybe_get_page_resource_mut(&mut self) -> Option<&mut dyn PageResource<VM>> {
        Some(&mut self.pr)
    }

    fn initialize_sft(&self, sft_map: &mut dyn crate::policy::sft_map::SFTMap) {
        self.common().initialize_sft(self.as_sft(), sft_map)
    }

    fn common(&self) -> &CommonSpace<VM> {
        &self.common
    }

    fn release_multiple_pages(&mut self, _start: crate::util::Address) {
        todo!()
    }

<<<<<<< HEAD
    fn iterate_allocated_regions(&self) -> Vec<(crate::util::Address, usize)> {
        let mut blocks = vec![];
        let chunk_map = &self.chunk_map;
        for chunk in chunk_map.all_chunks() {
            if chunk_map.get(chunk) == ChunkState::Allocated {
                for block in chunk.iter_region::<Block>() {
                    if block.get_state() != BlockState::Unallocated {
                        blocks.push((block.start(), block.end() - block.start()));
                    }
                }
            }
        }
        blocks
=======
    fn enumerate_objects(&self, enumerator: &mut dyn ObjectEnumerator) {
        object_enum::enumerate_blocks_from_chunk_map::<Block>(enumerator, &self.chunk_map);
>>>>>>> 160b7702
    }
}

impl<VM: VMBinding> crate::policy::gc_work::PolicyTraceObject<VM> for MarkSweepSpace<VM> {
    fn trace_object<Q: ObjectQueue, const KIND: crate::policy::gc_work::TraceKind>(
        &self,
        queue: &mut Q,
        object: ObjectReference,
        _copy: Option<CopySemantics>,
        _worker: &mut GCWorker<VM>,
    ) -> ObjectReference {
        self.trace_object(queue, object)
    }

    fn may_move_objects<const KIND: crate::policy::gc_work::TraceKind>() -> bool {
        false
    }
}

// We cannot allocate objects that are larger than the max bin size.
#[allow(dead_code)]
pub const MAX_OBJECT_SIZE: usize = crate::policy::marksweepspace::native_ms::MI_LARGE_OBJ_SIZE_MAX;

impl<VM: VMBinding> MarkSweepSpace<VM> {
    // Allow ptr_arg as we want to keep the function signature the same as for malloc marksweep
    #[allow(clippy::ptr_arg)]
    pub fn extend_global_side_metadata_specs(_specs: &mut Vec<SideMetadataSpec>) {
        // MarkSweepSpace does not need any special global specs. This method exists, as
        // we need this method for MallocSpace, and we want those two spaces to be used interchangably.
    }

    pub fn new(args: crate::policy::space::PlanCreateSpaceArgs<VM>) -> MarkSweepSpace<VM> {
        let scheduler = args.scheduler.clone();
        let vm_map = args.vm_map;
        let is_discontiguous = args.vmrequest.is_discontiguous();
        let local_specs = {
            metadata::extract_side_metadata(&vec![
                MetadataSpec::OnSide(Block::NEXT_BLOCK_TABLE),
                MetadataSpec::OnSide(Block::PREV_BLOCK_TABLE),
                MetadataSpec::OnSide(Block::FREE_LIST_TABLE),
                MetadataSpec::OnSide(Block::SIZE_TABLE),
                #[cfg(feature = "malloc_native_mimalloc")]
                MetadataSpec::OnSide(Block::LOCAL_FREE_LIST_TABLE),
                #[cfg(feature = "malloc_native_mimalloc")]
                MetadataSpec::OnSide(Block::THREAD_FREE_LIST_TABLE),
                MetadataSpec::OnSide(Block::BLOCK_LIST_TABLE),
                MetadataSpec::OnSide(Block::TLS_TABLE),
                MetadataSpec::OnSide(Block::MARK_TABLE),
                *VM::VMObjectModel::LOCAL_MARK_BIT_SPEC,
            ])
        };
        let common = CommonSpace::new(args.into_policy_args(false, false, local_specs));
        MarkSweepSpace {
            pr: if is_discontiguous {
                BlockPageResource::new_discontiguous(
                    Block::LOG_PAGES,
                    vm_map,
                    scheduler.num_workers(),
                )
            } else {
                BlockPageResource::new_contiguous(
                    Block::LOG_PAGES,
                    common.start,
                    common.extent,
                    vm_map,
                    scheduler.num_workers(),
                )
            },
            common,
            chunk_map: ChunkMap::new(MS_CHUNK_MASK),
            scheduler,
            abandoned: Mutex::new(AbandonedBlockLists::new()),
            abandoned_in_gc: Mutex::new(AbandonedBlockLists::new()),
            pending_release_packets: AtomicUsize::new(0),
        }
    }

    pub fn is_marked(&self, object: ObjectReference) -> bool {
        VM::VMObjectModel::LOCAL_MARK_BIT_SPEC.is_marked::<VM>(object, Ordering::SeqCst)
    }

    fn is_object_in_nursery(&self, object: ObjectReference) -> bool {
        self.in_space(object) && !self.is_marked(object)
    }

    fn test_and_mark(&self, object: ObjectReference) -> bool {
        loop {
            let old_value = VM::VMObjectModel::LOCAL_MARK_BIT_SPEC.load_atomic::<VM, u8>(
                object,
                None,
                Ordering::SeqCst,
            );
            if old_value == 1 {
                return false;
            }

            if VM::VMObjectModel::LOCAL_MARK_BIT_SPEC
                .compare_exchange_metadata::<VM, u8>(
                    object,
                    old_value,
                    1,
                    None,
                    Ordering::SeqCst,
                    Ordering::SeqCst,
                )
                .is_ok()
            {
                break;
            }
        }
        true
    }

    fn trace_object<Q: ObjectQueue>(
        &self,
        queue: &mut Q,
        object: ObjectReference,
    ) -> ObjectReference {
        debug_assert!(
            self.in_space(object),
            "Cannot mark an object {} that was not alloced by free list allocator.",
            object,
        );

        if self.test_and_mark(object) {
            let block = Block::containing::<VM>(object);
            block.set_state(BlockState::Marked);
            debug_assert!(
                self.chunk_map.get(block.chunk()) == ChunkState::Allocated,
                "ChunkState for chunk {:?} should be Allocated but is {:?}. Block {:?} object {:?} chunk owner {:#010b}",
                block.chunk(),
                self.chunk_map.get(block.chunk()),
                block,
                object,
                self.chunk_map.get_owner(block.chunk()),
            );
            queue.enqueue(object);
            if self.common.needs_log_bit {
                VM::VMObjectModel::GLOBAL_LOG_BIT_SPEC.mark_byte_as_unlogged::<VM>(object, Ordering::SeqCst);
            }
        }
        object
    }

    pub fn trace_object_nursery<Q: ObjectQueue>(
        &self,
        queue: &mut Q,
        object: ObjectReference,
    ) -> ObjectReference {
        debug_assert!(
            self.in_space(object),
            "Cannot mark an object {} that was not alloced by free list allocator.",
            object,
        );

        if !self.is_object_in_nursery(object) {
            trace!("MarkSweep mature object {}, skip", object);
            object
        } else {
            if self.test_and_mark(object) {
                trace!("MarkSweep nursery object {}, tracing", object);
                let block = Block::containing::<VM>(object);
                block.set_state(BlockState::Marked);
                queue.enqueue(object);
                if self.common.needs_log_bit {
                    VM::VMObjectModel::GLOBAL_LOG_BIT_SPEC.mark_byte_as_unlogged::<VM>(object, Ordering::SeqCst);
                }
            }
            object
        }
    }

    pub fn record_new_block(&self, block: Block) {
        block.init();
        self.chunk_map.set(block.chunk(), ChunkState::Allocated);
    }

    pub fn prepare(&mut self, full_heap: bool) {
        #[cfg(debug_assertions)]
        self.abandoned_in_gc.lock().unwrap().assert_empty();

        if self.common.needs_log_bit && full_heap {
            if let MetadataSpec::OnSide(side) = *VM::VMObjectModel::GLOBAL_LOG_BIT_SPEC {
                for chunk in self.chunk_map.all_chunks() {
                    side.bzero_metadata(chunk.start(), Chunk::BYTES);
                }
            } else {
                unimplemented!("in header log bit is not supported");
            }
        }

        // # Safety: MarkSweepSpace reference is always valid within this collection cycle.
        let space = unsafe { &*(self as *const Self) };
        let work_packets = self
            .chunk_map
            .generate_tasks(|chunk| Box::new(PrepareChunkMap { space, chunk }));
        self.scheduler.work_buckets[crate::scheduler::WorkBucketStage::Prepare]
            .bulk_add(work_packets);
    }

    pub fn release(&mut self) {
        let num_mutators = VM::VMActivePlan::number_of_mutators();
        // all ReleaseMutator work packets plus the ReleaseMarkSweepSpace packet
        self.pending_release_packets
            .store(num_mutators + 1, Ordering::SeqCst);

        // Do work in separate work packet in order not to slow down the `Release` work packet which
        // blocks all `ReleaseMutator` packets.
        let space = unsafe { &*(self as *const Self) };
        let work_packet = ReleaseMarkSweepSpace { space };
        self.scheduler.work_buckets[crate::scheduler::WorkBucketStage::Release].add(work_packet);
    }

    pub fn end_of_gc(&mut self) {
        epilogue::debug_assert_counter_zero(
            &self.pending_release_packets,
            "pending_release_packets",
        );
    }

    /// Release a block.
    pub fn release_block(&self, block: Block) {
        self.block_clear_metadata(block);

        block.deinit();
        self.pr.release_block(block);
    }

    pub fn block_clear_metadata(&self, block: Block) {
        for metadata_spec in Block::METADATA_SPECS {
            metadata_spec.set_zero_atomic(block.start(), Ordering::SeqCst);
        }
        #[cfg(feature = "vo_bit")]
        crate::util::metadata::vo_bit::bzero_vo_bit(block.start(), Block::BYTES);
    }

    pub fn acquire_block(&self, tls: VMThread, size: usize, align: usize) -> BlockAcquireResult {
        {
            let mut abandoned = self.abandoned.lock().unwrap();
            let bin = mi_bin::<VM>(size, align);

            {
                let abandoned_available = &mut abandoned.available;
                if !abandoned_available[bin].is_empty() {
                    let block = abandoned_available[bin].pop().unwrap();
                    return BlockAcquireResult::AbandonedAvailable(block);
                }
            }

            {
                let abandoned_unswept = &mut abandoned.unswept;
                if !abandoned_unswept[bin].is_empty() {
                    let block = abandoned_unswept[bin].pop().unwrap();
                    return BlockAcquireResult::AbandonedUnswept(block);
                }
            }
        }

        let acquired = self.acquire(tls, Block::BYTES >> LOG_BYTES_IN_PAGE);
        if acquired.is_zero() {
            BlockAcquireResult::Exhausted
        } else {
            BlockAcquireResult::Fresh(Block::from_unaligned_address(acquired))
        }
    }

    pub fn get_abandoned_block_lists(&self) -> &Mutex<AbandonedBlockLists> {
        &self.abandoned
    }

    pub fn get_abandoned_block_lists_in_gc(&self) -> &Mutex<AbandonedBlockLists> {
        &self.abandoned_in_gc
    }

    pub fn release_packet_done(&self) {
        let old = self.pending_release_packets.fetch_sub(1, Ordering::SeqCst);
        if old == 1 {
            if cfg!(feature = "eager_sweeping") {
                // When doing eager sweeping, we start sweeing now.
                // After sweeping, we will recycle blocks.
                let work_packets = self.generate_sweep_tasks();
                self.scheduler.work_buckets[WorkBucketStage::Release].bulk_add(work_packets);
            } else {
                // When doing lazy sweeping, we recycle blocks now.
                self.recycle_blocks();
            }
        }
    }

    fn generate_sweep_tasks(&self) -> Vec<Box<dyn GCWork<VM>>> {
        let space = unsafe { &*(self as *const Self) };
        let epilogue = Arc::new(RecycleBlocks {
            space,
            counter: AtomicUsize::new(0),
        });
        let tasks = self.chunk_map.generate_tasks(|chunk| {
            Box::new(SweepChunk {
                space,
                chunk,
                epilogue: epilogue.clone(),
            })
        });
        epilogue.counter.store(tasks.len(), Ordering::SeqCst);
        tasks
    }

    fn recycle_blocks(&self) {
        {
            let mut abandoned = self.abandoned.try_lock().unwrap();
            let mut abandoned_in_gc = self.abandoned_in_gc.try_lock().unwrap();

            if cfg!(feature = "eager_sweeping") {
                // When doing eager sweeping, previously consumed blocks may become available after
                // sweeping.  We recycle them.
                abandoned.recycle_blocks();
                abandoned_in_gc.recycle_blocks();
            }

            abandoned.merge(&mut abandoned_in_gc);

            #[cfg(debug_assertions)]
            abandoned_in_gc.assert_empty();
        }

        // BlockPageResource uses worker-local block queues to eliminate contention when releasing
        // blocks, similar to how the MarkSweepSpace caches blocks in `abandoned_in_gc` before
        // returning to the global pool.  We flush the BlockPageResource, too.
        self.pr.flush_all();
    }
}

use crate::scheduler::GCWork;
use crate::MMTK;

struct PrepareChunkMap<VM: VMBinding> {
    space: &'static MarkSweepSpace<VM>,
    chunk: Chunk,
}

impl<VM: VMBinding> GCWork<VM> for PrepareChunkMap<VM> {
    fn do_work(&mut self, _worker: &mut GCWorker<VM>, _mmtk: &'static MMTK<VM>) {
        debug_assert!(self.space.chunk_map.get(self.chunk) == ChunkState::Allocated);
        // number of allocated blocks.
        let mut n_occupied_blocks = 0;
        self.chunk
            .iter_region::<Block>()
            .filter(|block| block.get_state() != BlockState::Unallocated)
            .for_each(|block| {
                // Clear block mark
                block.set_state(BlockState::Unmarked);
                // Count occupied blocks
                n_occupied_blocks += 1
            });
        if n_occupied_blocks == 0 {
            // Set this chunk as free if there is no live blocks.
            self.space.chunk_map.set(self.chunk, ChunkState::Free)
        } else {
            // Otherwise this chunk is occupied, and we reset the mark bit if it is on the side.
            if let MetadataSpec::OnSide(side) = *VM::VMObjectModel::LOCAL_MARK_BIT_SPEC {
                side.bzero_metadata(self.chunk.start(), Chunk::BYTES);
            }
        }
    }
}

struct ReleaseMarkSweepSpace<VM: VMBinding> {
    space: &'static MarkSweepSpace<VM>,
}

impl<VM: VMBinding> GCWork<VM> for ReleaseMarkSweepSpace<VM> {
    fn do_work(&mut self, _worker: &mut GCWorker<VM>, _mmtk: &'static MMTK<VM>) {
        {
            let mut abandoned = self.space.abandoned.lock().unwrap();
            abandoned.sweep_later(self.space);
        }

        self.space.release_packet_done();
    }
}

/// Chunk sweeping work packet.  Only used by eager sweeping to sweep marked blocks after unmarked
/// blocks have been released.
struct SweepChunk<VM: VMBinding> {
    space: &'static MarkSweepSpace<VM>,
    chunk: Chunk,
    /// A destructor invoked when all `SweepChunk` packets are finished.
    epilogue: Arc<RecycleBlocks<VM>>,
}

impl<VM: VMBinding> GCWork<VM> for SweepChunk<VM> {
    fn do_work(&mut self, _worker: &mut GCWorker<VM>, _mmtk: &'static MMTK<VM>) {
        assert_eq!(self.space.chunk_map.get(self.chunk), ChunkState::Allocated);

        // number of allocated blocks.
        let mut allocated_blocks = 0;
        // Iterate over all allocated blocks in this chunk.
        for block in self
            .chunk
            .iter_region::<Block>()
            .filter(|block| block.get_state() != BlockState::Unallocated)
        {
            // We have released unmarked blocks in `ReleaseMarkSweepSpace` and `ReleaseMutator`.
            // We shouldn't see any unmarked blocks now.
            debug_assert_eq!(block.get_state(), BlockState::Marked);
            block.sweep::<VM>();
            allocated_blocks += 1;
        }
        probe!(mmtk, sweep_chunk, allocated_blocks);
        // Set this chunk as free if there is not live blocks.
        if allocated_blocks == 0 {
            self.space.chunk_map.set(self.chunk, ChunkState::Free)
        }
        self.epilogue.finish_one_work_packet();
    }
}

struct RecycleBlocks<VM: VMBinding> {
    space: &'static MarkSweepSpace<VM>,
    counter: AtomicUsize,
}

impl<VM: VMBinding> RecycleBlocks<VM> {
    fn finish_one_work_packet(&self) {
        if 1 == self.counter.fetch_sub(1, Ordering::SeqCst) {
            self.space.recycle_blocks()
        }
    }
}

impl<VM: VMBinding> Drop for RecycleBlocks<VM> {
    fn drop(&mut self) {
        epilogue::debug_assert_counter_zero(&self.counter, "RecycleBlocks::counter");
    }
}<|MERGE_RESOLUTION|>--- conflicted
+++ resolved
@@ -253,7 +253,10 @@
         todo!()
     }
 
-<<<<<<< HEAD
+    fn enumerate_objects(&self, enumerator: &mut dyn ObjectEnumerator) {
+        object_enum::enumerate_blocks_from_chunk_map::<Block>(enumerator, &self.chunk_map);
+    }
+
     fn iterate_allocated_regions(&self) -> Vec<(crate::util::Address, usize)> {
         let mut blocks = vec![];
         let chunk_map = &self.chunk_map;
@@ -267,10 +270,6 @@
             }
         }
         blocks
-=======
-    fn enumerate_objects(&self, enumerator: &mut dyn ObjectEnumerator) {
-        object_enum::enumerate_blocks_from_chunk_map::<Block>(enumerator, &self.chunk_map);
->>>>>>> 160b7702
     }
 }
 
