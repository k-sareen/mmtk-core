--- conflicted
+++ resolved
@@ -393,15 +393,9 @@
             "Cannot mark an object {} that was not alloced by free list allocator.",
             object,
         );
-<<<<<<< HEAD
 
         if self.test_and_mark(object) {
-            let block = Block::containing::<VM>(object);
-=======
-        if !VM::VMObjectModel::LOCAL_MARK_BIT_SPEC.is_marked::<VM>(object, Ordering::SeqCst) {
-            VM::VMObjectModel::LOCAL_MARK_BIT_SPEC.mark::<VM>(object, Ordering::SeqCst);
             let block = Block::containing(object);
->>>>>>> c4fdce02
             block.set_state(BlockState::Marked);
             debug_assert!(
                 self.chunk_map.get(block.chunk()) == ChunkState::Allocated,
