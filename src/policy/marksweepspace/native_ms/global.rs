use std::sync::{
    atomic::{AtomicUsize, Ordering},
    Arc,
};

use crate::{
    policy::{marksweepspace::native_ms::*, sft::GCWorkerMutRef},
    scheduler::{GCWorkScheduler, GCWorker, WorkBucketStage},
    util::{
        copy::CopySemantics,
        epilogue,
        heap::{BlockPageResource, PageResource},
        metadata::{self, side_metadata::SideMetadataSpec, MetadataSpec},
        object_enum::{self, ObjectEnumerator},
        ObjectReference,
    },
    vm::{ActivePlan, VMBinding},
};

#[cfg(feature = "is_mmtk_object")]
use crate::util::Address;

use crate::plan::ObjectQueue;
use crate::plan::VectorObjectQueue;
use crate::policy::sft::SFT;
use crate::policy::space::{CommonSpace, Space};
use crate::util::constants::LOG_BYTES_IN_PAGE;
use crate::util::heap::chunk_map::*;
use crate::util::linear_scan::Region;
use crate::util::VMThread;
use crate::vm::ObjectModel;
use crate::vm::Scanning;
use std::sync::Mutex;

/// The result for `MarkSweepSpace.acquire_block()`. `MarkSweepSpace` will attempt
/// to allocate from abandoned blocks first. If none found, it will get a new block
/// from the page resource.
pub enum BlockAcquireResult {
    Exhausted,
    /// A new block we just acquired from the page resource
    Fresh(Block),
    /// An available block. The block can be directly used if there is any free cell in it.
    AbandonedAvailable(Block),
    /// An unswept block. The block needs to be swept first before it can be used.
    AbandonedUnswept(Block),
}

/// A mark sweep space.
///
/// The space and each free list allocator own some block lists.
/// A block that is in use belongs to exactly one of the block lists. In this case,
/// whoever owns a block list has exclusive access on the blocks in the list.
/// There should be no data race to access blocks. A thread should NOT access a block list
/// if it does not own the block list.
///
/// The table below roughly describes what we do in each phase.
///
/// | Phase          | Allocator local block lists                     | Global abandoned block lists                 | Chunk map |
/// |----------------|-------------------------------------------------|----------------------------------------------|-----------|
/// | Allocation     | Alloc from local                                | Move blocks from global to local block lists | -         |
/// |                | Lazy: sweep local blocks                        |                                              |           |
/// | GC - Prepare   | -                                               | -                                            | Find used chunks, reset block mark, bzero mark bit |
/// | GC - Trace     | Trace object and mark blocks.                   | Trace object and mark blocks.                | -         |
/// |                | No block list access.                           | No block list access.                        |           |
/// | GC - Release   | Lazy: Move blocks to local unswept list         | Lazy: Move blocks to global unswept list     | _         |
/// |                | Eager: Sweep local blocks                       | Eager: Sweep global blocks                   |           |
/// |                | Both: Return local blocks to a temp global list |                                              |           |
/// | GC - End of GC | -                                               | Merge the temp global lists                  | -         |
pub struct MarkSweepSpace<VM: VMBinding> {
    pub common: CommonSpace<VM>,
    pr: BlockPageResource<VM, Block>,
    /// Allocation status for all chunks in MS space
    chunk_map: ChunkMap,
    /// Work packet scheduler
    scheduler: Arc<GCWorkScheduler<VM>>,
    /// Abandoned blocks. If a mutator dies, all its blocks go to this abandoned block
    /// lists. We reuse blocks in these lists in the mutator phase.
    /// The space needs to do the release work for these block lists.
    abandoned: Mutex<AbandonedBlockLists>,
    /// Abandoned blocks during a GC. Each allocator finishes doing release work, and returns
    /// their local blocks to the global lists. Thus we do not need to do release work for
    /// these block lists in the space. These lists are only filled in the release phase,
    /// and will be moved to the abandoned lists above at the end of a GC.
    abandoned_in_gc: Mutex<AbandonedBlockLists>,
    /// Count the number of pending `ReleaseMarkSweepSpace` and `ReleaseMutator` work packets during
    /// the `Release` stage.
    pending_release_packets: AtomicUsize,
}

unsafe impl<VM: VMBinding> Sync for MarkSweepSpace<VM> {}

pub struct AbandonedBlockLists {
    pub available: BlockLists,
    pub unswept: BlockLists,
    pub consumed: BlockLists,
}

impl AbandonedBlockLists {
    fn new() -> Self {
        Self {
            available: new_empty_block_lists(),
            unswept: new_empty_block_lists(),
            consumed: new_empty_block_lists(),
        }
    }

    fn sweep_later<VM: VMBinding>(&mut self, space: &MarkSweepSpace<VM>) {
        for i in 0..MI_BIN_FULL {
            // Release free blocks
            self.available[i].release_blocks(space);
            self.consumed[i].release_blocks(space);
            if cfg!(not(feature = "eager_sweeping")) {
                self.unswept[i].release_blocks(space);
            } else {
                // If we do eager sweeping, we should have no unswept blocks.
                debug_assert!(self.unswept[i].is_empty());
            }

            // For eager sweeping, that's it.  We just release unmarked blocks, and leave marked
            // blocks to be swept later in the `SweepChunk` work packet.

            // For lazy sweeping, we move blocks from available and consumed to unswept.  When an
            // allocator tries to use them, they will sweep the block.
            if cfg!(not(feature = "eager_sweeping")) {
                self.unswept[i].append(&mut self.available[i]);
                self.unswept[i].append(&mut self.consumed[i]);
            }
        }
    }

    fn recycle_blocks(&mut self) {
        for i in 0..MI_BIN_FULL {
            for block in self.consumed[i].iter() {
                if block.has_free_cells() {
                    self.consumed[i].remove(block);
                    self.available[i].push(block);
                }
            }
        }
    }

    fn merge(&mut self, other: &mut Self) {
        for i in 0..MI_BIN_FULL {
            self.available[i].append(&mut other.available[i]);
            self.unswept[i].append(&mut other.unswept[i]);
            self.consumed[i].append(&mut other.consumed[i]);
        }
    }

    #[cfg(debug_assertions)]
    fn assert_empty(&self) {
        for i in 0..MI_BIN_FULL {
            assert!(self.available[i].is_empty());
            assert!(self.unswept[i].is_empty());
            assert!(self.consumed[i].is_empty());
        }
    }
}

impl<VM: VMBinding> SFT for MarkSweepSpace<VM> {
    fn name(&self) -> &'static str {
        self.common.name
    }

    fn is_live(&self, object: crate::util::ObjectReference) -> bool {
        VM::VMObjectModel::LOCAL_MARK_BIT_SPEC.is_marked::<VM>(object, Ordering::SeqCst)
    }

    #[cfg(feature = "object_pinning")]
    fn pin_object(&self, _object: ObjectReference) -> bool {
        false
    }

    #[cfg(feature = "object_pinning")]
    fn unpin_object(&self, _object: ObjectReference) -> bool {
        false
    }

    #[cfg(feature = "object_pinning")]
    fn is_object_pinned(&self, _object: ObjectReference) -> bool {
        false
    }

    fn is_movable(&self) -> bool {
        false
    }

    #[cfg(feature = "sanity")]
    fn is_sane(&self, object: ObjectReference) -> bool {
        self.is_live(object)
    }

    fn initialize_object_metadata(&self, object: crate::util::ObjectReference, _alloc: bool) {
        // if self.common.needs_log_bit {
        //     VM::VMObjectModel::GLOBAL_LOG_BIT_SPEC.mark_byte_as_unlogged::<VM>(object, Ordering::SeqCst);
        // }

        #[cfg(feature = "vo_bit")]
        crate::util::metadata::vo_bit::set_vo_bit(_object);
    }

    #[cfg(feature = "is_mmtk_object")]
    fn is_mmtk_object(&self, addr: Address) -> Option<ObjectReference> {
        crate::util::metadata::vo_bit::is_vo_bit_set_for_addr(addr)
    }

    #[cfg(feature = "is_mmtk_object")]
    fn find_object_from_internal_pointer(
        &self,
        ptr: Address,
        max_search_bytes: usize,
    ) -> Option<ObjectReference> {
        // We don't need to search more than the max object size in the mark sweep space.
        let search_bytes = usize::min(MAX_OBJECT_SIZE, max_search_bytes);
        crate::util::metadata::vo_bit::find_object_from_internal_pointer::<VM>(ptr, search_bytes)
    }

    fn sft_trace_object(
        &self,
        queue: &mut VectorObjectQueue,
        object: ObjectReference,
        _worker: GCWorkerMutRef,
    ) -> ObjectReference {
        self.trace_object(queue, object)
    }
}

impl<VM: VMBinding> Space<VM> for MarkSweepSpace<VM> {
    fn as_space(&self) -> &dyn Space<VM> {
        self
    }

    fn as_sft(&self) -> &(dyn SFT + Sync + 'static) {
        self
    }

    fn get_page_resource(&self) -> &dyn crate::util::heap::PageResource<VM> {
        &self.pr
    }

    fn maybe_get_page_resource_mut(&mut self) -> Option<&mut dyn PageResource<VM>> {
        Some(&mut self.pr)
    }

    fn initialize_sft(&self, sft_map: &mut dyn crate::policy::sft_map::SFTMap) {
        self.common().initialize_sft(self.as_sft(), sft_map)
    }

    fn common(&self) -> &CommonSpace<VM> {
        &self.common
    }

    fn release_multiple_pages(&mut self, _start: crate::util::Address) {
        todo!()
    }

    fn enumerate_objects(&self, enumerator: &mut dyn ObjectEnumerator) {
        object_enum::enumerate_blocks_from_chunk_map::<Block>(enumerator, &self.chunk_map);
    }

    fn iterate_allocated_regions(&self) -> Vec<(crate::util::Address, usize)> {
        let mut blocks = vec![];
        let chunk_map = &self.chunk_map;
        for chunk in chunk_map.all_chunks() {
            if chunk_map.get(chunk) == ChunkState::Allocated {
                for block in chunk.iter_region::<Block>() {
                    if block.get_state() != BlockState::Unallocated {
                        blocks.push((block.start(), block.end() - block.start()));
                    }
                }
            }
        }
        blocks
    }
}

impl<VM: VMBinding> crate::policy::gc_work::PolicyTraceObject<VM> for MarkSweepSpace<VM> {
    fn trace_object<Q: ObjectQueue, const KIND: crate::policy::gc_work::TraceKind>(
        &self,
        queue: &mut Q,
        object: ObjectReference,
        _copy: Option<CopySemantics>,
        _worker: &mut GCWorker<VM>,
    ) -> ObjectReference {
        self.trace_object(queue, object)
    }

    fn may_move_objects<const KIND: crate::policy::gc_work::TraceKind>() -> bool {
        false
    }
}

// We cannot allocate objects that are larger than the max bin size.
#[allow(dead_code)]
pub const MAX_OBJECT_SIZE: usize = crate::policy::marksweepspace::native_ms::MI_LARGE_OBJ_SIZE_MAX;

impl<VM: VMBinding> MarkSweepSpace<VM> {
    // Allow ptr_arg as we want to keep the function signature the same as for malloc marksweep
    #[allow(clippy::ptr_arg)]
    pub fn extend_global_side_metadata_specs(_specs: &mut Vec<SideMetadataSpec>) {
        // MarkSweepSpace does not need any special global specs. This method exists, as
        // we need this method for MallocSpace, and we want those two spaces to be used interchangably.
    }

    pub fn new(args: crate::policy::space::PlanCreateSpaceArgs<VM>) -> MarkSweepSpace<VM> {
        let scheduler = args.scheduler.clone();
        let vm_map = args.vm_map;
        let is_discontiguous = args.vmrequest.is_discontiguous();
        let local_specs = {
            metadata::extract_side_metadata(&vec![
                MetadataSpec::OnSide(Block::NEXT_BLOCK_TABLE),
                MetadataSpec::OnSide(Block::PREV_BLOCK_TABLE),
                MetadataSpec::OnSide(Block::FREE_LIST_TABLE),
                MetadataSpec::OnSide(Block::SIZE_TABLE),
                #[cfg(feature = "malloc_native_mimalloc")]
                MetadataSpec::OnSide(Block::LOCAL_FREE_LIST_TABLE),
                #[cfg(feature = "malloc_native_mimalloc")]
                MetadataSpec::OnSide(Block::THREAD_FREE_LIST_TABLE),
                MetadataSpec::OnSide(Block::BLOCK_LIST_TABLE),
                MetadataSpec::OnSide(Block::TLS_TABLE),
                MetadataSpec::OnSide(Block::MARK_TABLE),
                *VM::VMObjectModel::LOCAL_MARK_BIT_SPEC,
            ])
        };
        let common = CommonSpace::new(args.into_policy_args(false, false, local_specs));
        MarkSweepSpace {
            pr: if is_discontiguous {
                BlockPageResource::new_discontiguous(
                    Block::LOG_PAGES,
                    vm_map,
                    scheduler.num_workers(),
                )
            } else {
                BlockPageResource::new_contiguous(
                    Block::LOG_PAGES,
                    common.start,
                    common.extent,
                    vm_map,
                    scheduler.num_workers(),
                )
            },
            common,
            chunk_map: ChunkMap::new(MS_CHUNK_MASK),
            scheduler,
            abandoned: Mutex::new(AbandonedBlockLists::new()),
            abandoned_in_gc: Mutex::new(AbandonedBlockLists::new()),
            pending_release_packets: AtomicUsize::new(0),
        }
    }

<<<<<<< HEAD
    pub fn is_marked(&self, object: ObjectReference) -> bool {
        VM::VMObjectModel::LOCAL_MARK_BIT_SPEC.is_marked::<VM>(object, Ordering::SeqCst)
    }

    fn is_object_in_nursery(&self, object: ObjectReference) -> bool {
        self.in_space(object) && !self.is_marked(object)
    }

    fn test_and_mark(&self, object: ObjectReference) -> bool {
=======
    /// Mark an object non-atomically.  If multiple GC worker threads attempt to mark the same
    /// object, more than one of them may return `true`.
    fn attempt_mark_non_atomic(&self, object: ObjectReference) -> bool {
        if !VM::VMObjectModel::LOCAL_MARK_BIT_SPEC.is_marked::<VM>(object, Ordering::SeqCst) {
            VM::VMObjectModel::LOCAL_MARK_BIT_SPEC.mark::<VM>(object, Ordering::SeqCst);
            true
        } else {
            false
        }
    }

    /// Mark an object atomically.
    fn attempt_mark_atomic(&self, object: ObjectReference) -> bool {
        let mark_state = 1u8;

>>>>>>> 973bd027
        loop {
            let old_value = VM::VMObjectModel::LOCAL_MARK_BIT_SPEC.load_atomic::<VM, u8>(
                object,
                None,
                Ordering::SeqCst,
            );
<<<<<<< HEAD
            if old_value == 1 {
=======
            if old_value == mark_state {
>>>>>>> 973bd027
                return false;
            }

            if VM::VMObjectModel::LOCAL_MARK_BIT_SPEC
                .compare_exchange_metadata::<VM, u8>(
                    object,
                    old_value,
<<<<<<< HEAD
                    1,
=======
                    mark_state,
>>>>>>> 973bd027
                    None,
                    Ordering::SeqCst,
                    Ordering::SeqCst,
                )
                .is_ok()
            {
                break;
            }
        }
        true
    }

<<<<<<< HEAD
=======
    /// Mark an object.  Return `true` if the object is newly marked.  Return `false` if the object
    /// was already marked.
    fn attempt_mark(&self, object: ObjectReference) -> bool {
        if VM::VMScanning::UNIQUE_OBJECT_ENQUEUING {
            self.attempt_mark_atomic(object)
        } else {
            self.attempt_mark_non_atomic(object)
        }
    }

>>>>>>> 973bd027
    fn trace_object<Q: ObjectQueue>(
        &self,
        queue: &mut Q,
        object: ObjectReference,
    ) -> ObjectReference {
        debug_assert!(
            self.in_space(object),
            "Cannot mark an object {} that was not alloced by free list allocator.",
            object,
        );
<<<<<<< HEAD

        if self.test_and_mark(object) {
=======
        if self.attempt_mark(object) {
>>>>>>> 973bd027
            let block = Block::containing(object);
            block.set_state(BlockState::Marked);
            debug_assert!(
                self.chunk_map.get(block.chunk()) == ChunkState::Allocated,
                "ChunkState for chunk {:?} should be Allocated but is {:?}. Block {:?} object {:?} chunk owner {:#010b}",
                block.chunk(),
                self.chunk_map.get(block.chunk()),
                block,
                object,
                self.chunk_map.get_owner(block.chunk()),
            );
            queue.enqueue(object);
            if self.common.needs_log_bit {
                VM::VMObjectModel::GLOBAL_LOG_BIT_SPEC.mark_byte_as_unlogged::<VM>(object, Ordering::SeqCst);
            }
        }
        object
    }

    pub fn trace_object_nursery<Q: ObjectQueue>(
        &self,
        queue: &mut Q,
        object: ObjectReference,
    ) -> ObjectReference {
        debug_assert!(
            self.in_space(object),
            "Cannot mark an object {} that was not alloced by free list allocator.",
            object,
        );

        if !self.is_object_in_nursery(object) {
            trace!("MarkSweep mature object {}, skip", object);
            object
        } else {
            if self.test_and_mark(object) {
                trace!("MarkSweep nursery object {}, tracing", object);
                let block = Block::containing(object);
                block.set_state(BlockState::Marked);
                queue.enqueue(object);
                if self.common.needs_log_bit {
                    VM::VMObjectModel::GLOBAL_LOG_BIT_SPEC.mark_byte_as_unlogged::<VM>(object, Ordering::SeqCst);
                }
            }
            object
        }
    }

    pub fn record_new_block(&self, block: Block) {
        block.init();
        self.chunk_map.set(block.chunk(), ChunkState::Allocated);
    }

    pub fn prepare(&mut self, full_heap: bool) {
<<<<<<< HEAD
=======
        if self.common.needs_log_bit && full_heap {
            if let MetadataSpec::OnSide(side) = *VM::VMObjectModel::GLOBAL_LOG_BIT_SPEC {
                for chunk in self.chunk_map.all_chunks() {
                    side.bzero_metadata(chunk.start(), Chunk::BYTES);
                }
            }
        }

>>>>>>> 973bd027
        #[cfg(debug_assertions)]
        self.abandoned_in_gc.lock().unwrap().assert_empty();

        if self.common.needs_log_bit && full_heap {
            if let MetadataSpec::OnSide(side) = *VM::VMObjectModel::GLOBAL_LOG_BIT_SPEC {
                for chunk in self.chunk_map.all_chunks() {
                    side.bzero_metadata(chunk.start(), Chunk::BYTES);
                }
            } else {
                unimplemented!("in header log bit is not supported");
            }
        }

        // # Safety: MarkSweepSpace reference is always valid within this collection cycle.
        let space = unsafe { &*(self as *const Self) };
        let work_packets = self
            .chunk_map
            .generate_tasks(|chunk| Box::new(PrepareChunkMap { space, chunk }));
        self.scheduler.work_buckets[crate::scheduler::WorkBucketStage::Prepare]
            .bulk_add(work_packets);
    }

    pub fn release(&mut self) {
        let num_mutators = VM::VMActivePlan::number_of_mutators();
        // all ReleaseMutator work packets plus the ReleaseMarkSweepSpace packet
        self.pending_release_packets
            .store(num_mutators + 1, Ordering::SeqCst);

        // Do work in separate work packet in order not to slow down the `Release` work packet which
        // blocks all `ReleaseMutator` packets.
        let space = unsafe { &*(self as *const Self) };
        let work_packet = ReleaseMarkSweepSpace { space };
        self.scheduler.work_buckets[crate::scheduler::WorkBucketStage::Release].add(work_packet);
    }

    pub fn end_of_gc(&self) {
        epilogue::debug_assert_counter_zero(
            &self.pending_release_packets,
            "pending_release_packets",
        );
    }

    /// Release a block.
    pub fn release_block(&self, block: Block) {
        self.block_clear_metadata(block);

        block.deinit();
        self.pr.release_block(block);
    }

    pub fn block_clear_metadata(&self, block: Block) {
        for metadata_spec in Block::METADATA_SPECS {
            metadata_spec.set_zero_atomic(block.start(), Ordering::SeqCst);
        }
        #[cfg(feature = "vo_bit")]
        crate::util::metadata::vo_bit::bzero_vo_bit(block.start(), Block::BYTES);
    }

    pub fn acquire_block(&self, tls: VMThread, size: usize, align: usize) -> BlockAcquireResult {
        {
            let mut abandoned = self.abandoned.lock().unwrap();
            let bin = mi_bin::<VM>(size, align);

            {
                let abandoned_available = &mut abandoned.available;
                if !abandoned_available[bin].is_empty() {
                    let block = abandoned_available[bin].pop().unwrap();
                    return BlockAcquireResult::AbandonedAvailable(block);
                }
            }

            {
                let abandoned_unswept = &mut abandoned.unswept;
                if !abandoned_unswept[bin].is_empty() {
                    let block = abandoned_unswept[bin].pop().unwrap();
                    return BlockAcquireResult::AbandonedUnswept(block);
                }
            }
        }

        let acquired = self.acquire(tls, Block::BYTES >> LOG_BYTES_IN_PAGE);
        if acquired.is_zero() {
            BlockAcquireResult::Exhausted
        } else {
            BlockAcquireResult::Fresh(Block::from_unaligned_address(acquired))
        }
    }

    pub fn get_abandoned_block_lists(&self) -> &Mutex<AbandonedBlockLists> {
        &self.abandoned
    }

    pub fn get_abandoned_block_lists_in_gc(&self) -> &Mutex<AbandonedBlockLists> {
        &self.abandoned_in_gc
    }

    pub fn release_packet_done(&self) {
        let old = self.pending_release_packets.fetch_sub(1, Ordering::SeqCst);
        if old == 1 {
            if cfg!(feature = "eager_sweeping") {
                // When doing eager sweeping, we start sweeing now.
                // After sweeping, we will recycle blocks.
                let work_packets = self.generate_sweep_tasks();
                self.scheduler.work_buckets[WorkBucketStage::Release].bulk_add(work_packets);
            } else {
                // When doing lazy sweeping, we recycle blocks now.
                self.recycle_blocks();
            }
        }
    }

    fn generate_sweep_tasks(&self) -> Vec<Box<dyn GCWork<VM>>> {
        let space = unsafe { &*(self as *const Self) };
        let epilogue = Arc::new(RecycleBlocks {
            space,
            counter: AtomicUsize::new(0),
        });
        let tasks = self.chunk_map.generate_tasks(|chunk| {
            Box::new(SweepChunk {
                space,
                chunk,
                epilogue: epilogue.clone(),
            })
        });
        epilogue.counter.store(tasks.len(), Ordering::SeqCst);
        tasks
    }

    fn recycle_blocks(&self) {
        {
            let mut abandoned = self.abandoned.try_lock().unwrap();
            let mut abandoned_in_gc = self.abandoned_in_gc.try_lock().unwrap();

            if cfg!(feature = "eager_sweeping") {
                // When doing eager sweeping, previously consumed blocks may become available after
                // sweeping.  We recycle them.
                abandoned.recycle_blocks();
                abandoned_in_gc.recycle_blocks();
            }

            abandoned.merge(&mut abandoned_in_gc);

            #[cfg(debug_assertions)]
            abandoned_in_gc.assert_empty();
        }

        // BlockPageResource uses worker-local block queues to eliminate contention when releasing
        // blocks, similar to how the MarkSweepSpace caches blocks in `abandoned_in_gc` before
        // returning to the global pool.  We flush the BlockPageResource, too.
        self.pr.flush_all();
    }
}

use crate::scheduler::GCWork;
use crate::MMTK;

struct PrepareChunkMap<VM: VMBinding> {
    space: &'static MarkSweepSpace<VM>,
    chunk: Chunk,
}

impl<VM: VMBinding> GCWork<VM> for PrepareChunkMap<VM> {
    fn do_work(&mut self, _worker: &mut GCWorker<VM>, _mmtk: &'static MMTK<VM>) {
        debug_assert!(self.space.chunk_map.get(self.chunk) == ChunkState::Allocated);
        // number of allocated blocks.
        let mut n_occupied_blocks = 0;
        self.chunk
            .iter_region::<Block>()
            .filter(|block| block.get_state() != BlockState::Unallocated)
            .for_each(|block| {
                // Clear block mark
                block.set_state(BlockState::Unmarked);
                // Count occupied blocks
                n_occupied_blocks += 1
            });
        if n_occupied_blocks == 0 {
            // Set this chunk as free if there is no live blocks.
            self.space.chunk_map.set(self.chunk, ChunkState::Free)
        } else {
            // Otherwise this chunk is occupied, and we reset the mark bit if it is on the side.
            if let MetadataSpec::OnSide(side) = *VM::VMObjectModel::LOCAL_MARK_BIT_SPEC {
                side.bzero_metadata(self.chunk.start(), Chunk::BYTES);
            }
        }
    }
}

struct ReleaseMarkSweepSpace<VM: VMBinding> {
    space: &'static MarkSweepSpace<VM>,
}

impl<VM: VMBinding> GCWork<VM> for ReleaseMarkSweepSpace<VM> {
    fn do_work(&mut self, _worker: &mut GCWorker<VM>, _mmtk: &'static MMTK<VM>) {
        {
            let mut abandoned = self.space.abandoned.lock().unwrap();
            abandoned.sweep_later(self.space);
        }

        self.space.release_packet_done();
    }
}

/// Chunk sweeping work packet.  Only used by eager sweeping to sweep marked blocks after unmarked
/// blocks have been released.
struct SweepChunk<VM: VMBinding> {
    space: &'static MarkSweepSpace<VM>,
    chunk: Chunk,
    /// A destructor invoked when all `SweepChunk` packets are finished.
    epilogue: Arc<RecycleBlocks<VM>>,
}

impl<VM: VMBinding> GCWork<VM> for SweepChunk<VM> {
    fn do_work(&mut self, _worker: &mut GCWorker<VM>, _mmtk: &'static MMTK<VM>) {
        assert_eq!(self.space.chunk_map.get(self.chunk), ChunkState::Allocated);

        // number of allocated blocks.
        let mut allocated_blocks = 0;
        // Iterate over all allocated blocks in this chunk.
        for block in self
            .chunk
            .iter_region::<Block>()
            .filter(|block| block.get_state() != BlockState::Unallocated)
        {
            // We have released unmarked blocks in `ReleaseMarkSweepSpace` and `ReleaseMutator`.
            // We shouldn't see any unmarked blocks now.
            debug_assert_eq!(block.get_state(), BlockState::Marked);
            block.sweep::<VM>();
            allocated_blocks += 1;
        }
        probe!(mmtk, sweep_chunk, allocated_blocks);
        // Set this chunk as free if there is not live blocks.
        if allocated_blocks == 0 {
            self.space.chunk_map.set(self.chunk, ChunkState::Free)
        }
        self.epilogue.finish_one_work_packet();
    }
}

struct RecycleBlocks<VM: VMBinding> {
    space: &'static MarkSweepSpace<VM>,
    counter: AtomicUsize,
}

impl<VM: VMBinding> RecycleBlocks<VM> {
    fn finish_one_work_packet(&self) {
        if 1 == self.counter.fetch_sub(1, Ordering::SeqCst) {
            self.space.recycle_blocks()
        }
    }
}

impl<VM: VMBinding> Drop for RecycleBlocks<VM> {
    fn drop(&mut self) {
        epilogue::debug_assert_counter_zero(&self.counter, "RecycleBlocks::counter");
    }
}<|MERGE_RESOLUTION|>--- conflicted
+++ resolved
@@ -348,17 +348,6 @@
         }
     }
 
-<<<<<<< HEAD
-    pub fn is_marked(&self, object: ObjectReference) -> bool {
-        VM::VMObjectModel::LOCAL_MARK_BIT_SPEC.is_marked::<VM>(object, Ordering::SeqCst)
-    }
-
-    fn is_object_in_nursery(&self, object: ObjectReference) -> bool {
-        self.in_space(object) && !self.is_marked(object)
-    }
-
-    fn test_and_mark(&self, object: ObjectReference) -> bool {
-=======
     /// Mark an object non-atomically.  If multiple GC worker threads attempt to mark the same
     /// object, more than one of them may return `true`.
     fn attempt_mark_non_atomic(&self, object: ObjectReference) -> bool {
@@ -374,18 +363,13 @@
     fn attempt_mark_atomic(&self, object: ObjectReference) -> bool {
         let mark_state = 1u8;
 
->>>>>>> 973bd027
         loop {
             let old_value = VM::VMObjectModel::LOCAL_MARK_BIT_SPEC.load_atomic::<VM, u8>(
                 object,
                 None,
                 Ordering::SeqCst,
             );
-<<<<<<< HEAD
-            if old_value == 1 {
-=======
             if old_value == mark_state {
->>>>>>> 973bd027
                 return false;
             }
 
@@ -393,11 +377,7 @@
                 .compare_exchange_metadata::<VM, u8>(
                     object,
                     old_value,
-<<<<<<< HEAD
-                    1,
-=======
                     mark_state,
->>>>>>> 973bd027
                     None,
                     Ordering::SeqCst,
                     Ordering::SeqCst,
@@ -410,8 +390,6 @@
         true
     }
 
-<<<<<<< HEAD
-=======
     /// Mark an object.  Return `true` if the object is newly marked.  Return `false` if the object
     /// was already marked.
     fn attempt_mark(&self, object: ObjectReference) -> bool {
@@ -422,7 +400,14 @@
         }
     }
 
->>>>>>> 973bd027
+    pub fn is_marked(&self, object: ObjectReference) -> bool {
+        VM::VMObjectModel::LOCAL_MARK_BIT_SPEC.is_marked::<VM>(object, Ordering::SeqCst)
+    }
+
+    fn is_object_in_nursery(&self, object: ObjectReference) -> bool {
+        self.in_space(object) && !self.is_marked(object)
+    }
+
     fn trace_object<Q: ObjectQueue>(
         &self,
         queue: &mut Q,
@@ -433,12 +418,8 @@
             "Cannot mark an object {} that was not alloced by free list allocator.",
             object,
         );
-<<<<<<< HEAD
-
-        if self.test_and_mark(object) {
-=======
+
         if self.attempt_mark(object) {
->>>>>>> 973bd027
             let block = Block::containing(object);
             block.set_state(BlockState::Marked);
             debug_assert!(
@@ -492,27 +473,14 @@
     }
 
     pub fn prepare(&mut self, full_heap: bool) {
-<<<<<<< HEAD
-=======
+        #[cfg(debug_assertions)]
+        self.abandoned_in_gc.lock().unwrap().assert_empty();
+
         if self.common.needs_log_bit && full_heap {
             if let MetadataSpec::OnSide(side) = *VM::VMObjectModel::GLOBAL_LOG_BIT_SPEC {
                 for chunk in self.chunk_map.all_chunks() {
                     side.bzero_metadata(chunk.start(), Chunk::BYTES);
                 }
-            }
-        }
-
->>>>>>> 973bd027
-        #[cfg(debug_assertions)]
-        self.abandoned_in_gc.lock().unwrap().assert_empty();
-
-        if self.common.needs_log_bit && full_heap {
-            if let MetadataSpec::OnSide(side) = *VM::VMObjectModel::GLOBAL_LOG_BIT_SPEC {
-                for chunk in self.chunk_map.all_chunks() {
-                    side.bzero_metadata(chunk.start(), Chunk::BYTES);
-                }
-            } else {
-                unimplemented!("in header log bit is not supported");
             }
         }
 
