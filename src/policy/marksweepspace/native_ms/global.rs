use std::sync::Arc;

use atomic::Ordering;

use crate::{
    policy::{marksweepspace::native_ms::*, sft::GCWorkerMutRef},
    scheduler::{GCWorkScheduler, GCWorker},
    util::{
        copy::CopySemantics,
        heap::{FreeListPageResource, PageResource},
        metadata::{self, side_metadata::SideMetadataSpec, MetadataSpec},
        ObjectReference,
    },
    vm::VMBinding,
};

#[cfg(feature = "is_mmtk_object")]
use crate::util::Address;

use crate::plan::ObjectQueue;
use crate::plan::VectorObjectQueue;
use crate::policy::sft::SFT;
use crate::policy::space::{CommonSpace, Space};
use crate::util::constants::LOG_BYTES_IN_PAGE;
use crate::util::heap::chunk_map::*;
use crate::util::linear_scan::Region;
use crate::util::VMThread;
use crate::vm::ObjectModel;
use std::sync::Mutex;

/// The result for `MarkSweepSpace.acquire_block()`. `MarkSweepSpace` will attempt
/// to allocate from abandoned blocks first. If none found, it will get a new block
/// from the page resource.
pub enum BlockAcquireResult {
    Exhausted,
    /// A new block we just acquired from the page resource
    Fresh(Block),
    /// An available block. The block can be directly used if there is any free cell in it.
    AbandonedAvailable(Block),
    /// An unswept block. The block needs to be swept first before it can be used.
    AbandonedUnswept(Block),
}

/// A mark sweep space.
///
/// The space and each free list allocator own some block lists.
/// A block that is in use belongs to exactly one of the block lists. In this case,
/// whoever owns a block list has exclusive access on the blocks in the list.
/// There should be no data race to access blocks. A thread should NOT access a block list
/// if it does not own the block list.
///
/// The table below roughly describes what we do in each phase.
///
/// | Phase          | Allocator local block lists                     | Global abandoned block lists                 | Chunk map |
/// |----------------|-------------------------------------------------|----------------------------------------------|-----------|
/// | Allocation     | Alloc from local                                | Move blocks from global to local block lists | -         |
/// |                | Lazy: sweep local blocks                        |                                              |           |
/// | GC - Prepare   | -                                               | -                                            | Find used chunks, reset block mark, bzero mark bit |
/// | GC - Trace     | Trace object and mark blocks.                   | Trace object and mark blocks.                | -         |
/// |                | No block list access.                           | No block list access.                        |           |
/// | GC - Release   | Lazy: Move blocks to local unswept list         | Lazy: Move blocks to global unswept list     | _         |
/// |                | Eager: Sweep local blocks                       | Eager: Sweep global blocks                   |           |
/// |                | Both: Return local blocks to a temp global list |                                              |           |
/// | GC - End of GC | -                                               | Merge the temp global lists                  | -         |
pub struct MarkSweepSpace<VM: VMBinding> {
    pub common: CommonSpace<VM>,
    pr: FreeListPageResource<VM>,
    /// Allocation status for all chunks in MS space
    chunk_map: ChunkMap,
    /// Work packet scheduler
    scheduler: Arc<GCWorkScheduler<VM>>,
    /// Abandoned blocks. If a mutator dies, all its blocks go to this abandoned block
    /// lists. We reuse blocks in these lists in the mutator phase.
    /// The space needs to do the release work for these block lists.
    abandoned: Mutex<AbandonedBlockLists>,
    /// Abandoned blocks during a GC. Each allocator finishes doing release work, and returns
    /// their local blocks to the global lists. Thus we do not need to do release work for
    /// these block lists in the space. These lists are only filled in the release phase,
    /// and will be moved to the abandoned lists above at the end of a GC.
    abandoned_in_gc: Mutex<AbandonedBlockLists>,
}

pub struct AbandonedBlockLists {
    pub available: BlockLists,
    pub unswept: BlockLists,
    pub consumed: BlockLists,
}

impl AbandonedBlockLists {
    fn new() -> Self {
        Self {
            available: new_empty_block_lists(),
            unswept: new_empty_block_lists(),
            consumed: new_empty_block_lists(),
        }
    }

    fn sweep_later<VM: VMBinding>(&mut self, space: &MarkSweepSpace<VM>) {
        for i in 0..MI_BIN_FULL {
            // Release free blocks
            self.available[i].release_blocks(space);
            self.consumed[i].release_blocks(space);
            self.unswept[i].release_blocks(space);

            // Move remaining blocks to unswept
            self.unswept[i].append(&mut self.available[i]);
            self.unswept[i].append(&mut self.consumed[i]);
        }
    }

    fn sweep<VM: VMBinding>(&mut self, space: &MarkSweepSpace<VM>) {
        for i in 0..MI_BIN_FULL {
            self.available[i].release_and_sweep_blocks(space);
            self.consumed[i].release_and_sweep_blocks(space);
            self.unswept[i].release_and_sweep_blocks(space);

            // As we have swept blocks, move blocks in the unswept list to available or consumed list.
            while let Some(block) = self.unswept[i].pop() {
                if block.has_free_cells() {
                    self.available[i].push(block);
                } else {
                    self.consumed[i].push(block);
                }
            }
        }
    }

    fn merge(&mut self, other: &mut Self) {
        for i in 0..MI_BIN_FULL {
            self.available[i].append(&mut other.available[i]);
            self.unswept[i].append(&mut other.unswept[i]);
            self.consumed[i].append(&mut other.consumed[i]);
        }
    }

    #[cfg(debug_assertions)]
    fn assert_empty(&self) {
        for i in 0..MI_BIN_FULL {
            assert!(self.available[i].is_empty());
            assert!(self.unswept[i].is_empty());
            assert!(self.consumed[i].is_empty());
        }
    }
}

impl<VM: VMBinding> SFT for MarkSweepSpace<VM> {
    fn name(&self) -> &str {
        self.common.name
    }

    fn is_live(&self, object: crate::util::ObjectReference) -> bool {
        VM::VMObjectModel::LOCAL_MARK_BIT_SPEC.is_marked::<VM>(object, Ordering::SeqCst)
    }

    #[cfg(feature = "object_pinning")]
    fn pin_object(&self, _object: ObjectReference) -> bool {
        false
    }

    #[cfg(feature = "object_pinning")]
    fn unpin_object(&self, _object: ObjectReference) -> bool {
        false
    }

    #[cfg(feature = "object_pinning")]
    fn is_object_pinned(&self, _object: ObjectReference) -> bool {
        false
    }

    fn is_movable(&self) -> bool {
        false
    }

    #[cfg(feature = "sanity")]
    fn is_sane(&self, object: ObjectReference) -> bool {
        self.is_live(object)
    }

    fn initialize_object_metadata(&self, object: crate::util::ObjectReference, _alloc: bool) {
        // if self.common.needs_log_bit {
        //     VM::VMObjectModel::GLOBAL_LOG_BIT_SPEC.mark_byte_as_unlogged::<VM>(object, Ordering::SeqCst);
        // }

        #[cfg(feature = "vo_bit")]
        crate::util::metadata::vo_bit::set_vo_bit::<VM>(_object);
    }

    #[cfg(feature = "is_mmtk_object")]
    fn is_mmtk_object(&self, addr: Address) -> bool {
        crate::util::metadata::vo_bit::is_vo_bit_set_for_addr::<VM>(addr).is_some()
    }

    fn sft_trace_object(
        &self,
        queue: &mut VectorObjectQueue,
        object: ObjectReference,
        _worker: GCWorkerMutRef,
    ) -> ObjectReference {
        self.trace_object(queue, object)
    }
}

impl<VM: VMBinding> Space<VM> for MarkSweepSpace<VM> {
    fn as_space(&self) -> &dyn Space<VM> {
        self
    }

    fn as_sft(&self) -> &(dyn SFT + Sync + 'static) {
        self
    }

    fn get_page_resource(&self) -> &dyn crate::util::heap::PageResource<VM> {
        &self.pr
    }

    fn maybe_get_page_resource_mut(&mut self) -> Option<&mut dyn PageResource<VM>> {
        Some(&mut self.pr)
    }

    fn initialize_sft(&self, sft_map: &mut dyn crate::policy::sft_map::SFTMap) {
        self.common().initialize_sft(self.as_sft(), sft_map)
    }

    fn common(&self) -> &CommonSpace<VM> {
        &self.common
    }

    fn release_multiple_pages(&mut self, _start: crate::util::Address) {
        todo!()
    }

    fn iterate_allocated_regions(&self) -> Vec<(crate::util::Address, usize)> {
        let mut blocks = vec![];
        let chunk_map = &self.chunk_map;
        for chunk in chunk_map.all_chunks() {
            if chunk_map.get(chunk) == ChunkState::Allocated {
                for block in chunk.iter_region::<Block>() {
                    if block.get_state() != BlockState::Unallocated {
                        blocks.push((block.start(), block.end() - block.start()));
                    }
                }
            }
        }
        blocks
    }
}

impl<VM: VMBinding> crate::policy::gc_work::PolicyTraceObject<VM> for MarkSweepSpace<VM> {
    fn trace_object<Q: ObjectQueue, const KIND: crate::policy::gc_work::TraceKind>(
        &self,
        queue: &mut Q,
        object: ObjectReference,
        _copy: Option<CopySemantics>,
        _worker: &mut GCWorker<VM>,
    ) -> ObjectReference {
        self.trace_object(queue, object)
    }

    fn may_move_objects<const KIND: crate::policy::gc_work::TraceKind>() -> bool {
        false
    }
}

// We cannot allocate objects that are larger than the max bin size.
#[allow(dead_code)]
pub const MAX_OBJECT_SIZE: usize = crate::policy::marksweepspace::native_ms::MI_LARGE_OBJ_SIZE_MAX;

impl<VM: VMBinding> MarkSweepSpace<VM> {
    // Allow ptr_arg as we want to keep the function signature the same as for malloc marksweep
    #[allow(clippy::ptr_arg)]
    pub fn extend_global_side_metadata_specs(_specs: &mut Vec<SideMetadataSpec>) {
        // MarkSweepSpace does not need any special global specs. This method exists, as
        // we need this method for MallocSpace, and we want those two spaces to be used interchangably.
    }

    pub fn new(args: crate::policy::space::PlanCreateSpaceArgs<VM>) -> MarkSweepSpace<VM> {
        let scheduler = args.scheduler.clone();
        let vm_map = args.vm_map;
        let is_discontiguous = args.vmrequest.is_discontiguous();
        let local_specs = {
            metadata::extract_side_metadata(&vec![
                MetadataSpec::OnSide(Block::NEXT_BLOCK_TABLE),
                MetadataSpec::OnSide(Block::PREV_BLOCK_TABLE),
                MetadataSpec::OnSide(Block::FREE_LIST_TABLE),
                MetadataSpec::OnSide(Block::SIZE_TABLE),
                #[cfg(feature = "malloc_native_mimalloc")]
                MetadataSpec::OnSide(Block::LOCAL_FREE_LIST_TABLE),
                #[cfg(feature = "malloc_native_mimalloc")]
                MetadataSpec::OnSide(Block::THREAD_FREE_LIST_TABLE),
                MetadataSpec::OnSide(Block::BLOCK_LIST_TABLE),
                MetadataSpec::OnSide(Block::TLS_TABLE),
                MetadataSpec::OnSide(Block::MARK_TABLE),
                *VM::VMObjectModel::LOCAL_MARK_BIT_SPEC,
            ])
        };
        let common = CommonSpace::new(args.into_policy_args(false, false, local_specs));
        MarkSweepSpace {
            pr: if is_discontiguous {
                FreeListPageResource::new_discontiguous(vm_map)
            } else {
                FreeListPageResource::new_contiguous(common.start, common.extent, vm_map)
            },
            common,
            chunk_map: ChunkMap::new(MS_CHUNK_MASK),
            scheduler,
            abandoned: Mutex::new(AbandonedBlockLists::new()),
            abandoned_in_gc: Mutex::new(AbandonedBlockLists::new()),
        }
    }

    pub fn is_marked(&self, object: ObjectReference) -> bool {
        VM::VMObjectModel::LOCAL_MARK_BIT_SPEC.is_marked::<VM>(object, Ordering::SeqCst)
    }

    fn is_object_in_nursery(&self, object: ObjectReference) -> bool {
        self.in_space(object) && !self.is_marked(object)
    }

    fn test_and_mark(&self, object: ObjectReference) -> bool {
        loop {
            let old_value = VM::VMObjectModel::LOCAL_MARK_BIT_SPEC.load_atomic::<VM, u8>(
                object,
                None,
                Ordering::SeqCst,
            );
            if old_value == 1 {
                return false;
            }

            if VM::VMObjectModel::LOCAL_MARK_BIT_SPEC
                .compare_exchange_metadata::<VM, u8>(
                    object,
                    old_value,
                    1,
                    None,
                    Ordering::SeqCst,
                    Ordering::SeqCst,
                )
                .is_ok()
            {
                break;
            }
        }
        true
    }

    fn trace_object<Q: ObjectQueue>(
        &self,
        queue: &mut Q,
        object: ObjectReference,
    ) -> ObjectReference {
        debug_assert!(
            self.in_space(object),
            "Cannot mark an object {} that was not alloced by free list allocator.",
            object,
        );

        if self.test_and_mark(object) {
            let block = Block::containing::<VM>(object);
            block.set_state(BlockState::Marked);
            debug_assert!(
                self.chunk_map.get(block.chunk()) == ChunkState::Allocated,
                "ChunkState for chunk {:?} should be Allocated but is {:?}. Block {:?} object {:?} chunk owner {:#010b}",
                block.chunk(),
                self.chunk_map.get(block.chunk()),
                block,
                object,
                self.chunk_map.get_owner(block.chunk()),
            );
            queue.enqueue(object);
            if self.common.needs_log_bit {
                VM::VMObjectModel::GLOBAL_LOG_BIT_SPEC.mark_byte_as_unlogged::<VM>(object, Ordering::SeqCst);
            }
        }
        object
    }

    pub fn trace_object_nursery<Q: ObjectQueue>(
        &self,
        queue: &mut Q,
        object: ObjectReference,
    ) -> ObjectReference {
        debug_assert!(!object.is_null());
        debug_assert!(
            self.in_space(object),
            "Cannot mark an object {} that was not alloced by free list allocator.",
            object,
        );

        if !self.is_object_in_nursery(object) {
            trace!("MarkSweep mature object {}, skip", object);
            object
        } else {
            if self.test_and_mark(object) {
                trace!("MarkSweep nursery object {}, tracing", object);
                let block = Block::containing::<VM>(object);
                block.set_state(BlockState::Marked);
                queue.enqueue(object);
                if self.common.needs_log_bit {
                    VM::VMObjectModel::GLOBAL_LOG_BIT_SPEC.mark_byte_as_unlogged::<VM>(object, Ordering::SeqCst);
                }
            }
            object
        }
    }

    pub fn record_new_block(&self, block: Block) {
        block.init();
        self.chunk_map.set(block.chunk(), ChunkState::Allocated);
    }

<<<<<<< HEAD
    pub fn get_next_metadata_spec(&self) -> SideMetadataSpec {
        Block::NEXT_BLOCK_TABLE
    }

    pub fn prepare(&mut self, full_heap: bool) {
        if let MetadataSpec::OnSide(side) = *VM::VMObjectModel::LOCAL_MARK_BIT_SPEC {
            for chunk in self.chunk_map.all_chunks() {
                side.bzero_metadata(chunk.start(), Chunk::BYTES);
            }
        } else {
            unimplemented!("in header mark bit is not supported");
        }

        if self.common.needs_log_bit && full_heap {
            if let MetadataSpec::OnSide(side) = *VM::VMObjectModel::GLOBAL_LOG_BIT_SPEC {
                for chunk in self.chunk_map.all_chunks() {
                    side.bzero_metadata(chunk.start(), Chunk::BYTES);
                }
            } else {
                unimplemented!("in header log bit is not supported");
            }
        }
=======
    pub fn prepare(&mut self) {
        #[cfg(debug_assertions)]
        self.abandoned_in_gc.lock().unwrap().assert_empty();

        // # Safety: MarkSweepSpace reference is always valid within this collection cycle.
        let space = unsafe { &*(self as *const Self) };
        let work_packets = self
            .chunk_map
            .generate_tasks(|chunk| Box::new(PrepareChunkMap { space, chunk }));
        self.scheduler.work_buckets[crate::scheduler::WorkBucketStage::Prepare]
            .bulk_add(work_packets);
>>>>>>> dccce906
    }

    pub fn release(&mut self) {
        if cfg!(feature = "eager_sweeping") {
            // For eager sweeping, we have to sweep the lists that are abandoned to these global lists.
            let mut abandoned = self.abandoned.lock().unwrap();
            abandoned.sweep(self);
        } else {
            // For lazy sweeping, we just move blocks from consumed to unswept. When an allocator tries
            // to use them, they will sweep the block.
            let mut abandoned = self.abandoned.lock().unwrap();
            abandoned.sweep_later(self);
        }
    }

    pub fn end_of_gc(&mut self) {
        let from = self.abandoned_in_gc.get_mut().unwrap();
        let to = self.abandoned.get_mut().unwrap();
        to.merge(from);

        #[cfg(debug_assertions)]
        from.assert_empty();
    }

    /// Release a block.
    pub fn release_block(&self, block: Block) {
        self.block_clear_metadata(block);

        block.deinit();
        self.pr.release_pages(block.start());
    }

    pub fn block_clear_metadata(&self, block: Block) {
        for metadata_spec in Block::METADATA_SPECS {
            metadata_spec.set_zero_atomic(block.start(), Ordering::SeqCst);
        }
        #[cfg(feature = "vo_bit")]
        crate::util::metadata::vo_bit::bzero_vo_bit(block.start(), Block::BYTES);
    }

    pub fn acquire_block(&self, tls: VMThread, size: usize, align: usize) -> BlockAcquireResult {
        {
            let mut abandoned = self.abandoned.lock().unwrap();
            let bin = mi_bin::<VM>(size, align);

            {
                let abandoned_available = &mut abandoned.available;
                if !abandoned_available[bin].is_empty() {
                    let block = abandoned_available[bin].pop().unwrap();
                    return BlockAcquireResult::AbandonedAvailable(block);
                }
            }

            {
                let abandoned_unswept = &mut abandoned.unswept;
                if !abandoned_unswept[bin].is_empty() {
                    let block = abandoned_unswept[bin].pop().unwrap();
                    return BlockAcquireResult::AbandonedUnswept(block);
                }
            }
        }

        let acquired = self.acquire(tls, Block::BYTES >> LOG_BYTES_IN_PAGE);
        if acquired.is_zero() {
            BlockAcquireResult::Exhausted
        } else {
            BlockAcquireResult::Fresh(Block::from_unaligned_address(acquired))
        }
    }

    pub fn get_abandoned_block_lists(&self) -> &Mutex<AbandonedBlockLists> {
        &self.abandoned
    }

    pub fn get_abandoned_block_lists_in_gc(&self) -> &Mutex<AbandonedBlockLists> {
        &self.abandoned_in_gc
    }
}

use crate::scheduler::GCWork;
use crate::MMTK;

struct PrepareChunkMap<VM: VMBinding> {
    space: &'static MarkSweepSpace<VM>,
    chunk: Chunk,
}

impl<VM: VMBinding> GCWork<VM> for PrepareChunkMap<VM> {
    fn do_work(&mut self, _worker: &mut GCWorker<VM>, _mmtk: &'static MMTK<VM>) {
        debug_assert!(self.space.chunk_map.get(self.chunk) == ChunkState::Allocated);
        // number of allocated blocks.
        let mut n_occupied_blocks = 0;
        self.chunk
            .iter_region::<Block>()
            .filter(|block| block.get_state() != BlockState::Unallocated)
            .for_each(|block| {
                // Clear block mark
                block.set_state(BlockState::Unmarked);
                // Count occupied blocks
                n_occupied_blocks += 1
            });
        if n_occupied_blocks == 0 {
            // Set this chunk as free if there is no live blocks.
            self.space.chunk_map.set(self.chunk, ChunkState::Free)
        } else {
            // Otherwise this chunk is occupied, and we reset the mark bit if it is on the side.
            if let MetadataSpec::OnSide(side) = *VM::VMObjectModel::LOCAL_MARK_BIT_SPEC {
                for chunk in self.space.chunk_map.all_chunks() {
                    side.bzero_metadata(chunk.start(), Chunk::BYTES);
                }
            }
        }
    }
}<|MERGE_RESOLUTION|>--- conflicted
+++ resolved
@@ -344,6 +344,42 @@
         true
     }
 
+    pub fn is_marked(&self, object: ObjectReference) -> bool {
+        VM::VMObjectModel::LOCAL_MARK_BIT_SPEC.is_marked::<VM>(object, Ordering::SeqCst)
+    }
+
+    fn is_object_in_nursery(&self, object: ObjectReference) -> bool {
+        self.in_space(object) && !self.is_marked(object)
+    }
+
+    fn test_and_mark(&self, object: ObjectReference) -> bool {
+        loop {
+            let old_value = VM::VMObjectModel::LOCAL_MARK_BIT_SPEC.load_atomic::<VM, u8>(
+                object,
+                None,
+                Ordering::SeqCst,
+            );
+            if old_value == 1 {
+                return false;
+            }
+
+            if VM::VMObjectModel::LOCAL_MARK_BIT_SPEC
+                .compare_exchange_metadata::<VM, u8>(
+                    object,
+                    old_value,
+                    1,
+                    None,
+                    Ordering::SeqCst,
+                    Ordering::SeqCst,
+                )
+                .is_ok()
+            {
+                break;
+            }
+        }
+        true
+    }
+
     fn trace_object<Q: ObjectQueue>(
         &self,
         queue: &mut Q,
@@ -409,19 +445,9 @@
         self.chunk_map.set(block.chunk(), ChunkState::Allocated);
     }
 
-<<<<<<< HEAD
-    pub fn get_next_metadata_spec(&self) -> SideMetadataSpec {
-        Block::NEXT_BLOCK_TABLE
-    }
-
     pub fn prepare(&mut self, full_heap: bool) {
-        if let MetadataSpec::OnSide(side) = *VM::VMObjectModel::LOCAL_MARK_BIT_SPEC {
-            for chunk in self.chunk_map.all_chunks() {
-                side.bzero_metadata(chunk.start(), Chunk::BYTES);
-            }
-        } else {
-            unimplemented!("in header mark bit is not supported");
-        }
+        #[cfg(debug_assertions)]
+        self.abandoned_in_gc.lock().unwrap().assert_empty();
 
         if self.common.needs_log_bit && full_heap {
             if let MetadataSpec::OnSide(side) = *VM::VMObjectModel::GLOBAL_LOG_BIT_SPEC {
@@ -432,10 +458,6 @@
                 unimplemented!("in header log bit is not supported");
             }
         }
-=======
-    pub fn prepare(&mut self) {
-        #[cfg(debug_assertions)]
-        self.abandoned_in_gc.lock().unwrap().assert_empty();
 
         // # Safety: MarkSweepSpace reference is always valid within this collection cycle.
         let space = unsafe { &*(self as *const Self) };
@@ -444,7 +466,6 @@
             .generate_tasks(|chunk| Box::new(PrepareChunkMap { space, chunk }));
         self.scheduler.work_buckets[crate::scheduler::WorkBucketStage::Prepare]
             .bulk_add(work_packets);
->>>>>>> dccce906
     }
 
     pub fn release(&mut self) {
