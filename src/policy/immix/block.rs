use super::defrag::Histogram;
use super::line::Line;
use super::ImmixSpace;
use crate::util::constants::*;
use crate::util::heap::blockpageresource::BlockPool;
use crate::util::heap::chunk_map::Chunk;
use crate::util::linear_scan::{Region, RegionIterator};
use crate::util::metadata::side_metadata::{MetadataByteArrayRef, SideMetadataSpec};
#[cfg(feature = "vo_bit")]
use crate::util::metadata::vo_bit;
#[cfg(feature = "object_pinning")]
use crate::util::metadata::MetadataSpec;
<<<<<<< HEAD
=======
use crate::util::object_enum::BlockMayHaveObjects;
>>>>>>> 160b7702
use crate::util::Address;
use crate::vm::*;
use std::sync::atomic::Ordering;

/// The block allocation state.
#[derive(Debug, PartialEq, Clone, Copy)]
pub enum BlockState {
    /// the block is not allocated.
    Unallocated,
    /// the block is allocated but not marked.
    Unmarked,
    /// the block is allocated and marked.
    Marked,
    /// the block is marked as reusable.
    Reusable { unavailable_lines: u8 },
}

impl BlockState {
    /// Private constant
    const MARK_UNALLOCATED: u8 = 0;
    /// Private constant
    const MARK_UNMARKED: u8 = u8::MAX;
    /// Private constant
    const MARK_MARKED: u8 = u8::MAX - 1;
}

impl From<u8> for BlockState {
    fn from(state: u8) -> Self {
        match state {
            Self::MARK_UNALLOCATED => BlockState::Unallocated,
            Self::MARK_UNMARKED => BlockState::Unmarked,
            Self::MARK_MARKED => BlockState::Marked,
            unavailable_lines => BlockState::Reusable { unavailable_lines },
        }
    }
}

impl From<BlockState> for u8 {
    fn from(state: BlockState) -> Self {
        match state {
            BlockState::Unallocated => BlockState::MARK_UNALLOCATED,
            BlockState::Unmarked => BlockState::MARK_UNMARKED,
            BlockState::Marked => BlockState::MARK_MARKED,
            BlockState::Reusable { unavailable_lines } => unavailable_lines,
        }
    }
}

impl BlockState {
    /// Test if the block is reuasable.
    pub const fn is_reusable(&self) -> bool {
        matches!(self, BlockState::Reusable { .. })
    }
}

/// Data structure to reference an immix block.
#[repr(transparent)]
#[derive(Debug, Clone, Copy, PartialOrd, PartialEq)]
pub struct Block(Address);

impl Region for Block {
    #[cfg(not(feature = "immix_smaller_block"))]
    const LOG_BYTES: usize = 15;
    #[cfg(feature = "immix_smaller_block")]
    const LOG_BYTES: usize = 13;

    fn from_aligned_address(address: Address) -> Self {
        debug_assert!(address.is_aligned_to(Self::BYTES));
        Self(address)
    }

    fn start(&self) -> Address {
        self.0
    }
}

impl BlockMayHaveObjects for Block {
    fn may_have_objects(&self) -> bool {
        self.get_state() != BlockState::Unallocated
    }
}

impl Block {
    /// Log pages in block
    pub const LOG_PAGES: usize = Self::LOG_BYTES - LOG_BYTES_IN_PAGE as usize;
    /// Pages in block
    pub const PAGES: usize = 1 << Self::LOG_PAGES;
    /// Log lines in block
    pub const LOG_LINES: usize = Self::LOG_BYTES - Line::LOG_BYTES;
    /// Lines in block
    pub const LINES: usize = 1 << Self::LOG_LINES;

    /// Block defrag state table (side)
    pub const DEFRAG_STATE_TABLE: SideMetadataSpec =
        crate::util::metadata::side_metadata::spec_defs::IX_BLOCK_DEFRAG;

    /// Block mark table (side)
    pub const MARK_TABLE: SideMetadataSpec =
        crate::util::metadata::side_metadata::spec_defs::IX_BLOCK_MARK;

    /// Get the chunk containing the block.
    pub fn chunk(&self) -> Chunk {
        Chunk::from_unaligned_address(self.0)
    }

    /// Get the address range of the block's line mark table.
    #[allow(clippy::assertions_on_constants)]
    pub fn line_mark_table(&self) -> MetadataByteArrayRef<{ Block::LINES }> {
        debug_assert!(!super::BLOCK_ONLY);
        MetadataByteArrayRef::<{ Block::LINES }>::new(&Line::MARK_TABLE, self.start(), Self::BYTES)
    }

    /// Get block mark state.
    pub fn get_state(&self) -> BlockState {
        let byte = Self::MARK_TABLE.load_atomic::<u8>(self.start(), Ordering::SeqCst);
        byte.into()
    }

    /// Set block mark state.
    pub fn set_state(&self, state: BlockState) {
        let state = u8::from(state);
        Self::MARK_TABLE.store_atomic::<u8>(self.start(), state, Ordering::SeqCst);
    }

    // Defrag byte

    const DEFRAG_SOURCE_STATE: u8 = u8::MAX;

    /// Test if the block is marked for defragmentation.
    pub fn is_defrag_source(&self) -> bool {
        let byte = Self::DEFRAG_STATE_TABLE.load_atomic::<u8>(self.start(), Ordering::SeqCst);
        // The byte should be 0 (not defrag source) or 255 (defrag source) if this is a major defrag GC, as we set the values in PrepareBlockState.
        // But it could be any value in a nursery GC.
        byte == Self::DEFRAG_SOURCE_STATE
    }

    /// Mark the block for defragmentation.
    pub fn set_as_defrag_source(&self, defrag: bool) {
        let byte = if defrag { Self::DEFRAG_SOURCE_STATE } else { 0 };
        Self::DEFRAG_STATE_TABLE.store_atomic::<u8>(self.start(), byte, Ordering::SeqCst);
    }

    /// Record the number of holes in the block.
    pub fn set_holes(&self, holes: usize) {
        Self::DEFRAG_STATE_TABLE.store_atomic::<u8>(self.start(), holes as u8, Ordering::SeqCst);
    }

    /// Get the number of holes.
    pub fn get_holes(&self) -> usize {
        let byte = Self::DEFRAG_STATE_TABLE.load_atomic::<u8>(self.start(), Ordering::SeqCst);
        debug_assert_ne!(byte, Self::DEFRAG_SOURCE_STATE);
        byte as usize
    }

    /// Initialize a clean block after acquired from page-resource.
    pub fn init(&self, copy: bool) {
        self.set_state(if copy {
            BlockState::Marked
        } else {
            BlockState::Unmarked
        });
        Self::DEFRAG_STATE_TABLE.store_atomic::<u8>(self.start(), 0, Ordering::SeqCst);
    }

    /// Deinitalize a block before releasing.
    pub fn deinit(&self) {
        self.set_state(BlockState::Unallocated);
    }

    pub fn start_line(&self) -> Line {
        Line::from_aligned_address(self.start())
    }

    pub fn end_line(&self) -> Line {
        Line::from_aligned_address(self.end())
    }

    /// Get the range of lines within the block.
    #[allow(clippy::assertions_on_constants)]
    pub fn lines(&self) -> RegionIterator<Line> {
        debug_assert!(!super::BLOCK_ONLY);
        RegionIterator::<Line>::new(self.start_line(), self.end_line())
    }

    /// Sweep this block.
    /// Return true if the block is swept.
    pub fn sweep<VM: VMBinding>(
        &self,
        space: &ImmixSpace<VM>,
        mark_histogram: &mut Histogram,
        line_mark_state: Option<u8>,
    ) -> bool {
        if super::BLOCK_ONLY {
            match self.get_state() {
                BlockState::Unallocated => false,
                BlockState::Unmarked => {
                    #[cfg(feature = "vo_bit")]
                    vo_bit::helper::on_region_swept::<VM, _>(self, false);

                    // If the pin bit is not on the side, we cannot bulk zero.
                    // We shouldn't need to clear it here in that case, since the pin bit
                    // should be overwritten at each object allocation. The same applies below
                    // when we are sweeping on a line granularity.
                    #[cfg(feature = "object_pinning")]
                    if let MetadataSpec::OnSide(side) = *VM::VMObjectModel::LOCAL_PINNING_BIT_SPEC {
                        side.bzero_metadata(self.start(), Block::BYTES);
                    }

                    // Release the block if it is allocated but not marked by the current GC.
                    space.release_block(*self);
                    true
                }
                BlockState::Marked => {
                    #[cfg(feature = "vo_bit")]
                    vo_bit::helper::on_region_swept::<VM, _>(self, true);

                    // The block is live.
                    false
                }
                _ => unreachable!(),
            }
        } else {
            // Calculate number of marked lines and holes.
            let mut marked_lines = 0;
            let mut holes = 0;
            let mut prev_line_is_marked = true;
            let line_mark_state = line_mark_state.unwrap();

            for line in self.lines() {
                if line.is_marked(line_mark_state) {
                    marked_lines += 1;
                    prev_line_is_marked = true;
                } else {
                    if prev_line_is_marked {
                        holes += 1;
                    }

                    #[cfg(feature = "poison_on_release")]
                    crate::util::memory::set_pattern(line.start(), (0xdeadbeef ^ line.start().as_usize()) & !0xff, Line::BYTES);

                    // We need to clear the pin bit if it is on the side, as this line can be reused
                    #[cfg(feature = "object_pinning")]
                    if let MetadataSpec::OnSide(side) = *VM::VMObjectModel::LOCAL_PINNING_BIT_SPEC {
                        side.bzero_metadata(line.start(), Line::BYTES);
                    }

                    // We need to clear the pin bit if it is on the side, as this line can be reused
                    #[cfg(feature = "object_pinning")]
                    if let MetadataSpec::OnSide(side) = *VM::VMObjectModel::LOCAL_PINNING_BIT_SPEC {
                        side.bzero_metadata(line.start(), Line::BYTES);
                    }

                    prev_line_is_marked = false;
                }
            }

            if marked_lines == 0 {
                #[cfg(feature = "vo_bit")]
                vo_bit::helper::on_region_swept::<VM, _>(self, false);

                // Release the block if non of its lines are marked.
                space.release_block(*self);
                true
            } else {
                // There are some marked lines. Keep the block live.
                if marked_lines != Block::LINES {
                    // There are holes. Mark the block as reusable.
                    self.set_state(BlockState::Reusable {
                        unavailable_lines: marked_lines as _,
                    });
                    space.reusable_blocks.push(*self)
                } else {
                    // Clear mark state.
                    self.set_state(BlockState::Unmarked);
                }
                // Update mark_histogram
                mark_histogram[holes] += marked_lines;
                // Record number of holes in block side metadata.
                self.set_holes(holes);

                #[cfg(feature = "vo_bit")]
                vo_bit::helper::on_region_swept::<VM, _>(self, true);

                false
            }
        }
    }

    /// Clear VO bits metadata for unmarked regions.
    /// This is useful for clearing VO bits during nursery GC for StickyImmix
    /// at which time young objects (allocated in unmarked regions) may die
    /// but we always consider old objects (in marked regions) as live.
    #[cfg(feature = "vo_bit")]
    pub fn clear_vo_bits_for_unmarked_regions(&self, line_mark_state: Option<u8>) {
        match line_mark_state {
            None => {
                match self.get_state() {
                    BlockState::Unmarked => {
                        // It may contain young objects.  Clear it.
                        vo_bit::bzero_vo_bit(self.start(), Self::BYTES);
                    }
                    BlockState::Marked => {
                        // It contains old objects.  Skip it.
                    }
                    _ => unreachable!(),
                }
            }
            Some(state) => {
                // With lines.
                for line in self.lines() {
                    if !line.is_marked(state) {
                        // It may contain young objects.  Clear it.
                        vo_bit::bzero_vo_bit(line.start(), Line::BYTES);
                    }
                }
            }
        }
    }
}

/// A non-block single-linked list to store blocks.
pub struct ReusableBlockPool {
    queue: BlockPool<Block>,
    num_workers: usize,
}

impl ReusableBlockPool {
    /// Create empty block list
    pub fn new(num_workers: usize) -> Self {
        Self {
            queue: BlockPool::new(num_workers),
            num_workers,
        }
    }

    /// Get number of blocks in this list.
    pub fn len(&self) -> usize {
        self.queue.len()
    }

    /// Add a block to the list.
    pub fn push(&self, block: Block) {
        self.queue.push(block)
    }

    /// Pop a block out of the list.
    pub fn pop(&self) -> Option<Block> {
        self.queue.pop()
    }

    /// Clear the list.
    pub fn reset(&mut self) {
        self.queue = BlockPool::new(self.num_workers);
    }

    /// Iterate all the blocks in the queue. Call the visitor for each reported block.
    pub fn iterate_blocks(&self, mut f: impl FnMut(Block)) {
        self.queue.iterate_blocks(&mut f);
    }

    /// Flush the block queue
    pub fn flush_all(&self) {
        self.queue.flush_all();
    }
}<|MERGE_RESOLUTION|>--- conflicted
+++ resolved
@@ -10,10 +10,7 @@
 use crate::util::metadata::vo_bit;
 #[cfg(feature = "object_pinning")]
 use crate::util::metadata::MetadataSpec;
-<<<<<<< HEAD
-=======
 use crate::util::object_enum::BlockMayHaveObjects;
->>>>>>> 160b7702
 use crate::util::Address;
 use crate::vm::*;
 use std::sync::atomic::Ordering;
@@ -260,12 +257,6 @@
                         side.bzero_metadata(line.start(), Line::BYTES);
                     }
 
-                    // We need to clear the pin bit if it is on the side, as this line can be reused
-                    #[cfg(feature = "object_pinning")]
-                    if let MetadataSpec::OnSide(side) = *VM::VMObjectModel::LOCAL_PINNING_BIT_SPEC {
-                        side.bzero_metadata(line.start(), Line::BYTES);
-                    }
-
                     prev_line_is_marked = false;
                 }
             }
