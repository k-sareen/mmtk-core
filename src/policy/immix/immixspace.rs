--- conflicted
+++ resolved
@@ -156,11 +156,7 @@
         // We may have to set mark bit to 1 in case the marked state is 0
         self.mark_state.on_object_metadata_initialization::<VM>(object);
         #[cfg(feature = "vo_bit")]
-<<<<<<< HEAD
-        crate::util::metadata::vo_bit::set_vo_bit::<VM>(object);
-=======
-        crate::util::metadata::vo_bit::set_vo_bit(_object);
->>>>>>> c4fdce02
+        crate::util::metadata::vo_bit::set_vo_bit(object);
     }
     #[cfg(feature = "is_mmtk_object")]
     fn is_mmtk_object(&self, addr: Address) -> Option<ObjectReference> {
