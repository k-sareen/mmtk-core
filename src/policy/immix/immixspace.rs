use super::defrag::StatsForDefrag;
use super::line::*;
use super::{block::*, defrag::Defrag};
use crate::plan::VectorObjectQueue;
use crate::policy::gc_work::{TraceKind, TRACE_KIND_TRANSITIVE_PIN};
use crate::policy::sft::GCWorkerMutRef;
use crate::policy::sft::SFT;
use crate::policy::sft_map::SFTMap;
use crate::policy::space::{CommonSpace, Space};
use crate::util::alloc::allocator::AllocatorContext;
use crate::util::constants::LOG_BYTES_IN_PAGE;
use crate::util::copy::*;
use crate::util::heap::chunk_map::*;
use crate::util::heap::BlockPageResource;
use crate::util::heap::PageResource;
use crate::util::linear_scan::{Region, RegionIterator};
use crate::util::metadata::side_metadata::SideMetadataSpec;
use crate::util::metadata::mark_bit::MarkState;
#[cfg(feature = "vo_bit")]
use crate::util::metadata::vo_bit;
use crate::util::metadata::{self, MetadataSpec};
use crate::util::object_forwarding;
use crate::util::rust_util::unlikely;
use crate::util::{Address, ObjectReference};
use crate::vm::*;
use crate::{
    plan::ObjectQueue,
    scheduler::{GCWork, GCWorkScheduler, GCWorker, WorkBucketStage},
    util::opaque_pointer::{VMThread, VMWorkerThread},
    MMTK,
};
use atomic::Ordering;
use std::sync::{atomic::AtomicU8, atomic::AtomicUsize, Arc};

pub(crate) const TRACE_KIND_FAST: TraceKind = 0;
pub(crate) const TRACE_KIND_DEFRAG: TraceKind = 1;

pub struct ImmixSpace<VM: VMBinding> {
    common: CommonSpace<VM>,
    pr: BlockPageResource<VM, Block>,
    /// Allocation status for all chunks in immix space
    pub chunk_map: ChunkMap,
    /// Current line mark state
    pub line_mark_state: AtomicU8,
    /// Line mark state in previous GC
    line_unavail_state: AtomicU8,
    /// A list of all reusable blocks
    pub reusable_blocks: ReusableBlockPool,
    /// Defrag utilities
    pub(super) defrag: Defrag,
    /// How many lines have been consumed since last GC?
    lines_consumed: AtomicUsize,
    /// Object mark state
    pub mark_state: MarkState,
    /// Work packet scheduler
    scheduler: Arc<GCWorkScheduler<VM>>,
    /// Some settings for this space
    pub space_args: ImmixSpaceArgs,
}

/// Some arguments for Immix Space.
pub struct ImmixSpaceArgs {
    /// Mark an object as unlogged when we trace an object.
    /// Normally we set the log bit when we copy an object with [`crate::util::copy::CopySemantics::PromoteToMature`].
    /// In sticky immix, we 'promote' an object to mature when we trace the object
    /// (no matter we copy an object or not). So we have to use `PromoteToMature`, and instead
    /// just set the log bit in the space when an object is traced.
    pub unlog_object_when_traced: bool,
    /// Reset log bit at the start of a major GC.
    /// Normally we do not need to do this. When immix is used as the mature space,
    /// any object should be set as unlogged, and that bit does not need to be cleared
    /// even if the object is dead. But in sticky Immix, the mature object and
    /// the nursery object are in the same space, we will have to use the
    /// bit to differentiate them. So we reset all the log bits in major GCs,
    /// and unlogged the objects when they are traced (alive).
    pub reset_log_bit_in_major_gc: bool,
    /// Whether this ImmixSpace instance contains both young and old objects.
    /// This affects the updating of valid-object bits.  If some lines or blocks of this ImmixSpace
    /// instance contain young objects, their VO bits need to be updated during this GC.  Currently
    /// only StickyImmix is affected.  GenImmix allocates young objects in a separete CopySpace
    /// nursery and its VO bits can be cleared in bulk.
    pub mixed_age: bool,
}

unsafe impl<VM: VMBinding> Sync for ImmixSpace<VM> {}

impl<VM: VMBinding> SFT for ImmixSpace<VM> {
    fn name(&self) -> &str {
        self.get_name()
    }

    fn get_forwarded_object(&self, object: ObjectReference) -> Option<ObjectReference> {
        // If we never move objects, look no further.
        if super::NEVER_MOVE_OBJECTS {
            return None;
        }

        if object_forwarding::is_forwarded::<VM>(object) {
            Some(object_forwarding::read_forwarding_pointer::<VM>(object))
        } else {
            None
        }
    }

    fn is_live(&self, object: ObjectReference) -> bool {
        // If the mark bit is set, it is live.
        if self.is_marked(object) {
            return true;
        }

        // If we never move objects, look no further.
        if super::NEVER_MOVE_OBJECTS {
            return false;
        }

        // If the object is forwarded, it is live, too.
        object_forwarding::is_forwarded::<VM>(object)
    }
    #[cfg(feature = "object_pinning")]
    fn pin_object(&self, object: ObjectReference) -> bool {
        VM::VMObjectModel::LOCAL_PINNING_BIT_SPEC.pin_object::<VM>(object)
    }
    #[cfg(feature = "object_pinning")]
    fn unpin_object(&self, object: ObjectReference) -> bool {
        VM::VMObjectModel::LOCAL_PINNING_BIT_SPEC.unpin_object::<VM>(object)
    }
    #[cfg(feature = "object_pinning")]
    fn is_object_pinned(&self, object: ObjectReference) -> bool {
        VM::VMObjectModel::LOCAL_PINNING_BIT_SPEC.is_object_pinned::<VM>(object)
    }
    fn is_movable(&self) -> bool {
        !super::NEVER_MOVE_OBJECTS
    }

    #[cfg(feature = "sanity")]
    fn is_sane(&self, object: ObjectReference) -> bool {
        self.is_live(object)
    }
    fn initialize_object_metadata(&self, object: ObjectReference, _alloc: bool) {
        // We may have to set mark bit to 1 in case the marked state is 0
        self.mark_state.on_object_metadata_initialization::<VM>(object);
        #[cfg(feature = "vo_bit")]
        crate::util::metadata::vo_bit::set_vo_bit::<VM>(object);
    }
    #[cfg(feature = "is_mmtk_object")]
    fn is_mmtk_object(&self, addr: Address) -> bool {
        crate::util::metadata::vo_bit::is_vo_bit_set_for_addr::<VM>(addr).is_some()
    }
    fn sft_trace_object(
        &self,
        _queue: &mut VectorObjectQueue,
        _object: ObjectReference,
        _worker: GCWorkerMutRef,
    ) -> ObjectReference {
        panic!("We do not use SFT to trace objects for Immix. sft_trace_object() cannot be used.")
    }
}

impl<VM: VMBinding> Space<VM> for ImmixSpace<VM> {
    fn as_space(&self) -> &dyn Space<VM> {
        self
    }
    fn as_sft(&self) -> &(dyn SFT + Sync + 'static) {
        self
    }
    fn get_page_resource(&self) -> &dyn PageResource<VM> {
        &self.pr
    }
    fn maybe_get_page_resource_mut(&mut self) -> Option<&mut dyn PageResource<VM>> {
        Some(&mut self.pr)
    }
    fn common(&self) -> &CommonSpace<VM> {
        &self.common
    }
    fn initialize_sft(&self, sft_map: &mut dyn SFTMap) {
        self.common().initialize_sft(self.as_sft(), sft_map)
    }
    fn release_multiple_pages(&mut self, _start: Address) {
        panic!("immixspace only releases pages enmasse")
    }
    fn set_copy_for_sft_trace(&mut self, _semantics: Option<CopySemantics>) {
        panic!("We do not use SFT to trace objects for Immix. set_copy_context() cannot be used.")
    }
    fn iterate_allocated_regions(&self) -> Vec<(Address, usize)> {
        let mut blocks = vec![];
        let chunk_map = &self.chunk_map;
        for chunk in chunk_map.all_chunks() {
            if chunk_map.get(chunk) == ChunkState::Allocated {
                for block in chunk.iter_region::<Block>() {
                    if block.get_state() != BlockState::Unallocated {
                        blocks.push((block.start(), block.end() - block.start()));
                    }
                }
            }
        }
        blocks
    }
}

impl<VM: VMBinding> crate::policy::gc_work::PolicyTraceObject<VM> for ImmixSpace<VM> {
    fn trace_object<Q: ObjectQueue, const KIND: TraceKind>(
        &self,
        queue: &mut Q,
        object: ObjectReference,
        copy: Option<CopySemantics>,
        worker: &mut GCWorker<VM>,
    ) -> ObjectReference {
<<<<<<< HEAD
        debug_assert!(!object.is_null());
        if KIND == TRACE_KIND_TRANSITIVE_PIN || KIND == TRACE_KIND_FAST {
=======
        if KIND == TRACE_KIND_TRANSITIVE_PIN {
>>>>>>> dccce906
            self.trace_object_without_moving(queue, object)
        } else if KIND == TRACE_KIND_DEFRAG {
            if Block::containing::<VM>(object).is_defrag_source() {
                debug_assert!(self.in_defrag());
                debug_assert!(
                    !crate::plan::is_nursery_gc(worker.mmtk.get_plan()),
                    "Calling PolicyTraceObject on Immix in nursery GC"
                );
                self.trace_object_with_opportunistic_copy(
                    queue,
                    object,
                    copy.unwrap(),
                    worker,
                    // This should not be nursery collection. Nursery collection does not use PolicyTraceObject.
                    false,
                )
            } else {
                self.trace_object_without_moving(queue, object)
            }
        } else {
            unreachable!()
        }
    }

    fn post_scan_object(&self, object: ObjectReference) {
        if super::MARK_LINE_AT_SCAN_TIME && !super::BLOCK_ONLY {
            debug_assert!(self.in_space(object));
            self.mark_lines(object);
        }
    }

    fn may_move_objects<const KIND: TraceKind>() -> bool {
        if KIND == TRACE_KIND_DEFRAG {
            true
        } else if KIND == TRACE_KIND_FAST || KIND == TRACE_KIND_TRANSITIVE_PIN {
            false
        } else {
            unreachable!()
        }
    }
}

impl<VM: VMBinding> ImmixSpace<VM> {
    /// Get side metadata specs
    fn side_metadata_specs() -> Vec<SideMetadataSpec> {
        metadata::extract_side_metadata(&if super::BLOCK_ONLY {
            vec![
                MetadataSpec::OnSide(Block::DEFRAG_STATE_TABLE),
                MetadataSpec::OnSide(Block::MARK_TABLE),
                *VM::VMObjectModel::LOCAL_MARK_BIT_SPEC,
                *VM::VMObjectModel::LOCAL_FORWARDING_BITS_SPEC,
                *VM::VMObjectModel::LOCAL_FORWARDING_POINTER_SPEC,
                #[cfg(feature = "object_pinning")]
                *VM::VMObjectModel::LOCAL_PINNING_BIT_SPEC,
            ]
        } else {
            vec![
                MetadataSpec::OnSide(Line::MARK_TABLE),
                MetadataSpec::OnSide(Block::DEFRAG_STATE_TABLE),
                MetadataSpec::OnSide(Block::MARK_TABLE),
                *VM::VMObjectModel::LOCAL_MARK_BIT_SPEC,
                *VM::VMObjectModel::LOCAL_FORWARDING_BITS_SPEC,
                *VM::VMObjectModel::LOCAL_FORWARDING_POINTER_SPEC,
                #[cfg(feature = "object_pinning")]
                *VM::VMObjectModel::LOCAL_PINNING_BIT_SPEC,
            ]
        })
    }

    pub fn new(
        args: crate::policy::space::PlanCreateSpaceArgs<VM>,
        space_args: ImmixSpaceArgs,
        owner_mask: u8,
    ) -> Self {
        #[cfg(feature = "immix_non_moving")]
        info!(
            "Creating non-moving ImmixSpace: {}. Block size: 2^{}",
            args.name,
            Block::LOG_BYTES
        );

        if space_args.unlog_object_when_traced || space_args.reset_log_bit_in_major_gc {
            assert!(
                args.constraints.needs_log_bit,
                "Invalid args when the plan does not use log bit"
            );
        }

        super::validate_features();
        #[cfg(feature = "vo_bit")]
        vo_bit::helper::validate_config::<VM>();
        let vm_map = args.vm_map;
        let scheduler = args.scheduler.clone();
        let common =
            CommonSpace::new(args.into_policy_args(true, false, Self::side_metadata_specs()));
        ImmixSpace {
            pr: if common.vmrequest.is_discontiguous() {
                BlockPageResource::new_discontiguous(
                    Block::LOG_PAGES,
                    vm_map,
                    scheduler.num_workers(),
                )
            } else {
                BlockPageResource::new_contiguous(
                    Block::LOG_PAGES,
                    common.start,
                    common.extent,
                    vm_map,
                    scheduler.num_workers(),
                )
            },
            common,
            chunk_map: ChunkMap::new(owner_mask),
            line_mark_state: AtomicU8::new(Line::RESET_MARK_STATE),
            line_unavail_state: AtomicU8::new(Line::RESET_MARK_STATE),
            lines_consumed: AtomicUsize::new(0),
            reusable_blocks: ReusableBlockPool::new(scheduler.num_workers()),
            defrag: Defrag::default(),
            mark_state: MarkState::new(),
            scheduler: scheduler.clone(),
            space_args,
        }
    }

    /// Flush the thread-local queues in BlockPageResource
    pub fn flush_page_resource(&self) {
        self.reusable_blocks.flush_all();
        #[cfg(target_pointer_width = "64")]
        self.pr.flush_all()
    }

    /// Get the number of defrag headroom pages.
    pub fn defrag_headroom_pages(&self) -> usize {
        self.defrag.defrag_headroom_pages(self)
    }

    pub fn set_defrag_headroom_percent(&mut self, defrag_headroom_percent: usize) {
        self.defrag.set_defrag_headroom_percent(defrag_headroom_percent)
    }

    /// Check if current GC is a defrag GC.
    pub fn in_defrag(&self) -> bool {
        self.defrag.in_defrag()
    }

    /// check if the current GC should do defragmentation.
    pub fn decide_whether_to_defrag(
        &self,
        emergency_collection: bool,
        collect_whole_heap: bool,
        collection_attempts: usize,
        user_triggered_collection: bool,
        full_heap_system_gc: bool,
    ) -> bool {
        self.defrag.decide_whether_to_defrag(
            emergency_collection,
            collect_whole_heap,
            collection_attempts,
            user_triggered_collection,
            self.reusable_blocks.len() == 0,
            full_heap_system_gc,
            self.common().is_zygote(),
        );
        self.defrag.in_defrag()
    }

    /// Get work packet scheduler
    pub fn scheduler(&self) -> &GCWorkScheduler<VM> {
        &self.scheduler
    }

    pub fn prepare(&mut self, major_gc: bool, plan_stats: StatsForDefrag) {
        if major_gc {
            self.mark_state.on_global_prepare::<VM>();

            // Prepare defrag info
            if super::DEFRAG {
                self.defrag.prepare(self, plan_stats);
            }

            // Prepare each block for GC
            let threshold = self.defrag.defrag_spill_threshold.load(Ordering::Acquire);
            // # Safety: ImmixSpace reference is always valid within this collection cycle.
            let space = unsafe { &*(self as *const Self) };
            let work_packets = self.chunk_map.generate_tasks(|chunk| {
                Box::new(PrepareBlockState {
                    space,
                    chunk,
                    defrag_threshold: if space.in_defrag() {
                        Some(threshold)
                    } else {
                        None
                    },
                })
            });
            self.scheduler().work_buckets[WorkBucketStage::Prepare].bulk_add(work_packets);

            if !super::BLOCK_ONLY {
                self.line_mark_state.fetch_add(1, Ordering::AcqRel);
                if self.line_mark_state.load(Ordering::Acquire) > Line::MAX_MARK_STATE {
                    self.line_mark_state
                        .store(Line::RESET_MARK_STATE, Ordering::Release);
                }
            }
        }

        #[cfg(feature = "vo_bit")]
        if vo_bit::helper::need_to_clear_vo_bits_before_tracing::<VM>() {
            let maybe_scope = if major_gc {
                // If it is major GC, we always clear all VO bits because we are doing full-heap
                // tracing.
                Some(VOBitsClearingScope::FullGC)
            } else if self.space_args.mixed_age {
                // StickyImmix nursery GC.
                // Some lines (or blocks) contain only young objects,
                // while other lines (or blocks) contain only old objects.
                if super::BLOCK_ONLY {
                    // Block only.  Young objects are only allocated into fully empty blocks.
                    // Only clear unmarked blocks.
                    Some(VOBitsClearingScope::BlockOnly)
                } else {
                    // Young objects are allocated into empty lines.
                    // Only clear unmarked lines.
                    let line_mark_state = self.line_mark_state.load(Ordering::SeqCst);
                    Some(VOBitsClearingScope::Line {
                        state: line_mark_state,
                    })
                }
            } else {
                // GenImmix nursery GC.  We do nothing to the ImmixSpace because the nursery is a
                // separate CopySpace.  It'll clear its own VO bits.
                None
            };

            if let Some(scope) = maybe_scope {
                let work_packets = self
                    .chunk_map
                    .generate_tasks(|chunk| Box::new(ClearVOBitsAfterPrepare { chunk, scope }));
                self.scheduler.work_buckets[WorkBucketStage::ClearVOBits].bulk_add(work_packets);
            }
        }
    }

<<<<<<< HEAD
    /// Release for the immix space. This is called when a GC finished.
    /// Return whether this GC was a defrag GC, as a plan may want to know this.
    pub fn release(&mut self, major_gc: bool) -> bool {
        // Update mark state
        self.mark_state.on_global_release::<VM>();

        let did_defrag = self.defrag.in_defrag();
=======
    /// Release for the immix space.
    pub fn release(&mut self, major_gc: bool) {
>>>>>>> dccce906
        if major_gc {
            // Update line_unavail_state for hole searching after this GC.
            if !super::BLOCK_ONLY {
                self.line_unavail_state.store(
                    self.line_mark_state.load(Ordering::Acquire),
                    Ordering::Release,
                );
            }
        }
        // Clear reusable blocks list
        if !super::BLOCK_ONLY {
            self.reusable_blocks.reset();
        }
        // Sweep chunks and blocks
        let work_packets = self.generate_sweep_tasks();
        self.scheduler().work_buckets[WorkBucketStage::Release].bulk_add(work_packets);

        self.lines_consumed.store(0, Ordering::Relaxed);
    }

    /// This is called when a GC finished.
    /// Return whether this GC was a defrag GC, as a plan may want to know this.
    pub fn end_of_gc(&mut self) -> bool {
        let did_defrag = self.defrag.in_defrag();
        if super::DEFRAG {
            self.defrag.reset_in_defrag();
        }
        did_defrag
    }

    /// Generate chunk sweep tasks
    fn generate_sweep_tasks(&self) -> Vec<Box<dyn GCWork<VM>>> {
        self.defrag.mark_histograms.lock().clear();
        // # Safety: ImmixSpace reference is always valid within this collection cycle.
        let space = unsafe { &*(self as *const Self) };
        let epilogue = Arc::new(FlushPageResource {
            space,
            counter: AtomicUsize::new(0),
        });
        let tasks = self.chunk_map.generate_tasks(|chunk| {
            Box::new(SweepChunk {
                space,
                chunk,
                epilogue: epilogue.clone(),
            })
        });
        epilogue.counter.store(tasks.len(), Ordering::SeqCst);
        tasks
    }

    /// Release a block.
    pub fn release_block(&self, block: Block) {
        block.deinit();
        self.pr.release_block(block);
    }

    /// Allocate a clean block.
    pub fn get_clean_block(&self, tls: VMThread, copy: bool) -> Option<Block> {
        let block_address = self.acquire(tls, Block::PAGES);
        if block_address.is_zero() {
            return None;
        }
        self.defrag.notify_new_clean_block(copy);
        let block = Block::from_aligned_address(block_address);
        block.init(copy);
        self.chunk_map.set(block.chunk(), ChunkState::Allocated);
        self.lines_consumed
            .fetch_add(Block::LINES, Ordering::SeqCst);
        Some(block)
    }

    /// Pop a reusable block from the reusable block list.
    pub fn get_reusable_block(&self, copy: bool) -> Option<Block> {
        if super::BLOCK_ONLY {
            return None;
        }
        loop {
            if let Some(block) = self.reusable_blocks.pop() {
                // Skip blocks that should be evacuated.
                if copy && block.is_defrag_source() {
                    continue;
                }

                // Get available lines. Do this before block.init which will reset block state.
                let lines_delta = match block.get_state() {
                    BlockState::Reusable { unavailable_lines } => {
                        Block::LINES - unavailable_lines as usize
                    }
                    BlockState::Unmarked => Block::LINES,
                    _ => unreachable!("{:?} {:?}", block, block.get_state()),
                };
                self.lines_consumed.fetch_add(lines_delta, Ordering::SeqCst);

                block.init(copy);
                return Some(block);
            } else {
                return None;
            }
        }
    }

    /// Trace and mark objects without evacuation.
    pub fn trace_object_without_moving(
        &self,
        queue: &mut impl ObjectQueue,
        object: ObjectReference,
    ) -> ObjectReference {
        #[cfg(feature = "vo_bit")]
        vo_bit::helper::on_trace_object::<VM>(object);

        if self.mark_state.test_and_mark::<VM>(object) {
            // Mark block and lines
            if !super::BLOCK_ONLY {
                if !super::MARK_LINE_AT_SCAN_TIME {
                    self.mark_lines(object);
                }
            } else {
                Block::containing::<VM>(object).set_state(BlockState::Marked);
            }

            #[cfg(feature = "vo_bit")]
            vo_bit::helper::on_object_marked::<VM>(object);

            // Visit node
            queue.enqueue(object);
            self.unlog_object_if_needed(object);
            return object;
        }
        object
    }

    /// Trace object and do evacuation if required.
    #[allow(clippy::assertions_on_constants)]
    pub fn trace_object_with_opportunistic_copy(
        &self,
        queue: &mut impl ObjectQueue,
        object: ObjectReference,
        semantics: CopySemantics,
        worker: &mut GCWorker<VM>,
        nursery_collection: bool,
    ) -> ObjectReference {
        let copy_context = worker.get_copy_context_mut();
        debug_assert!(!super::BLOCK_ONLY);

        #[cfg(feature = "vo_bit")]
        vo_bit::helper::on_trace_object::<VM>(object);

        let forwarding_status = object_forwarding::attempt_to_forward::<VM>(object);
        if object_forwarding::state_is_forwarded_or_being_forwarded(forwarding_status) {
            // We lost the forwarding race as some other thread has set the forwarding word; wait
            // until the object has been forwarded by the winner. Note that the object may not
            // necessarily get forwarded since Immix opportunistically moves objects.
            #[allow(clippy::let_and_return)]
            let new_object =
                object_forwarding::spin_and_get_forwarded_object::<VM>(object, forwarding_status);
            #[cfg(debug_assertions)]
            {
                if new_object == object {
                    debug_assert!(
                        self.is_marked(object) || self.defrag.space_exhausted() || self.is_pinned(object),
                        "Forwarded object is the same as original object {} even though it should have been copied",
                        object,
                    );
                } else {
                    // new_object != object
                    debug_assert!(
                        !Block::containing::<VM>(new_object).is_defrag_source(),
                        "Block {:?} containing forwarded object {} should not be a defragmentation source",
                        Block::containing::<VM>(new_object),
                        new_object,
                    );
                }
            }
            new_object
        } else if self.is_marked(object) {
            // We won the forwarding race but the object is already marked so we clear the
            // forwarding status and return the unmoved object
            object_forwarding::clear_forwarding_bits::<VM>(object);
            object
        } else {
            // We won the forwarding race; actually forward and copy the object if it is not pinned
            // and we have sufficient space in our copy allocator
            let new_object = if self.is_pinned(object)
                || (!nursery_collection && self.defrag.space_exhausted())
            {
                self.mark_state.test_and_mark::<VM>(object);
                object_forwarding::clear_forwarding_bits::<VM>(object);
                Block::containing::<VM>(object).set_state(BlockState::Marked);

                #[cfg(feature = "vo_bit")]
                vo_bit::helper::on_object_marked::<VM>(object);

                object
            } else {
                // We are forwarding objects. When the copy allocator allocates the block, it should
                // mark the block. So we do not need to explicitly mark it here.

                // Clippy complains if the "vo_bit" feature is not enabled.
                #[allow(clippy::let_and_return)]
                let new_object =
                    object_forwarding::forward_object::<VM>(object, semantics, copy_context);

                #[cfg(feature = "vo_bit")]
                vo_bit::helper::on_object_forwarded::<VM>(new_object);

                new_object
            };
            debug_assert_eq!(
                Block::containing::<VM>(new_object).get_state(),
                BlockState::Marked
            );

            queue.enqueue(new_object);
            debug_assert!(new_object.is_live::<VM>());
            self.unlog_object_if_needed(new_object);
            new_object
        }
    }

    fn unlog_object_if_needed(&self, object: ObjectReference) {
        if self.space_args.unlog_object_when_traced {
            // Make sure the side metadata for the line can fit into one byte. For smaller line size, we should
            // use `mark_as_unlogged` instead to mark the bit.
            const_assert!(
                Line::BYTES
                    >= (1
                        << (crate::util::constants::LOG_BITS_IN_BYTE
                            + crate::util::constants::LOG_MIN_OBJECT_SIZE))
            );
            const_assert_eq!(
                crate::vm::object_model::specs::VMGlobalLogBitSpec::LOG_NUM_BITS,
                0
            ); // We should put this to the addition, but type casting is not allowed in constant assertions.

            // Every immix line is 256 bytes, which is mapped to 4 bytes in the side metadata.
            // If we have one object in the line that is mature, we can assume all the objects in the line are mature objects.
            // So we can just mark the byte.
            VM::VMObjectModel::GLOBAL_LOG_BIT_SPEC
                .mark_byte_as_unlogged::<VM>(object, Ordering::Relaxed);
        }
    }

    /// Mark all the lines that the given object spans.
    #[allow(clippy::assertions_on_constants)]
    pub fn mark_lines(&self, object: ObjectReference) {
        debug_assert!(!super::BLOCK_ONLY);
        Line::mark_lines_for_object::<VM>(object, self.line_mark_state.load(Ordering::Acquire));
    }

    pub(crate) fn is_marked(&self, object: ObjectReference) -> bool {
        self.mark_state.is_marked::<VM>(object)
    }

    /// Check if an object is pinned.
    fn is_pinned(&self, _object: ObjectReference) -> bool {
        #[cfg(feature = "object_pinning")]
        return self.is_object_pinned(_object);

        #[cfg(not(feature = "object_pinning"))]
        false
    }

    /// Hole searching.
    ///
    /// Linearly scan lines in a block to search for the next
    /// hole, starting from the given line. If we find available lines,
    /// return a tuple of the start line and the end line (non-inclusive).
    ///
    /// Returns None if the search could not find any more holes.
    #[allow(clippy::assertions_on_constants)]
    pub fn get_next_available_lines(&self, search_start: Line) -> Option<(Line, Line)> {
        debug_assert!(!super::BLOCK_ONLY);
        let unavail_state = self.line_unavail_state.load(Ordering::Acquire);
        let current_state = self.line_mark_state.load(Ordering::Acquire);
        let block = search_start.block();
        let mark_data = block.line_mark_table();
        let start_cursor = search_start.get_index_within_block();
        let mut cursor = start_cursor;
        // Find start
        while cursor < mark_data.len() {
            let mark = mark_data.get(cursor);
            if mark != unavail_state && mark != current_state {
                break;
            }
            cursor += 1;
        }
        if cursor == mark_data.len() {
            return None;
        }
        let start = search_start.next_nth(cursor - start_cursor);
        // Find limit
        while cursor < mark_data.len() {
            let mark = mark_data.get(cursor);
            if mark == unavail_state || mark == current_state {
                break;
            }
            cursor += 1;
        }
        let end = search_start.next_nth(cursor - start_cursor);
        debug_assert!(RegionIterator::<Line>::new(start, end)
            .all(|line| !line.is_marked(unavail_state) && !line.is_marked(current_state)));
        Some((start, end))
    }

    pub fn is_last_gc_exhaustive(did_defrag_for_last_gc: bool) -> bool {
        if super::DEFRAG {
            did_defrag_for_last_gc
        } else {
            // If defrag is disabled, every GC is exhaustive.
            true
        }
    }

    pub(crate) fn get_pages_allocated(&self) -> usize {
        self.lines_consumed.load(Ordering::SeqCst) >> (LOG_BYTES_IN_PAGE - Line::LOG_BYTES as u8)
    }

    /// Post copy routine for Immix copy contexts
    fn post_copy(&self, object: ObjectReference, _bytes: usize) {
        // Mark the object
        self.mark_state.mark::<VM>(object);
        // Mark the line
        if !super::MARK_LINE_AT_SCAN_TIME {
            self.mark_lines(object);
        }
    }
}

/// A work packet to prepare each block for a major GC.
/// Performs the action on a range of chunks.
pub struct PrepareBlockState<VM: VMBinding> {
    pub space: &'static ImmixSpace<VM>,
    pub chunk: Chunk,
    pub defrag_threshold: Option<usize>,
}

impl<VM: VMBinding> PrepareBlockState<VM> {
    /// Clear object mark table
    fn reset_object_mark(&self) {
        // We reset the mark bits if they are on the side
        self.space.mark_state.on_block_reset::<VM>(self.chunk.start(), Chunk::BYTES);
        if self.space.space_args.reset_log_bit_in_major_gc {
            if let MetadataSpec::OnSide(side) = *VM::VMObjectModel::GLOBAL_LOG_BIT_SPEC {
                // We zero all the log bits in major GC, and for every object we trace, we will mark the log bit again.
                side.bzero_metadata(self.chunk.start(), Chunk::BYTES);
            } else {
                // If the log bit is not in side metadata, we cannot bulk zero. We can either
                // clear the bit for dead objects in major GC, or clear the log bit for new
                // objects. In either cases, we do not need to set log bit at tracing.
                unimplemented!("We cannot bulk zero unlogged bit.")
            }
        }
        // If the forwarding bits are on the side, we need to clear them, too.
        if let MetadataSpec::OnSide(side) = *VM::VMObjectModel::LOCAL_FORWARDING_BITS_SPEC {
            side.bzero_metadata(self.chunk.start(), Chunk::BYTES);
        }
    }
}

impl<VM: VMBinding> GCWork<VM> for PrepareBlockState<VM> {
    fn do_work(&mut self, _worker: &mut GCWorker<VM>, mmtk: &'static MMTK<VM>) {
        // Clear object mark table for this chunk
        self.reset_object_mark();
        // Iterate over all blocks in this chunk
        for block in self.chunk.iter_region::<Block>() {
            let state = block.get_state();
            // Skip unallocated blocks.
            if state == BlockState::Unallocated {
                continue;
            }
            // Check if this block needs to be defragmented.
            let is_defrag_source = if !super::DEFRAG {
                // Do not set any block as defrag source if defrag is disabled.
                false
            } else if unlikely(mmtk.is_pre_first_zygote_fork_gc()) {
                // We defrag all blocks for the pre-first Zygote fork GC to
                // compact the Zygote space as much as possible
                true
            } else if super::DEFRAG_EVERY_BLOCK {
                // Set every block as defrag source if so desired.
                true
            } else if let Some(defrag_threshold) = self.defrag_threshold {
                // This GC is a defrag GC.
                block.get_holes() > defrag_threshold
            } else {
                // Not a defrag GC.
                false
            };
            block.set_as_defrag_source(is_defrag_source);
            // Clear block mark data.
            block.set_state(BlockState::Unmarked);
            debug_assert!(!block.get_state().is_reusable());
            debug_assert_ne!(block.get_state(), BlockState::Marked);
        }
    }
}

/// Chunk sweeping work packet.
struct SweepChunk<VM: VMBinding> {
    space: &'static ImmixSpace<VM>,
    chunk: Chunk,
    /// A destructor invoked when all `SweepChunk` packets are finished.
    epilogue: Arc<FlushPageResource<VM>>,
}

impl<VM: VMBinding> GCWork<VM> for SweepChunk<VM> {
    fn do_work(&mut self, _worker: &mut GCWorker<VM>, _mmtk: &'static MMTK<VM>) {
        let mut histogram = self.space.defrag.new_histogram();
        if self.space.chunk_map.get(self.chunk) == ChunkState::Allocated {
            let line_mark_state = if super::BLOCK_ONLY {
                None
            } else {
                Some(self.space.line_mark_state.load(Ordering::Acquire))
            };
            // number of allocated blocks.
            let mut allocated_blocks = 0;
            // Iterate over all allocated blocks in this chunk.
            for block in self
                .chunk
                .iter_region::<Block>()
                .filter(|block| block.get_state() != BlockState::Unallocated)
            {
                if !block.sweep(self.space, &mut histogram, line_mark_state) {
                    // Block is live. Increment the allocated block count.
                    allocated_blocks += 1;
                }
            }
            // Set this chunk as free if there is not live blocks.
            if allocated_blocks == 0 {
                self.space.chunk_map.set(self.chunk, ChunkState::Free)
            }
        }
        self.space.defrag.add_completed_mark_histogram(histogram);
        self.epilogue.finish_one_work_packet();
    }
}

/// Count number of remaining work pacets, and flush page resource if all packets are finished.
struct FlushPageResource<VM: VMBinding> {
    space: &'static ImmixSpace<VM>,
    counter: AtomicUsize,
}

impl<VM: VMBinding> FlushPageResource<VM> {
    /// Called after a related work packet is finished.
    fn finish_one_work_packet(&self) {
        if 1 == self.counter.fetch_sub(1, Ordering::SeqCst) {
            // We've finished releasing all the dead blocks to the BlockPageResource's thread-local queues.
            // Now flush the BlockPageResource.
            self.space.flush_page_resource()
        }
    }
}

use crate::policy::copy_context::PolicyCopyContext;
use crate::util::alloc::Allocator;
use crate::util::alloc::ImmixAllocator;

/// Normal immix copy context. It has one copying Immix allocator.
/// Most immix plans use this copy context.
pub struct ImmixCopyContext<VM: VMBinding> {
    allocator: ImmixAllocator<VM>,
}

impl<VM: VMBinding> PolicyCopyContext for ImmixCopyContext<VM> {
    type VM = VM;

    fn prepare(&mut self) {
        self.allocator.reset();
    }
    fn release(&mut self) {
        self.allocator.reset();
    }
    fn alloc_copy(
        &mut self,
        _original: ObjectReference,
        bytes: usize,
        align: usize,
        offset: usize,
    ) -> Address {
        self.allocator.alloc(bytes, align, offset)
    }
    fn post_copy(&mut self, obj: ObjectReference, bytes: usize) {
        self.get_space().post_copy(obj, bytes)
    }
}

impl<VM: VMBinding> ImmixCopyContext<VM> {
    pub(crate) fn new(
        tls: VMWorkerThread,
        context: Arc<AllocatorContext<VM>>,
        space: &'static ImmixSpace<VM>,
    ) -> Self {
        ImmixCopyContext {
            allocator: ImmixAllocator::new(tls.0, Some(space), context, true),
        }
    }

    fn get_space(&self) -> &ImmixSpace<VM> {
        self.allocator.immix_space()
    }

    pub fn rebind(&mut self, space: &ImmixSpace<VM>) {
        self.allocator
            .rebind(unsafe { &*{ space as *const _ } });
    }
}

/// Hybrid Immix copy context. It includes two different immix allocators. One with `copy = true`
/// is used for defrag GCs, and the other is used for other purposes (such as promoting objects from
/// nursery to Immix mature space). This is used by generational immix.
pub struct ImmixHybridCopyContext<VM: VMBinding> {
    copy_allocator: ImmixAllocator<VM>,
    defrag_allocator: ImmixAllocator<VM>,
}

impl<VM: VMBinding> PolicyCopyContext for ImmixHybridCopyContext<VM> {
    type VM = VM;

    fn prepare(&mut self) {
        self.copy_allocator.reset();
        self.defrag_allocator.reset();
    }
    fn release(&mut self) {
        self.copy_allocator.reset();
        self.defrag_allocator.reset();
    }
    fn alloc_copy(
        &mut self,
        _original: ObjectReference,
        bytes: usize,
        align: usize,
        offset: usize,
    ) -> Address {
        if self.get_space().in_defrag() {
            self.defrag_allocator.alloc(bytes, align, offset)
        } else {
            self.copy_allocator.alloc(bytes, align, offset)
        }
    }
    fn post_copy(&mut self, obj: ObjectReference, bytes: usize) {
        self.get_space().post_copy(obj, bytes)
    }
}

impl<VM: VMBinding> ImmixHybridCopyContext<VM> {
    pub(crate) fn new(
        tls: VMWorkerThread,
        context: Arc<AllocatorContext<VM>>,
        space: &'static ImmixSpace<VM>,
    ) -> Self {
        ImmixHybridCopyContext {
            copy_allocator: ImmixAllocator::new(tls.0, Some(space), context.clone(), false),
            defrag_allocator: ImmixAllocator::new(tls.0, Some(space), context, true),
        }
    }

    fn get_space(&self) -> &ImmixSpace<VM> {
        // Both copy allocators should point to the same space.
        debug_assert_eq!(
            self.defrag_allocator.immix_space().common().descriptor,
            self.copy_allocator.immix_space().common().descriptor
        );
        // Just get the space from either allocator
        self.defrag_allocator.immix_space()
    }
}

#[cfg(feature = "vo_bit")]
#[derive(Clone, Copy)]
enum VOBitsClearingScope {
    /// Clear all VO bits in all blocks.
    FullGC,
    /// Clear unmarked blocks, only.
    BlockOnly,
    /// Clear unmarked lines, only.  (i.e. lines with line mark state **not** equal to `state`).
    Line { state: u8 },
}

/// A work packet to clear VO bit metadata after Prepare.
#[cfg(feature = "vo_bit")]
struct ClearVOBitsAfterPrepare {
    chunk: Chunk,
    scope: VOBitsClearingScope,
}

#[cfg(feature = "vo_bit")]
impl<VM: VMBinding> GCWork<VM> for ClearVOBitsAfterPrepare {
    fn do_work(&mut self, _worker: &mut GCWorker<VM>, _mmtk: &'static MMTK<VM>) {
        match self.scope {
            VOBitsClearingScope::FullGC => {
                vo_bit::bzero_vo_bit(self.chunk.start(), Chunk::BYTES);
            }
            VOBitsClearingScope::BlockOnly => {
                self.clear_blocks(None);
            }
            VOBitsClearingScope::Line { state } => {
                self.clear_blocks(Some(state));
            }
        }
    }
}

#[cfg(feature = "vo_bit")]
impl ClearVOBitsAfterPrepare {
    fn clear_blocks(&mut self, line_mark_state: Option<u8>) {
        for block in self
            .chunk
            .iter_region::<Block>()
            .filter(|block| block.get_state() != BlockState::Unallocated)
        {
            block.clear_vo_bits_for_unmarked_regions(line_mark_state);
        }
    }
}<|MERGE_RESOLUTION|>--- conflicted
+++ resolved
@@ -205,12 +205,7 @@
         copy: Option<CopySemantics>,
         worker: &mut GCWorker<VM>,
     ) -> ObjectReference {
-<<<<<<< HEAD
-        debug_assert!(!object.is_null());
         if KIND == TRACE_KIND_TRANSITIVE_PIN || KIND == TRACE_KIND_FAST {
-=======
-        if KIND == TRACE_KIND_TRANSITIVE_PIN {
->>>>>>> dccce906
             self.trace_object_without_moving(queue, object)
         } else if KIND == TRACE_KIND_DEFRAG {
             if Block::containing::<VM>(object).is_defrag_source() {
@@ -454,18 +449,11 @@
         }
     }
 
-<<<<<<< HEAD
-    /// Release for the immix space. This is called when a GC finished.
-    /// Return whether this GC was a defrag GC, as a plan may want to know this.
-    pub fn release(&mut self, major_gc: bool) -> bool {
+    /// Release for the immix space.
+    pub fn release(&mut self, major_gc: bool) {
         // Update mark state
         self.mark_state.on_global_release::<VM>();
 
-        let did_defrag = self.defrag.in_defrag();
-=======
-    /// Release for the immix space.
-    pub fn release(&mut self, major_gc: bool) {
->>>>>>> dccce906
         if major_gc {
             // Update line_unavail_state for hole searching after this GC.
             if !super::BLOCK_ONLY {
