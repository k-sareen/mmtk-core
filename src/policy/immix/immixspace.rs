use super::defrag::StatsForDefrag;
use super::line::*;
use super::{block::*, defrag::Defrag};
use crate::plan::VectorObjectQueue;
use crate::policy::gc_work::{TraceKind, TRACE_KIND_TRANSITIVE_PIN};
use crate::policy::sft::GCWorkerMutRef;
use crate::policy::sft::SFT;
use crate::policy::sft_map::SFTMap;
use crate::policy::space::{CommonSpace, Space};
use crate::util::alloc::allocator::AllocatorContext;
use crate::util::constants::LOG_BYTES_IN_PAGE;
use crate::util::copy::*;
use crate::util::heap::chunk_map::*;
use crate::util::heap::BlockPageResource;
use crate::util::heap::PageResource;
use crate::util::linear_scan::{Region, RegionIterator};
use crate::util::metadata::side_metadata::SideMetadataSpec;
use crate::util::metadata::mark_bit::MarkState;
#[cfg(feature = "vo_bit")]
use crate::util::metadata::vo_bit;
use crate::util::metadata::{self, MetadataSpec};
use crate::util::object_forwarding;
use crate::util::rust_util::unlikely;
use crate::util::{Address, ObjectReference};
use crate::vm::*;
use crate::{
    plan::ObjectQueue,
    scheduler::{GCWork, GCWorkScheduler, GCWorker, WorkBucketStage},
    util::opaque_pointer::{VMThread, VMWorkerThread},
    MMTK,
};
use atomic::Ordering;
use std::sync::{atomic::AtomicU8, atomic::AtomicUsize, Arc};

pub(crate) const TRACE_KIND_FAST: TraceKind = 0;
pub(crate) const TRACE_KIND_DEFRAG: TraceKind = 1;

pub struct ImmixSpace<VM: VMBinding> {
    common: CommonSpace<VM>,
    pr: BlockPageResource<VM, Block>,
    /// Allocation status for all chunks in immix space
    pub chunk_map: ChunkMap,
    /// Current line mark state
    pub line_mark_state: AtomicU8,
    /// Line mark state in previous GC
    line_unavail_state: AtomicU8,
    /// A list of all reusable blocks
    pub reusable_blocks: ReusableBlockPool,
    /// Defrag utilities
    pub(super) defrag: Defrag,
    /// How many lines have been consumed since last GC?
    lines_consumed: AtomicUsize,
    /// Object mark state
    pub mark_state: MarkState,
    /// Work packet scheduler
    scheduler: Arc<GCWorkScheduler<VM>>,
    /// Some settings for this space
    pub space_args: ImmixSpaceArgs,
}

/// Some arguments for Immix Space.
pub struct ImmixSpaceArgs {
    /// Mark an object as unlogged when we trace an object.
    /// Normally we set the log bit when we copy an object with [`crate::util::copy::CopySemantics::PromoteToMature`].
    /// In sticky immix, we 'promote' an object to mature when we trace the object
    /// (no matter we copy an object or not). So we have to use `PromoteToMature`, and instead
    /// just set the log bit in the space when an object is traced.
    pub unlog_object_when_traced: bool,
    /// Reset log bit at the start of a major GC.
    /// Normally we do not need to do this. When immix is used as the mature space,
    /// any object should be set as unlogged, and that bit does not need to be cleared
    /// even if the object is dead. But in sticky Immix, the mature object and
    /// the nursery object are in the same space, we will have to use the
    /// bit to differentiate them. So we reset all the log bits in major GCs,
    /// and unlogged the objects when they are traced (alive).
    pub reset_log_bit_in_major_gc: bool,
    /// Whether this ImmixSpace instance contains both young and old objects.
    /// This affects the updating of valid-object bits.  If some lines or blocks of this ImmixSpace
    /// instance contain young objects, their VO bits need to be updated during this GC.  Currently
    /// only StickyImmix is affected.  GenImmix allocates young objects in a separete CopySpace
    /// nursery and its VO bits can be cleared in bulk.
    // Currently only used when "vo_bit" is enabled.  Using #[cfg(...)] to eliminate dead code warning.
    #[cfg(feature = "vo_bit")]
    pub mixed_age: bool,
}

unsafe impl<VM: VMBinding> Sync for ImmixSpace<VM> {}

impl<VM: VMBinding> SFT for ImmixSpace<VM> {
    fn name(&self) -> &str {
        self.get_name()
    }

    fn get_forwarded_object(&self, object: ObjectReference) -> Option<ObjectReference> {
        // If we never move objects, look no further.
        if super::NEVER_MOVE_OBJECTS {
            return None;
        }

        if object_forwarding::is_forwarded::<VM>(object) {
            Some(object_forwarding::read_forwarding_pointer::<VM>(object))
        } else {
            None
        }
    }

    fn get_potential_forwarded_object(&self, object: ObjectReference) -> Option<ObjectReference> {
        // If we never move objects, look no further.
        if super::NEVER_MOVE_OBJECTS {
            return None;
        }

        if object_forwarding::is_forwarded::<VM>(object) {
            object_forwarding::read_potential_forwarding_pointer::<VM>(object)
        } else {
            None
        }
    }

    fn is_live(&self, object: ObjectReference) -> bool {
        // If the mark bit is set, it is live.
        if self.is_marked(object) {
            return true;
        }

        // If we never move objects, look no further.
        if super::NEVER_MOVE_OBJECTS {
            return false;
        }

        // If the object is forwarded, it is live, too.
        object_forwarding::is_forwarded::<VM>(object)
    }
    #[cfg(feature = "object_pinning")]
    fn pin_object(&self, object: ObjectReference) -> bool {
        VM::VMObjectModel::LOCAL_PINNING_BIT_SPEC.pin_object::<VM>(object)
    }
    #[cfg(feature = "object_pinning")]
    fn unpin_object(&self, object: ObjectReference) -> bool {
        VM::VMObjectModel::LOCAL_PINNING_BIT_SPEC.unpin_object::<VM>(object)
    }
    #[cfg(feature = "object_pinning")]
    fn is_object_pinned(&self, object: ObjectReference) -> bool {
        VM::VMObjectModel::LOCAL_PINNING_BIT_SPEC.is_object_pinned::<VM>(object)
    }
    fn is_movable(&self) -> bool {
        !super::NEVER_MOVE_OBJECTS
    }

    #[cfg(feature = "sanity")]
    fn is_sane(&self, object: ObjectReference) -> bool {
        self.is_live(object)
    }
    fn initialize_object_metadata(&self, object: ObjectReference, _alloc: bool) {
        // We may have to set mark bit to 1 in case the marked state is 0
        self.mark_state.on_object_metadata_initialization::<VM>(object);
        #[cfg(feature = "vo_bit")]
        crate::util::metadata::vo_bit::set_vo_bit::<VM>(object);
    }
    #[cfg(feature = "is_mmtk_object")]
    fn is_mmtk_object(&self, addr: Address) -> bool {
        crate::util::metadata::vo_bit::is_vo_bit_set_for_addr::<VM>(addr).is_some()
    }
    fn sft_trace_object(
        &self,
        _queue: &mut VectorObjectQueue,
        _object: ObjectReference,
        _worker: GCWorkerMutRef,
    ) -> ObjectReference {
        panic!("We do not use SFT to trace objects for Immix. sft_trace_object() cannot be used.")
    }
}

impl<VM: VMBinding> Space<VM> for ImmixSpace<VM> {
    fn as_space(&self) -> &dyn Space<VM> {
        self
    }
    fn as_sft(&self) -> &(dyn SFT + Sync + 'static) {
        self
    }
    fn get_page_resource(&self) -> &dyn PageResource<VM> {
        &self.pr
    }
    fn maybe_get_page_resource_mut(&mut self) -> Option<&mut dyn PageResource<VM>> {
        Some(&mut self.pr)
    }
    fn common(&self) -> &CommonSpace<VM> {
        &self.common
    }
    fn initialize_sft(&self, sft_map: &mut dyn SFTMap) {
        self.common().initialize_sft(self.as_sft(), sft_map)
    }
    fn release_multiple_pages(&mut self, _start: Address) {
        panic!("immixspace only releases pages enmasse")
    }
    fn set_copy_for_sft_trace(&mut self, _semantics: Option<CopySemantics>) {
        panic!("We do not use SFT to trace objects for Immix. set_copy_context() cannot be used.")
    }
    fn iterate_allocated_regions(&self) -> Vec<(Address, usize)> {
        let mut blocks = vec![];
        let chunk_map = &self.chunk_map;
        for chunk in chunk_map.all_chunks() {
            if chunk_map.get(chunk) == ChunkState::Allocated {
                for block in chunk.iter_region::<Block>() {
                    if block.get_state() != BlockState::Unallocated {
                        blocks.push((block.start(), block.end() - block.start()));
                    }
                }
            }
        }
        blocks
    }
}

impl<VM: VMBinding> crate::policy::gc_work::PolicyTraceObject<VM> for ImmixSpace<VM> {
    fn trace_object<Q: ObjectQueue, const KIND: TraceKind>(
        &self,
        queue: &mut Q,
        object: ObjectReference,
        copy: Option<CopySemantics>,
        worker: &mut GCWorker<VM>,
    ) -> ObjectReference {
        if KIND == TRACE_KIND_TRANSITIVE_PIN || KIND == TRACE_KIND_FAST {
            self.trace_object_without_moving(queue, object)
        } else if KIND == TRACE_KIND_DEFRAG {
            if Block::containing::<VM>(object).is_defrag_source() {
                debug_assert!(self.in_defrag());
                debug_assert!(
                    !crate::plan::is_nursery_gc(worker.mmtk.get_plan()),
                    "Calling PolicyTraceObject on Immix in nursery GC"
                );
                self.trace_object_with_opportunistic_copy(
                    queue,
                    object,
                    copy.unwrap(),
                    worker,
                    // This should not be nursery collection. Nursery collection does not use PolicyTraceObject.
                    false,
                )
            } else {
                self.trace_object_without_moving(queue, object)
            }
        } else {
            unreachable!()
        }
    }

    fn post_scan_object(&self, object: ObjectReference) {
        if super::MARK_LINE_AT_SCAN_TIME && !super::BLOCK_ONLY {
            debug_assert!(self.in_space(object));
            self.mark_lines(object);
        }
    }

    fn may_move_objects<const KIND: TraceKind>() -> bool {
        if KIND == TRACE_KIND_DEFRAG {
            true
        } else if KIND == TRACE_KIND_FAST || KIND == TRACE_KIND_TRANSITIVE_PIN {
            false
        } else {
            unreachable!()
        }
    }
}

impl<VM: VMBinding> ImmixSpace<VM> {
    /// Get side metadata specs
    fn side_metadata_specs() -> Vec<SideMetadataSpec> {
        metadata::extract_side_metadata(&if super::BLOCK_ONLY {
            vec![
                MetadataSpec::OnSide(Block::DEFRAG_STATE_TABLE),
                MetadataSpec::OnSide(Block::MARK_TABLE),
                *VM::VMObjectModel::LOCAL_MARK_BIT_SPEC,
                *VM::VMObjectModel::LOCAL_FORWARDING_BITS_SPEC,
                *VM::VMObjectModel::LOCAL_FORWARDING_POINTER_SPEC,
                #[cfg(feature = "object_pinning")]
                *VM::VMObjectModel::LOCAL_PINNING_BIT_SPEC,
            ]
        } else {
            vec![
                MetadataSpec::OnSide(Line::MARK_TABLE),
                MetadataSpec::OnSide(Block::DEFRAG_STATE_TABLE),
                MetadataSpec::OnSide(Block::MARK_TABLE),
                *VM::VMObjectModel::LOCAL_MARK_BIT_SPEC,
                *VM::VMObjectModel::LOCAL_FORWARDING_BITS_SPEC,
                *VM::VMObjectModel::LOCAL_FORWARDING_POINTER_SPEC,
                #[cfg(feature = "object_pinning")]
                *VM::VMObjectModel::LOCAL_PINNING_BIT_SPEC,
            ]
        })
    }

    pub fn new(
        args: crate::policy::space::PlanCreateSpaceArgs<VM>,
        space_args: ImmixSpaceArgs,
        owner_mask: u8,
    ) -> Self {
        #[cfg(feature = "immix_non_moving")]
        info!(
            "Creating non-moving ImmixSpace: {}. Block size: 2^{}",
            args.name,
            Block::LOG_BYTES
        );

        if space_args.unlog_object_when_traced || space_args.reset_log_bit_in_major_gc {
            assert!(
                args.constraints.needs_log_bit,
                "Invalid args when the plan does not use log bit"
            );
        }

        super::validate_features();
        #[cfg(feature = "vo_bit")]
        vo_bit::helper::validate_config::<VM>();
        let vm_map = args.vm_map;
        let scheduler = args.scheduler.clone();
        let common =
            CommonSpace::new(args.into_policy_args(true, false, Self::side_metadata_specs()));
        ImmixSpace {
            pr: if common.vmrequest.is_discontiguous() {
                BlockPageResource::new_discontiguous(
                    Block::LOG_PAGES,
                    vm_map,
                    scheduler.num_workers(),
                )
            } else {
                BlockPageResource::new_contiguous(
                    Block::LOG_PAGES,
                    common.start,
                    common.extent,
                    vm_map,
                    scheduler.num_workers(),
                )
            },
            common,
            chunk_map: ChunkMap::new(owner_mask),
            line_mark_state: AtomicU8::new(Line::RESET_MARK_STATE),
            line_unavail_state: AtomicU8::new(Line::RESET_MARK_STATE),
            lines_consumed: AtomicUsize::new(0),
            reusable_blocks: ReusableBlockPool::new(scheduler.num_workers()),
            defrag: Defrag::default(),
            mark_state: MarkState::new(),
            scheduler: scheduler.clone(),
            space_args,
        }
    }

    /// Flush the thread-local queues in BlockPageResource
    pub fn flush_page_resource(&self) {
        self.reusable_blocks.flush_all();
        #[cfg(target_pointer_width = "64")]
        self.pr.flush_all()
    }

    /// Get the number of defrag headroom pages.
    pub fn defrag_headroom_pages(&self) -> usize {
        self.defrag.defrag_headroom_pages(self)
    }

    pub fn set_defrag_headroom_percent(&mut self, defrag_headroom_percent: usize) {
        self.defrag.set_defrag_headroom_percent(defrag_headroom_percent)
    }

    /// Check if current GC is a defrag GC.
    pub fn in_defrag(&self) -> bool {
        self.defrag.in_defrag()
    }

    /// check if the current GC should do defragmentation.
    pub fn decide_whether_to_defrag(
        &self,
        emergency_collection: bool,
        collect_whole_heap: bool,
        collection_attempts: usize,
        user_triggered_collection: bool,
        full_heap_system_gc: bool,
    ) -> bool {
        self.defrag.decide_whether_to_defrag(
            emergency_collection,
            collect_whole_heap,
            collection_attempts,
            user_triggered_collection,
            self.reusable_blocks.len() == 0,
            full_heap_system_gc,
            self.common().is_zygote(),
        );
        self.defrag.in_defrag()
    }

    /// Get work packet scheduler
    pub fn scheduler(&self) -> &GCWorkScheduler<VM> {
        &self.scheduler
    }

    pub fn prepare(&mut self, major_gc: bool, plan_stats: StatsForDefrag) {
        if major_gc {
            self.mark_state.on_global_prepare::<VM>();

            // Prepare defrag info
            if super::DEFRAG {
                self.defrag.prepare(self, plan_stats);
            }

            // Prepare each block for GC
            let threshold = self.defrag.defrag_spill_threshold.load(Ordering::Acquire);
            // # Safety: ImmixSpace reference is always valid within this collection cycle.
            let space = unsafe { &*(self as *const Self) };
            let work_packets = self.chunk_map.generate_tasks(|chunk| {
                Box::new(PrepareBlockState {
                    space,
                    chunk,
                    defrag_threshold: if space.in_defrag() {
                        Some(threshold)
                    } else {
                        None
                    },
                })
            });
            self.scheduler().work_buckets[WorkBucketStage::Prepare].bulk_add(work_packets);

            if !super::BLOCK_ONLY {
                self.line_mark_state.fetch_add(1, Ordering::AcqRel);
                if self.line_mark_state.load(Ordering::Acquire) > Line::MAX_MARK_STATE {
                    self.line_mark_state
                        .store(Line::RESET_MARK_STATE, Ordering::Release);
                }
            }
        }

        #[cfg(feature = "vo_bit")]
        if vo_bit::helper::need_to_clear_vo_bits_before_tracing::<VM>() {
            let maybe_scope = if major_gc {
                // If it is major GC, we always clear all VO bits because we are doing full-heap
                // tracing.
                Some(VOBitsClearingScope::FullGC)
            } else if self.space_args.mixed_age {
                // StickyImmix nursery GC.
                // Some lines (or blocks) contain only young objects,
                // while other lines (or blocks) contain only old objects.
                if super::BLOCK_ONLY {
                    // Block only.  Young objects are only allocated into fully empty blocks.
                    // Only clear unmarked blocks.
                    Some(VOBitsClearingScope::BlockOnly)
                } else {
                    // Young objects are allocated into empty lines.
                    // Only clear unmarked lines.
                    let line_mark_state = self.line_mark_state.load(Ordering::SeqCst);
                    Some(VOBitsClearingScope::Line {
                        state: line_mark_state,
                    })
                }
            } else {
                // GenImmix nursery GC.  We do nothing to the ImmixSpace because the nursery is a
                // separate CopySpace.  It'll clear its own VO bits.
                None
            };

            if let Some(scope) = maybe_scope {
                let work_packets = self
                    .chunk_map
                    .generate_tasks(|chunk| Box::new(ClearVOBitsAfterPrepare { chunk, scope }));
                self.scheduler.work_buckets[WorkBucketStage::ClearVOBits].bulk_add(work_packets);
            }
        }
    }

    /// Release for the immix space.
    pub fn release(&mut self, major_gc: bool) {
        // Update mark state
        self.mark_state.on_global_release::<VM>();

        if major_gc {
            // Update line_unavail_state for hole searching after this GC.
            if !super::BLOCK_ONLY {
                self.line_unavail_state.store(
                    self.line_mark_state.load(Ordering::Acquire),
                    Ordering::Release,
                );
            }
        }
        // Clear reusable blocks list
        if !super::BLOCK_ONLY {
            self.reusable_blocks.reset();
        }
        // Sweep chunks and blocks
        let work_packets = self.generate_sweep_tasks();
        self.scheduler().work_buckets[WorkBucketStage::Release].bulk_add(work_packets);

        self.lines_consumed.store(0, Ordering::Relaxed);
    }

    /// This is called when a GC finished.
    /// Return whether this GC was a defrag GC, as a plan may want to know this.
    pub fn end_of_gc(&self) -> bool {
        let did_defrag = self.defrag.in_defrag();
        if super::DEFRAG {
            self.defrag.reset_in_defrag();
        }
        did_defrag
    }

    /// Generate chunk sweep tasks
    fn generate_sweep_tasks(&self) -> Vec<Box<dyn GCWork<VM>>> {
        self.defrag.mark_histograms.lock().clear();
        // # Safety: ImmixSpace reference is always valid within this collection cycle.
        let space = unsafe { &*(self as *const Self) };
        let epilogue = Arc::new(FlushPageResource {
            space,
            counter: AtomicUsize::new(0),
        });
        let tasks = self.chunk_map.generate_tasks(|chunk| {
            Box::new(SweepChunk {
                space,
                chunk,
                epilogue: epilogue.clone(),
            })
        });
        epilogue.counter.store(tasks.len(), Ordering::SeqCst);
        tasks
    }

    /// Release a block.
    pub fn release_block(&self, block: Block) {
        block.deinit();
        self.pr.release_block(block);
    }

    /// Allocate a clean block.
    pub fn get_clean_block(&self, tls: VMThread, copy: bool) -> Option<Block> {
        let block_address = self.acquire(tls, Block::PAGES);
        if block_address.is_zero() {
            return None;
        }
        self.defrag.notify_new_clean_block(copy);
        let block = Block::from_aligned_address(block_address);
        block.init(copy);
        self.chunk_map.set(block.chunk(), ChunkState::Allocated);
        self.lines_consumed
            .fetch_add(Block::LINES, Ordering::SeqCst);
        Some(block)
    }

    /// Pop a reusable block from the reusable block list.
    pub fn get_reusable_block(&self, copy: bool) -> Option<Block> {
        if super::BLOCK_ONLY {
            return None;
        }
        loop {
            if let Some(block) = self.reusable_blocks.pop() {
                // Skip blocks that should be evacuated.
                if copy && block.is_defrag_source() {
                    continue;
                }

                // Get available lines. Do this before block.init which will reset block state.
                let lines_delta = match block.get_state() {
                    BlockState::Reusable { unavailable_lines } => {
                        Block::LINES - unavailable_lines as usize
                    }
                    BlockState::Unmarked => Block::LINES,
                    _ => unreachable!("{:?} {:?}", block, block.get_state()),
                };
                self.lines_consumed.fetch_add(lines_delta, Ordering::SeqCst);

                block.init(copy);
                return Some(block);
            } else {
                return None;
            }
        }
    }

    /// Trace and mark objects without evacuation.
    pub fn trace_object_without_moving(
        &self,
        queue: &mut impl ObjectQueue,
        object: ObjectReference,
    ) -> ObjectReference {
        #[cfg(feature = "vo_bit")]
        vo_bit::helper::on_trace_object::<VM>(object);

        if self.mark_state.test_and_mark::<VM>(object) {
            // Mark block and lines
            if !super::BLOCK_ONLY {
                if !super::MARK_LINE_AT_SCAN_TIME {
                    self.mark_lines(object);
                }
            } else {
                Block::containing::<VM>(object).set_state(BlockState::Marked);
            }

            #[cfg(feature = "vo_bit")]
            vo_bit::helper::on_object_marked::<VM>(object);

            // Visit node
            queue.enqueue(object);
            self.unlog_object_if_needed(object);
            return object;
        }
        object
    }

    /// Trace object and do evacuation if required.
    #[allow(clippy::assertions_on_constants)]
    pub fn trace_object_with_opportunistic_copy(
        &self,
        queue: &mut impl ObjectQueue,
        object: ObjectReference,
        semantics: CopySemantics,
        worker: &mut GCWorker<VM>,
        nursery_collection: bool,
    ) -> ObjectReference {
        let copy_context = worker.get_copy_context_mut();
        debug_assert!(!super::BLOCK_ONLY);

        #[cfg(feature = "vo_bit")]
        vo_bit::helper::on_trace_object::<VM>(object);

        let forwarding_status = object_forwarding::attempt_to_forward::<VM>(object);
        if object_forwarding::state_is_forwarded_or_being_forwarded(forwarding_status) {
            // We lost the forwarding race as some other thread has set the forwarding word; wait
            // until the object has been forwarded by the winner. Note that the object may not
            // necessarily get forwarded since Immix opportunistically moves objects.
            #[allow(clippy::let_and_return)]
            let new_object =
                object_forwarding::spin_and_get_forwarded_object::<VM>(object, forwarding_status);
            #[cfg(debug_assertions)]
            {
                if new_object == object {
                    debug_assert!(
                        self.is_marked(object) || self.defrag.space_exhausted() || self.is_pinned(object),
                        "Forwarded object is the same as original object {} even though it should have been copied",
                        object,
                    );
                } else {
                    // new_object != object
                    debug_assert!(
                        !Block::containing::<VM>(new_object).is_defrag_source(),
                        "Block {:?} containing forwarded object {} should not be a defragmentation source",
                        Block::containing::<VM>(new_object),
                        new_object,
                    );
                }
            }
            new_object
        } else if self.is_marked(object) {
            // We won the forwarding race but the object is already marked so we clear the
            // forwarding status and return the unmoved object
            object_forwarding::clear_forwarding_bits::<VM>(object);
            object
        } else {
            // We won the forwarding race; actually forward and copy the object if it is not pinned
            // and we have sufficient space in our copy allocator
            let new_object = if self.is_pinned(object)
                || (!nursery_collection && self.defrag.space_exhausted())
            {
                self.mark_state.test_and_mark::<VM>(object);
                object_forwarding::clear_forwarding_bits::<VM>(object);
                Block::containing::<VM>(object).set_state(BlockState::Marked);

                #[cfg(feature = "vo_bit")]
                vo_bit::helper::on_object_marked::<VM>(object);

                object
            } else {
                // We are forwarding objects. When the copy allocator allocates the block, it should
                // mark the block. So we do not need to explicitly mark it here.

                // Clippy complains if the "vo_bit" feature is not enabled.
                #[allow(clippy::let_and_return)]
                let new_object =
                    object_forwarding::forward_object::<VM>(object, semantics, copy_context);

                #[cfg(feature = "vo_bit")]
                vo_bit::helper::on_object_forwarded::<VM>(new_object);

                new_object
            };
            debug_assert_eq!(
                Block::containing::<VM>(new_object).get_state(),
                BlockState::Marked
            );

            queue.enqueue(new_object);
            debug_assert!(new_object.is_live::<VM>());
            self.unlog_object_if_needed(new_object);
            new_object
        }
    }

    fn unlog_object_if_needed(&self, object: ObjectReference) {
        if self.space_args.unlog_object_when_traced {
            // Make sure the side metadata for the line can fit into one byte. For smaller line size, we should
            // use `mark_as_unlogged` instead to mark the bit.
            const_assert!(
                Line::BYTES
                    >= (1
                        << (crate::util::constants::LOG_BITS_IN_BYTE
                            + crate::util::constants::LOG_MIN_OBJECT_SIZE))
            );
            const_assert_eq!(
                crate::vm::object_model::specs::VMGlobalLogBitSpec::LOG_NUM_BITS,
                0
            ); // We should put this to the addition, but type casting is not allowed in constant assertions.

            // Every immix line is 256 bytes, which is mapped to 4 bytes in the side metadata.
            // If we have one object in the line that is mature, we can assume all the objects in the line are mature objects.
            // So we can just mark the byte.
            VM::VMObjectModel::GLOBAL_LOG_BIT_SPEC
                .mark_byte_as_unlogged::<VM>(object, Ordering::Relaxed);
        }
    }

    /// Mark all the lines that the given object spans.
    #[allow(clippy::assertions_on_constants)]
    pub fn mark_lines(&self, object: ObjectReference) {
        debug_assert!(!super::BLOCK_ONLY);
        Line::mark_lines_for_object::<VM>(object, self.line_mark_state.load(Ordering::Acquire));
    }

    pub(crate) fn is_marked(&self, object: ObjectReference) -> bool {
        self.mark_state.is_marked::<VM>(object)
    }

    /// Check if an object is pinned.
    fn is_pinned(&self, _object: ObjectReference) -> bool {
        #[cfg(feature = "object_pinning")]
        return self.is_object_pinned(_object);

        #[cfg(not(feature = "object_pinning"))]
        false
    }

    /// Hole searching.
    ///
    /// Linearly scan lines in a block to search for the next
    /// hole, starting from the given line. If we find available lines,
    /// return a tuple of the start line and the end line (non-inclusive).
    ///
    /// Returns None if the search could not find any more holes.
    #[allow(clippy::assertions_on_constants)]
    pub fn get_next_available_lines(&self, search_start: Line) -> Option<(Line, Line)> {
        debug_assert!(!super::BLOCK_ONLY);
        let unavail_state = self.line_unavail_state.load(Ordering::Acquire);
        let current_state = self.line_mark_state.load(Ordering::Acquire);
        let block = search_start.block();
        let mark_data = block.line_mark_table();
        let start_cursor = search_start.get_index_within_block();
        let mut cursor = start_cursor;
        // Find start
        while cursor < mark_data.len() {
            let mark = mark_data.get(cursor);
            if mark != unavail_state && mark != current_state {
                break;
            }
            cursor += 1;
        }
        if cursor == mark_data.len() {
            return None;
        }
        let start = search_start.next_nth(cursor - start_cursor);
        // Find limit
        while cursor < mark_data.len() {
            let mark = mark_data.get(cursor);
            if mark == unavail_state || mark == current_state {
                break;
            }
            cursor += 1;
        }
        let end = search_start.next_nth(cursor - start_cursor);
        debug_assert!(RegionIterator::<Line>::new(start, end)
            .all(|line| !line.is_marked(unavail_state) && !line.is_marked(current_state)));
        Some((start, end))
    }

    pub fn is_last_gc_exhaustive(did_defrag_for_last_gc: bool) -> bool {
        if super::DEFRAG {
            did_defrag_for_last_gc
        } else {
            // If defrag is disabled, every GC is exhaustive.
            true
        }
    }

    pub(crate) fn get_pages_allocated(&self) -> usize {
        self.lines_consumed.load(Ordering::SeqCst) >> (LOG_BYTES_IN_PAGE - Line::LOG_BYTES as u8)
    }

    /// Post copy routine for Immix copy contexts
    fn post_copy(&self, object: ObjectReference, _bytes: usize) {
        // Mark the object
        self.mark_state.mark::<VM>(object);
        // Mark the line
        if !super::MARK_LINE_AT_SCAN_TIME {
            self.mark_lines(object);
        }
    }
}

/// A work packet to prepare each block for a major GC.
/// Performs the action on a range of chunks.
pub struct PrepareBlockState<VM: VMBinding> {
    pub space: &'static ImmixSpace<VM>,
    pub chunk: Chunk,
    pub defrag_threshold: Option<usize>,
}

impl<VM: VMBinding> PrepareBlockState<VM> {
    /// Clear object mark table
    fn reset_object_mark(&self) {
        // We reset the mark bits if they are on the side
        self.space.mark_state.on_block_reset::<VM>(self.chunk.start(), Chunk::BYTES);
        if self.space.space_args.reset_log_bit_in_major_gc {
            if let MetadataSpec::OnSide(side) = *VM::VMObjectModel::GLOBAL_LOG_BIT_SPEC {
                // We zero all the log bits in major GC, and for every object we trace, we will mark the log bit again.
                side.bzero_metadata(self.chunk.start(), Chunk::BYTES);
            } else {
                // If the log bit is not in side metadata, we cannot bulk zero. We can either
                // clear the bit for dead objects in major GC, or clear the log bit for new
                // objects. In either cases, we do not need to set log bit at tracing.
                unimplemented!("We cannot bulk zero unlogged bit.")
            }
        }
    }
}

impl<VM: VMBinding> GCWork<VM> for PrepareBlockState<VM> {
    fn do_work(&mut self, _worker: &mut GCWorker<VM>, mmtk: &'static MMTK<VM>) {
        // Clear object mark table for this chunk
        self.reset_object_mark();
        // Iterate over all blocks in this chunk
        for block in self.chunk.iter_region::<Block>() {
            let state = block.get_state();
            // Skip unallocated blocks.
            if state == BlockState::Unallocated {
                continue;
            }
            // Check if this block needs to be defragmented.
            let is_defrag_source = if !super::DEFRAG {
                // Do not set any block as defrag source if defrag is disabled.
                false
            } else if unlikely(mmtk.is_pre_first_zygote_fork_gc()) {
                // We defrag all blocks for the pre-first Zygote fork GC to
                // compact the Zygote space as much as possible
                true
            } else if super::DEFRAG_EVERY_BLOCK {
                // Set every block as defrag source if so desired.
                true
            } else if let Some(defrag_threshold) = self.defrag_threshold {
                // This GC is a defrag GC.
                block.get_holes() > defrag_threshold
            } else {
                // Not a defrag GC.
                false
            };
            block.set_as_defrag_source(is_defrag_source);
            // Clear block mark data.
            block.set_state(BlockState::Unmarked);
            debug_assert!(!block.get_state().is_reusable());
            debug_assert_ne!(block.get_state(), BlockState::Marked);
        }
    }
}

/// Chunk sweeping work packet.
struct SweepChunk<VM: VMBinding> {
    space: &'static ImmixSpace<VM>,
    chunk: Chunk,
    /// A destructor invoked when all `SweepChunk` packets are finished.
    epilogue: Arc<FlushPageResource<VM>>,
}

impl<VM: VMBinding> GCWork<VM> for SweepChunk<VM> {
    fn do_work(&mut self, _worker: &mut GCWorker<VM>, mmtk: &'static MMTK<VM>) {
<<<<<<< HEAD
        let mut histogram = self.space.defrag.new_histogram();
        if self.space.chunk_map.get(self.chunk) == ChunkState::Allocated {
            let line_mark_state = if super::BLOCK_ONLY {
                None
            } else {
                Some(self.space.line_mark_state.load(Ordering::Acquire))
            };
            // Hints for clearing side forwarding bits.
            let is_moving_gc = mmtk.get_plan().current_gc_may_move_object();
            let is_defrag_gc = self.space.defrag.in_defrag();
            // number of allocated blocks.
            let mut allocated_blocks = 0;
            // Iterate over all allocated blocks in this chunk.
            for block in self
                .chunk
                .iter_region::<Block>()
                .filter(|block| block.get_state() != BlockState::Unallocated)
            {
                // Clear side forwarding bits.
                // In the beginning of the next GC, no side forwarding bits shall be set.
                // In this way, we can omit clearing forwarding bits when copying object.
                // See `GCWorkerCopyContext::post_copy`.
                // Note, `block.sweep()` overwrites `DEFRAG_STATE_TABLE` with the number of holes,
                // but we need it to know if a block is a defrag source.
                // We clear forwarding bits before `block.sweep()`.
                if let MetadataSpec::OnSide(side) = *VM::VMObjectModel::LOCAL_FORWARDING_BITS_SPEC {
                    if is_moving_gc {
                        let objects_may_move = if is_defrag_gc {
                            // If it is a defrag GC, we only clear forwarding bits for defrag sources.
                            block.is_defrag_source()
                        } else {
                            // Otherwise, it must be a nursery GC of StickyImmix with copying nursery.
                            // We don't have information about which block contains moved objects,
                            // so we have to clear forwarding bits for all blocks.
                            true
                        };
                        if objects_may_move {
                            side.bzero_metadata(block.start(), Block::BYTES);
                        }
                    }
                }

                if !block.sweep(self.space, &mut histogram, line_mark_state) {
                    // Block is live. Increment the allocated block count.
                    allocated_blocks += 1;
=======
        assert_eq!(self.space.chunk_map.get(self.chunk), ChunkState::Allocated);

        let mut histogram = self.space.defrag.new_histogram();
        let line_mark_state = if super::BLOCK_ONLY {
            None
        } else {
            Some(self.space.line_mark_state.load(Ordering::Acquire))
        };
        // Hints for clearing side forwarding bits.
        let is_moving_gc = mmtk.get_plan().current_gc_may_move_object();
        let is_defrag_gc = self.space.defrag.in_defrag();
        // number of allocated blocks.
        let mut allocated_blocks = 0;
        // Iterate over all allocated blocks in this chunk.
        for block in self
            .chunk
            .iter_region::<Block>()
            .filter(|block| block.get_state() != BlockState::Unallocated)
        {
            // Clear side forwarding bits.
            // In the beginning of the next GC, no side forwarding bits shall be set.
            // In this way, we can omit clearing forwarding bits when copying object.
            // See `GCWorkerCopyContext::post_copy`.
            // Note, `block.sweep()` overwrites `DEFRAG_STATE_TABLE` with the number of holes,
            // but we need it to know if a block is a defrag source.
            // We clear forwarding bits before `block.sweep()`.
            if let MetadataSpec::OnSide(side) = *VM::VMObjectModel::LOCAL_FORWARDING_BITS_SPEC {
                if is_moving_gc {
                    let objects_may_move = if is_defrag_gc {
                        // If it is a defrag GC, we only clear forwarding bits for defrag sources.
                        block.is_defrag_source()
                    } else {
                        // Otherwise, it must be a nursery GC of StickyImmix with copying nursery.
                        // We don't have information about which block contains moved objects,
                        // so we have to clear forwarding bits for all blocks.
                        true
                    };
                    if objects_may_move {
                        side.bzero_metadata(block.start(), Block::BYTES);
                    }
>>>>>>> 6cae51c4
                }
            }

            if !block.sweep(self.space, &mut histogram, line_mark_state) {
                // Block is live. Increment the allocated block count.
                allocated_blocks += 1;
            }
        }
        probe!(mmtk, sweep_chunk, allocated_blocks);
        // Set this chunk as free if there is not live blocks.
        if allocated_blocks == 0 {
            self.space.chunk_map.set(self.chunk, ChunkState::Free)
        }
        self.space.defrag.add_completed_mark_histogram(histogram);
        self.epilogue.finish_one_work_packet();
    }
}

/// Count number of remaining work pacets, and flush page resource if all packets are finished.
struct FlushPageResource<VM: VMBinding> {
    space: &'static ImmixSpace<VM>,
    counter: AtomicUsize,
}

impl<VM: VMBinding> FlushPageResource<VM> {
    /// Called after a related work packet is finished.
    fn finish_one_work_packet(&self) {
        if 1 == self.counter.fetch_sub(1, Ordering::SeqCst) {
            // We've finished releasing all the dead blocks to the BlockPageResource's thread-local queues.
            // Now flush the BlockPageResource.
            self.space.flush_page_resource()
        }
    }
}

use crate::policy::copy_context::PolicyCopyContext;
use crate::util::alloc::Allocator;
use crate::util::alloc::ImmixAllocator;

/// Normal immix copy context. It has one copying Immix allocator.
/// Most immix plans use this copy context.
pub struct ImmixCopyContext<VM: VMBinding> {
    allocator: ImmixAllocator<VM>,
}

impl<VM: VMBinding> PolicyCopyContext for ImmixCopyContext<VM> {
    type VM = VM;

    fn prepare(&mut self) {
        self.allocator.reset();
    }
    fn release(&mut self) {
        self.allocator.reset();
    }
    fn alloc_copy(
        &mut self,
        _original: ObjectReference,
        bytes: usize,
        align: usize,
        offset: usize,
    ) -> Address {
        self.allocator.alloc(bytes, align, offset)
    }
    fn post_copy(&mut self, obj: ObjectReference, bytes: usize) {
        self.get_space().post_copy(obj, bytes)
    }
}

impl<VM: VMBinding> ImmixCopyContext<VM> {
    pub(crate) fn new(
        tls: VMWorkerThread,
        context: Arc<AllocatorContext<VM>>,
        space: &'static ImmixSpace<VM>,
    ) -> Self {
        ImmixCopyContext {
            allocator: ImmixAllocator::new(tls.0, Some(space), context, true),
        }
    }

    fn get_space(&self) -> &ImmixSpace<VM> {
        self.allocator.immix_space()
    }

    pub fn rebind(&mut self, space: &ImmixSpace<VM>) {
        self.allocator
            .rebind(unsafe { &*{ space as *const _ } });
    }
}

/// Hybrid Immix copy context. It includes two different immix allocators. One with `copy = true`
/// is used for defrag GCs, and the other is used for other purposes (such as promoting objects from
/// nursery to Immix mature space). This is used by generational immix.
pub struct ImmixHybridCopyContext<VM: VMBinding> {
    copy_allocator: ImmixAllocator<VM>,
    defrag_allocator: ImmixAllocator<VM>,
}

impl<VM: VMBinding> PolicyCopyContext for ImmixHybridCopyContext<VM> {
    type VM = VM;

    fn prepare(&mut self) {
        self.copy_allocator.reset();
        self.defrag_allocator.reset();
    }
    fn release(&mut self) {
        self.copy_allocator.reset();
        self.defrag_allocator.reset();
    }
    fn alloc_copy(
        &mut self,
        _original: ObjectReference,
        bytes: usize,
        align: usize,
        offset: usize,
    ) -> Address {
        if self.get_space().in_defrag() {
            self.defrag_allocator.alloc(bytes, align, offset)
        } else {
            self.copy_allocator.alloc(bytes, align, offset)
        }
    }
    fn post_copy(&mut self, obj: ObjectReference, bytes: usize) {
        self.get_space().post_copy(obj, bytes)
    }
}

impl<VM: VMBinding> ImmixHybridCopyContext<VM> {
    pub(crate) fn new(
        tls: VMWorkerThread,
        context: Arc<AllocatorContext<VM>>,
        space: &'static ImmixSpace<VM>,
    ) -> Self {
        ImmixHybridCopyContext {
            copy_allocator: ImmixAllocator::new(tls.0, Some(space), context.clone(), false),
            defrag_allocator: ImmixAllocator::new(tls.0, Some(space), context, true),
        }
    }

    fn get_space(&self) -> &ImmixSpace<VM> {
        // Both copy allocators should point to the same space.
        debug_assert_eq!(
            self.defrag_allocator.immix_space().common().descriptor,
            self.copy_allocator.immix_space().common().descriptor
        );
        // Just get the space from either allocator
        self.defrag_allocator.immix_space()
    }
}

#[cfg(feature = "vo_bit")]
#[derive(Clone, Copy)]
enum VOBitsClearingScope {
    /// Clear all VO bits in all blocks.
    FullGC,
    /// Clear unmarked blocks, only.
    BlockOnly,
    /// Clear unmarked lines, only.  (i.e. lines with line mark state **not** equal to `state`).
    Line { state: u8 },
}

/// A work packet to clear VO bit metadata after Prepare.
#[cfg(feature = "vo_bit")]
struct ClearVOBitsAfterPrepare {
    chunk: Chunk,
    scope: VOBitsClearingScope,
}

#[cfg(feature = "vo_bit")]
impl<VM: VMBinding> GCWork<VM> for ClearVOBitsAfterPrepare {
    fn do_work(&mut self, _worker: &mut GCWorker<VM>, _mmtk: &'static MMTK<VM>) {
        match self.scope {
            VOBitsClearingScope::FullGC => {
                vo_bit::bzero_vo_bit(self.chunk.start(), Chunk::BYTES);
            }
            VOBitsClearingScope::BlockOnly => {
                self.clear_blocks(None);
            }
            VOBitsClearingScope::Line { state } => {
                self.clear_blocks(Some(state));
            }
        }
    }
}

#[cfg(feature = "vo_bit")]
impl ClearVOBitsAfterPrepare {
    fn clear_blocks(&mut self, line_mark_state: Option<u8>) {
        for block in self
            .chunk
            .iter_region::<Block>()
            .filter(|block| block.get_state() != BlockState::Unallocated)
        {
            block.clear_vo_bits_for_unmarked_regions(line_mark_state);
        }
    }
}<|MERGE_RESOLUTION|>--- conflicted
+++ resolved
@@ -872,53 +872,6 @@
 
 impl<VM: VMBinding> GCWork<VM> for SweepChunk<VM> {
     fn do_work(&mut self, _worker: &mut GCWorker<VM>, mmtk: &'static MMTK<VM>) {
-<<<<<<< HEAD
-        let mut histogram = self.space.defrag.new_histogram();
-        if self.space.chunk_map.get(self.chunk) == ChunkState::Allocated {
-            let line_mark_state = if super::BLOCK_ONLY {
-                None
-            } else {
-                Some(self.space.line_mark_state.load(Ordering::Acquire))
-            };
-            // Hints for clearing side forwarding bits.
-            let is_moving_gc = mmtk.get_plan().current_gc_may_move_object();
-            let is_defrag_gc = self.space.defrag.in_defrag();
-            // number of allocated blocks.
-            let mut allocated_blocks = 0;
-            // Iterate over all allocated blocks in this chunk.
-            for block in self
-                .chunk
-                .iter_region::<Block>()
-                .filter(|block| block.get_state() != BlockState::Unallocated)
-            {
-                // Clear side forwarding bits.
-                // In the beginning of the next GC, no side forwarding bits shall be set.
-                // In this way, we can omit clearing forwarding bits when copying object.
-                // See `GCWorkerCopyContext::post_copy`.
-                // Note, `block.sweep()` overwrites `DEFRAG_STATE_TABLE` with the number of holes,
-                // but we need it to know if a block is a defrag source.
-                // We clear forwarding bits before `block.sweep()`.
-                if let MetadataSpec::OnSide(side) = *VM::VMObjectModel::LOCAL_FORWARDING_BITS_SPEC {
-                    if is_moving_gc {
-                        let objects_may_move = if is_defrag_gc {
-                            // If it is a defrag GC, we only clear forwarding bits for defrag sources.
-                            block.is_defrag_source()
-                        } else {
-                            // Otherwise, it must be a nursery GC of StickyImmix with copying nursery.
-                            // We don't have information about which block contains moved objects,
-                            // so we have to clear forwarding bits for all blocks.
-                            true
-                        };
-                        if objects_may_move {
-                            side.bzero_metadata(block.start(), Block::BYTES);
-                        }
-                    }
-                }
-
-                if !block.sweep(self.space, &mut histogram, line_mark_state) {
-                    // Block is live. Increment the allocated block count.
-                    allocated_blocks += 1;
-=======
         assert_eq!(self.space.chunk_map.get(self.chunk), ChunkState::Allocated);
 
         let mut histogram = self.space.defrag.new_histogram();
@@ -959,7 +912,6 @@
                     if objects_may_move {
                         side.bzero_metadata(block.start(), Block::BYTES);
                     }
->>>>>>> 6cae51c4
                 }
             }
 
