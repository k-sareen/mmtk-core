use super::defrag::StatsForDefrag;
use super::line::*;
use super::{block::*, defrag::Defrag};
use crate::plan::VectorObjectQueue;
use crate::policy::gc_work::{TraceKind, TRACE_KIND_TRANSITIVE_PIN};
use crate::policy::sft::GCWorkerMutRef;
use crate::policy::sft::SFT;
use crate::policy::sft_map::SFTMap;
use crate::policy::space::{CommonSpace, Space};
use crate::util::alloc::allocator::AllocatorContext;
use crate::util::constants::LOG_BYTES_IN_PAGE;
use crate::util::heap::chunk_map::*;
use crate::util::heap::BlockPageResource;
use crate::util::heap::PageResource;
use crate::util::linear_scan::{Region, RegionIterator};
use crate::util::metadata::side_metadata::SideMetadataSpec;
use crate::util::metadata::mark_bit::MarkState;
#[cfg(feature = "vo_bit")]
use crate::util::metadata::vo_bit;
use crate::util::metadata::{self, MetadataSpec};
use crate::util::object_enum::ObjectEnumerator;
use crate::util::object_forwarding;
<<<<<<< HEAD
use crate::util::rust_util::unlikely;
=======
use crate::util::{copy::*, epilogue, object_enum};
>>>>>>> 160b7702
use crate::util::{Address, ObjectReference};
use crate::vm::*;
use crate::{
    plan::ObjectQueue,
    scheduler::{GCWork, GCWorkScheduler, GCWorker, WorkBucketStage},
    util::opaque_pointer::{VMThread, VMWorkerThread},
    MMTK,
};
use atomic::Ordering;
use std::sync::{atomic::AtomicU8, atomic::AtomicUsize, Arc};

pub(crate) const TRACE_KIND_FAST: TraceKind = 0;
pub(crate) const TRACE_KIND_DEFRAG: TraceKind = 1;

pub struct ImmixSpace<VM: VMBinding> {
    common: CommonSpace<VM>,
    pr: BlockPageResource<VM, Block>,
    /// Allocation status for all chunks in immix space
    pub chunk_map: ChunkMap,
    /// Current line mark state
    pub line_mark_state: AtomicU8,
    /// Line mark state in previous GC
    line_unavail_state: AtomicU8,
    /// A list of all reusable blocks
    pub reusable_blocks: ReusableBlockPool,
    /// Defrag utilities
    pub(super) defrag: Defrag,
    /// How many lines have been consumed since last GC?
    lines_consumed: AtomicUsize,
    /// Object mark state
    pub mark_state: MarkState,
    /// Work packet scheduler
    scheduler: Arc<GCWorkScheduler<VM>>,
    /// Some settings for this space
    pub space_args: ImmixSpaceArgs,
}

/// Some arguments for Immix Space.
pub struct ImmixSpaceArgs {
    /// Mark an object as unlogged when we trace an object.
    /// Normally we set the log bit when we copy an object with [`crate::util::copy::CopySemantics::PromoteToMature`].
    /// In sticky immix, we 'promote' an object to mature when we trace the object
    /// (no matter we copy an object or not). So we have to use `PromoteToMature`, and instead
    /// just set the log bit in the space when an object is traced.
    pub unlog_object_when_traced: bool,
    /// Reset log bit at the start of a major GC.
    /// Normally we do not need to do this. When immix is used as the mature space,
    /// any object should be set as unlogged, and that bit does not need to be cleared
    /// even if the object is dead. But in sticky Immix, the mature object and
    /// the nursery object are in the same space, we will have to use the
    /// bit to differentiate them. So we reset all the log bits in major GCs,
    /// and unlogged the objects when they are traced (alive).
    pub reset_log_bit_in_major_gc: bool,
    /// Whether this ImmixSpace instance contains both young and old objects.
    /// This affects the updating of valid-object bits.  If some lines or blocks of this ImmixSpace
    /// instance contain young objects, their VO bits need to be updated during this GC.  Currently
    /// only StickyImmix is affected.  GenImmix allocates young objects in a separete CopySpace
    /// nursery and its VO bits can be cleared in bulk.
    // Currently only used when "vo_bit" is enabled.  Using #[cfg(...)] to eliminate dead code warning.
    #[cfg(feature = "vo_bit")]
    pub mixed_age: bool,
}

unsafe impl<VM: VMBinding> Sync for ImmixSpace<VM> {}

impl<VM: VMBinding> SFT for ImmixSpace<VM> {
    fn name(&self) -> &str {
        self.get_name()
    }

    fn get_forwarded_object(&self, object: ObjectReference) -> Option<ObjectReference> {
        // If we never move objects, look no further.
        if super::NEVER_MOVE_OBJECTS {
            return None;
        }

        if object_forwarding::is_forwarded::<VM>(object) {
            Some(object_forwarding::read_forwarding_pointer::<VM>(object))
        } else {
            None
        }
    }

    fn get_potential_forwarded_object(&self, object: ObjectReference) -> Option<ObjectReference> {
        // If we never move objects, look no further.
        if super::NEVER_MOVE_OBJECTS {
            return None;
        }

        if object_forwarding::is_forwarded::<VM>(object) {
            object_forwarding::read_potential_forwarding_pointer::<VM>(object)
        } else {
            None
        }
    }

    fn is_live(&self, object: ObjectReference) -> bool {
        // If the mark bit is set, it is live.
        if self.is_marked(object) {
            return true;
        }

        // If we never move objects, look no further.
        if super::NEVER_MOVE_OBJECTS {
            return false;
        }

        // If the object is forwarded, it is live, too.
        object_forwarding::is_forwarded::<VM>(object)
    }
    #[cfg(feature = "object_pinning")]
    fn pin_object(&self, object: ObjectReference) -> bool {
        VM::VMObjectModel::LOCAL_PINNING_BIT_SPEC.pin_object::<VM>(object)
    }
    #[cfg(feature = "object_pinning")]
    fn unpin_object(&self, object: ObjectReference) -> bool {
        VM::VMObjectModel::LOCAL_PINNING_BIT_SPEC.unpin_object::<VM>(object)
    }
    #[cfg(feature = "object_pinning")]
    fn is_object_pinned(&self, object: ObjectReference) -> bool {
        VM::VMObjectModel::LOCAL_PINNING_BIT_SPEC.is_object_pinned::<VM>(object)
    }
    fn is_movable(&self) -> bool {
        !super::NEVER_MOVE_OBJECTS
    }

    #[cfg(feature = "sanity")]
    fn is_sane(&self, object: ObjectReference) -> bool {
        self.is_live(object)
    }
    fn initialize_object_metadata(&self, object: ObjectReference, _alloc: bool) {
        // We may have to set mark bit to 1 in case the marked state is 0
        self.mark_state.on_object_metadata_initialization::<VM>(object);
        #[cfg(feature = "vo_bit")]
        crate::util::metadata::vo_bit::set_vo_bit::<VM>(object);
    }
    #[cfg(feature = "is_mmtk_object")]
    fn is_mmtk_object(&self, addr: Address) -> Option<ObjectReference> {
        crate::util::metadata::vo_bit::is_vo_bit_set_for_addr::<VM>(addr)
    }
    #[cfg(feature = "is_mmtk_object")]
    fn find_object_from_internal_pointer(
        &self,
        ptr: Address,
        max_search_bytes: usize,
    ) -> Option<ObjectReference> {
        // We don't need to search more than the max object size in the immix space.
        let search_bytes = usize::min(super::MAX_IMMIX_OBJECT_SIZE, max_search_bytes);
        crate::util::metadata::vo_bit::find_object_from_internal_pointer::<VM>(ptr, search_bytes)
    }
    fn sft_trace_object(
        &self,
        _queue: &mut VectorObjectQueue,
        _object: ObjectReference,
        _worker: GCWorkerMutRef,
    ) -> ObjectReference {
        panic!("We do not use SFT to trace objects for Immix. sft_trace_object() cannot be used.")
    }
}

impl<VM: VMBinding> Space<VM> for ImmixSpace<VM> {
    fn as_space(&self) -> &dyn Space<VM> {
        self
    }
    fn as_sft(&self) -> &(dyn SFT + Sync + 'static) {
        self
    }
    fn get_page_resource(&self) -> &dyn PageResource<VM> {
        &self.pr
    }
    fn maybe_get_page_resource_mut(&mut self) -> Option<&mut dyn PageResource<VM>> {
        Some(&mut self.pr)
    }
    fn common(&self) -> &CommonSpace<VM> {
        &self.common
    }
    fn initialize_sft(&self, sft_map: &mut dyn SFTMap) {
        self.common().initialize_sft(self.as_sft(), sft_map)
    }
    fn release_multiple_pages(&mut self, _start: Address) {
        panic!("immixspace only releases pages enmasse")
    }
    fn set_copy_for_sft_trace(&mut self, _semantics: Option<CopySemantics>) {
        panic!("We do not use SFT to trace objects for Immix. set_copy_context() cannot be used.")
    }
<<<<<<< HEAD
    fn iterate_allocated_regions(&self) -> Vec<(Address, usize)> {
        let mut blocks = vec![];
        let chunk_map = &self.chunk_map;
        for chunk in chunk_map.all_chunks() {
            if chunk_map.get(chunk) == ChunkState::Allocated {
                for block in chunk.iter_region::<Block>() {
                    if block.get_state() != BlockState::Unallocated {
                        blocks.push((block.start(), block.end() - block.start()));
                    }
                }
            }
        }
        blocks
=======

    fn enumerate_objects(&self, enumerator: &mut dyn ObjectEnumerator) {
        object_enum::enumerate_blocks_from_chunk_map::<Block>(enumerator, &self.chunk_map);
>>>>>>> 160b7702
    }
}

impl<VM: VMBinding> crate::policy::gc_work::PolicyTraceObject<VM> for ImmixSpace<VM> {
    fn trace_object<Q: ObjectQueue, const KIND: TraceKind>(
        &self,
        queue: &mut Q,
        object: ObjectReference,
        copy: Option<CopySemantics>,
        worker: &mut GCWorker<VM>,
    ) -> ObjectReference {
        if KIND == TRACE_KIND_TRANSITIVE_PIN || KIND == TRACE_KIND_FAST {
            self.trace_object_without_moving(queue, object)
        } else if KIND == TRACE_KIND_DEFRAG {
            if Block::containing::<VM>(object).is_defrag_source() {
                debug_assert!(self.in_defrag());
                debug_assert!(
                    !crate::plan::is_nursery_gc(worker.mmtk.get_plan()),
                    "Calling PolicyTraceObject on Immix in nursery GC"
                );
                self.trace_object_with_opportunistic_copy(
                    queue,
                    object,
                    copy.unwrap(),
                    worker,
                    // This should not be nursery collection. Nursery collection does not use PolicyTraceObject.
                    false,
                )
            } else {
                self.trace_object_without_moving(queue, object)
            }
        } else {
            unreachable!()
        }
    }

    fn post_scan_object(&self, object: ObjectReference) {
        if super::MARK_LINE_AT_SCAN_TIME && !super::BLOCK_ONLY {
            debug_assert!(self.in_space(object));
            self.mark_lines(object);
        }
    }

    fn may_move_objects<const KIND: TraceKind>() -> bool {
        if KIND == TRACE_KIND_DEFRAG {
            true
        } else if KIND == TRACE_KIND_FAST || KIND == TRACE_KIND_TRANSITIVE_PIN {
            false
        } else {
            unreachable!()
        }
    }
}

impl<VM: VMBinding> ImmixSpace<VM> {
    /// Get side metadata specs
    fn side_metadata_specs() -> Vec<SideMetadataSpec> {
        metadata::extract_side_metadata(&if super::BLOCK_ONLY {
            vec![
                MetadataSpec::OnSide(Block::DEFRAG_STATE_TABLE),
                MetadataSpec::OnSide(Block::MARK_TABLE),
                *VM::VMObjectModel::LOCAL_MARK_BIT_SPEC,
                *VM::VMObjectModel::LOCAL_FORWARDING_BITS_SPEC,
                *VM::VMObjectModel::LOCAL_FORWARDING_POINTER_SPEC,
                #[cfg(feature = "object_pinning")]
                *VM::VMObjectModel::LOCAL_PINNING_BIT_SPEC,
            ]
        } else {
            vec![
                MetadataSpec::OnSide(Line::MARK_TABLE),
                MetadataSpec::OnSide(Block::DEFRAG_STATE_TABLE),
                MetadataSpec::OnSide(Block::MARK_TABLE),
                *VM::VMObjectModel::LOCAL_MARK_BIT_SPEC,
                *VM::VMObjectModel::LOCAL_FORWARDING_BITS_SPEC,
                *VM::VMObjectModel::LOCAL_FORWARDING_POINTER_SPEC,
                #[cfg(feature = "object_pinning")]
                *VM::VMObjectModel::LOCAL_PINNING_BIT_SPEC,
            ]
        })
    }

    pub fn new(
        args: crate::policy::space::PlanCreateSpaceArgs<VM>,
        space_args: ImmixSpaceArgs,
        owner_mask: u8,
    ) -> Self {
        #[cfg(feature = "immix_non_moving")]
        info!(
            "Creating non-moving ImmixSpace: {}. Block size: 2^{}",
            args.name,
            Block::LOG_BYTES
        );

        if space_args.unlog_object_when_traced || space_args.reset_log_bit_in_major_gc {
            assert!(
                args.constraints.needs_log_bit,
                "Invalid args when the plan does not use log bit"
            );
        }

        super::validate_features();
        #[cfg(feature = "vo_bit")]
        vo_bit::helper::validate_config::<VM>();
        let vm_map = args.vm_map;
        let scheduler = args.scheduler.clone();
        let common =
            CommonSpace::new(args.into_policy_args(true, false, Self::side_metadata_specs()));
        ImmixSpace {
            pr: if common.vmrequest.is_discontiguous() {
                BlockPageResource::new_discontiguous(
                    Block::LOG_PAGES,
                    vm_map,
                    scheduler.num_workers(),
                )
            } else {
                BlockPageResource::new_contiguous(
                    Block::LOG_PAGES,
                    common.start,
                    common.extent,
                    vm_map,
                    scheduler.num_workers(),
                )
            },
            common,
            chunk_map: ChunkMap::new(owner_mask),
            line_mark_state: AtomicU8::new(Line::RESET_MARK_STATE),
            line_unavail_state: AtomicU8::new(Line::RESET_MARK_STATE),
            lines_consumed: AtomicUsize::new(0),
            reusable_blocks: ReusableBlockPool::new(scheduler.num_workers()),
            defrag: Defrag::default(),
            mark_state: MarkState::new(),
            scheduler: scheduler.clone(),
            space_args,
        }
    }

    /// Flush the thread-local queues in BlockPageResource
    pub fn flush_page_resource(&self) {
        self.reusable_blocks.flush_all();
        #[cfg(target_pointer_width = "64")]
        self.pr.flush_all()
    }

    /// Get the number of defrag headroom pages.
    pub fn defrag_headroom_pages(&self) -> usize {
        self.defrag.defrag_headroom_pages(self)
    }

    pub fn set_defrag_headroom_percent(&mut self, defrag_headroom_percent: usize) {
        self.defrag.set_defrag_headroom_percent(defrag_headroom_percent)
    }

    /// Check if current GC is a defrag GC.
    pub fn in_defrag(&self) -> bool {
        self.defrag.in_defrag()
    }

    /// check if the current GC should do defragmentation.
    pub fn decide_whether_to_defrag(
        &self,
        emergency_collection: bool,
        collect_whole_heap: bool,
        collection_attempts: usize,
        user_triggered_collection: bool,
        full_heap_system_gc: bool,
    ) -> bool {
        self.defrag.decide_whether_to_defrag(
            emergency_collection,
            collect_whole_heap,
            collection_attempts,
            user_triggered_collection,
            self.reusable_blocks.len() == 0,
            full_heap_system_gc,
            self.common().is_zygote(),
        );
        self.defrag.in_defrag()
    }

    /// Get work packet scheduler
    pub fn scheduler(&self) -> &GCWorkScheduler<VM> {
        &self.scheduler
    }

    pub fn prepare(&mut self, major_gc: bool, plan_stats: StatsForDefrag) {
        if major_gc {
            self.mark_state.on_global_prepare::<VM>();

            // Prepare defrag info
            if super::DEFRAG {
                self.defrag.prepare(self, plan_stats);
            }

            // Prepare each block for GC
            let threshold = self.defrag.defrag_spill_threshold.load(Ordering::Acquire);
            // # Safety: ImmixSpace reference is always valid within this collection cycle.
            let space = unsafe { &*(self as *const Self) };
            let work_packets = self.chunk_map.generate_tasks(|chunk| {
                Box::new(PrepareBlockState {
                    space,
                    chunk,
                    defrag_threshold: if space.in_defrag() {
                        Some(threshold)
                    } else {
                        None
                    },
                })
            });
            self.scheduler().work_buckets[WorkBucketStage::Prepare].bulk_add(work_packets);

            if !super::BLOCK_ONLY {
                self.line_mark_state.fetch_add(1, Ordering::AcqRel);
                if self.line_mark_state.load(Ordering::Acquire) > Line::MAX_MARK_STATE {
                    self.line_mark_state
                        .store(Line::RESET_MARK_STATE, Ordering::Release);
                }
            }
        }

        #[cfg(feature = "vo_bit")]
        if vo_bit::helper::need_to_clear_vo_bits_before_tracing::<VM>() {
            let maybe_scope = if major_gc {
                // If it is major GC, we always clear all VO bits because we are doing full-heap
                // tracing.
                Some(VOBitsClearingScope::FullGC)
            } else if self.space_args.mixed_age {
                // StickyImmix nursery GC.
                // Some lines (or blocks) contain only young objects,
                // while other lines (or blocks) contain only old objects.
                if super::BLOCK_ONLY {
                    // Block only.  Young objects are only allocated into fully empty blocks.
                    // Only clear unmarked blocks.
                    Some(VOBitsClearingScope::BlockOnly)
                } else {
                    // Young objects are allocated into empty lines.
                    // Only clear unmarked lines.
                    let line_mark_state = self.line_mark_state.load(Ordering::SeqCst);
                    Some(VOBitsClearingScope::Line {
                        state: line_mark_state,
                    })
                }
            } else {
                // GenImmix nursery GC.  We do nothing to the ImmixSpace because the nursery is a
                // separate CopySpace.  It'll clear its own VO bits.
                None
            };

            if let Some(scope) = maybe_scope {
                let work_packets = self
                    .chunk_map
                    .generate_tasks(|chunk| Box::new(ClearVOBitsAfterPrepare { chunk, scope }));
                self.scheduler.work_buckets[WorkBucketStage::ClearVOBits].bulk_add(work_packets);
            }
        }
    }

    /// Release for the immix space.
    pub fn release(&mut self, major_gc: bool) {
        // Update mark state
        self.mark_state.on_global_release::<VM>();

        if major_gc {
            // Update line_unavail_state for hole searching after this GC.
            if !super::BLOCK_ONLY {
                self.line_unavail_state.store(
                    self.line_mark_state.load(Ordering::Acquire),
                    Ordering::Release,
                );
            }
        }
        // Clear reusable blocks list
        if !super::BLOCK_ONLY {
            self.reusable_blocks.reset();
        }
        // Sweep chunks and blocks
        let work_packets = self.generate_sweep_tasks();
        self.scheduler().work_buckets[WorkBucketStage::Release].bulk_add(work_packets);

        self.lines_consumed.store(0, Ordering::Relaxed);
    }

    /// This is called when a GC finished.
    /// Return whether this GC was a defrag GC, as a plan may want to know this.
    pub fn end_of_gc(&self) -> bool {
        let did_defrag = self.defrag.in_defrag();
        if super::DEFRAG {
            self.defrag.reset_in_defrag();
        }
        did_defrag
    }

    /// Generate chunk sweep tasks
    fn generate_sweep_tasks(&self) -> Vec<Box<dyn GCWork<VM>>> {
        self.defrag.mark_histograms.lock().clear();
        // # Safety: ImmixSpace reference is always valid within this collection cycle.
        let space = unsafe { &*(self as *const Self) };
        let epilogue = Arc::new(FlushPageResource {
            space,
            counter: AtomicUsize::new(0),
        });
        let tasks = self.chunk_map.generate_tasks(|chunk| {
            Box::new(SweepChunk {
                space,
                chunk,
                epilogue: epilogue.clone(),
            })
        });
        epilogue.counter.store(tasks.len(), Ordering::SeqCst);
        tasks
    }

    /// Release a block.
    pub fn release_block(&self, block: Block) {
        block.deinit();
        self.pr.release_block(block);
    }

    /// Allocate a clean block.
    pub fn get_clean_block(&self, tls: VMThread, copy: bool) -> Option<Block> {
        let block_address = self.acquire(tls, Block::PAGES);
        if block_address.is_zero() {
            return None;
        }
        self.defrag.notify_new_clean_block(copy);
        let block = Block::from_aligned_address(block_address);
        block.init(copy);
        self.chunk_map.set(block.chunk(), ChunkState::Allocated);
        self.lines_consumed
            .fetch_add(Block::LINES, Ordering::SeqCst);
        Some(block)
    }

    /// Pop a reusable block from the reusable block list.
    pub fn get_reusable_block(&self, copy: bool) -> Option<Block> {
        if super::BLOCK_ONLY {
            return None;
        }
        loop {
            if let Some(block) = self.reusable_blocks.pop() {
                // Skip blocks that should be evacuated.
                if copy && block.is_defrag_source() {
                    continue;
                }

                // Get available lines. Do this before block.init which will reset block state.
                let lines_delta = match block.get_state() {
                    BlockState::Reusable { unavailable_lines } => {
                        Block::LINES - unavailable_lines as usize
                    }
                    BlockState::Unmarked => Block::LINES,
                    _ => unreachable!("{:?} {:?}", block, block.get_state()),
                };
                self.lines_consumed.fetch_add(lines_delta, Ordering::SeqCst);

                block.init(copy);
                return Some(block);
            } else {
                return None;
            }
        }
    }

    /// Trace and mark objects without evacuation.
    pub fn trace_object_without_moving(
        &self,
        queue: &mut impl ObjectQueue,
        object: ObjectReference,
    ) -> ObjectReference {
        #[cfg(feature = "vo_bit")]
        vo_bit::helper::on_trace_object::<VM>(object);

        if self.mark_state.test_and_mark::<VM>(object) {
            // Mark block and lines
            if !super::BLOCK_ONLY {
                if !super::MARK_LINE_AT_SCAN_TIME {
                    self.mark_lines(object);
                }
            } else {
                Block::containing::<VM>(object).set_state(BlockState::Marked);
            }

            #[cfg(feature = "vo_bit")]
            vo_bit::helper::on_object_marked::<VM>(object);

            // Visit node
            queue.enqueue(object);
            self.unlog_object_if_needed(object);
            return object;
        }
        object
    }

    /// Trace object and do evacuation if required.
    #[allow(clippy::assertions_on_constants)]
    pub fn trace_object_with_opportunistic_copy(
        &self,
        queue: &mut impl ObjectQueue,
        object: ObjectReference,
        semantics: CopySemantics,
        worker: &mut GCWorker<VM>,
        nursery_collection: bool,
    ) -> ObjectReference {
        let copy_context = worker.get_copy_context_mut();
        debug_assert!(!super::BLOCK_ONLY);

        #[cfg(feature = "vo_bit")]
        vo_bit::helper::on_trace_object::<VM>(object);

        let forwarding_status = object_forwarding::attempt_to_forward::<VM>(object);
        if object_forwarding::state_is_forwarded_or_being_forwarded(forwarding_status) {
            // We lost the forwarding race as some other thread has set the forwarding word; wait
            // until the object has been forwarded by the winner. Note that the object may not
            // necessarily get forwarded since Immix opportunistically moves objects.
            #[allow(clippy::let_and_return)]
            let new_object =
                object_forwarding::spin_and_get_forwarded_object::<VM>(object, forwarding_status);
            #[cfg(debug_assertions)]
            {
                if new_object == object {
                    debug_assert!(
                        self.is_marked(object) || self.defrag.space_exhausted() || self.is_pinned(object),
                        "Forwarded object is the same as original object {} even though it should have been copied",
                        object,
                    );
                } else {
                    // new_object != object
                    debug_assert!(
                        !Block::containing::<VM>(new_object).is_defrag_source(),
                        "Block {:?} containing forwarded object {} should not be a defragmentation source",
                        Block::containing::<VM>(new_object),
                        new_object,
                    );
                }
            }
            new_object
        } else if self.is_marked(object) {
            // We won the forwarding race but the object is already marked so we clear the
            // forwarding status and return the unmoved object
            object_forwarding::clear_forwarding_bits::<VM>(object);
            object
        } else {
            // We won the forwarding race; actually forward and copy the object if it is not pinned
            // and we have sufficient space in our copy allocator
            let new_object = if self.is_pinned(object)
                || (!nursery_collection && self.defrag.space_exhausted())
            {
                self.mark_state.test_and_mark::<VM>(object);
                object_forwarding::clear_forwarding_bits::<VM>(object);
                Block::containing::<VM>(object).set_state(BlockState::Marked);

                #[cfg(feature = "vo_bit")]
                vo_bit::helper::on_object_marked::<VM>(object);

                if !super::MARK_LINE_AT_SCAN_TIME {
                    self.mark_lines(object);
                }

                object
            } else {
                // We are forwarding objects. When the copy allocator allocates the block, it should
                // mark the block. So we do not need to explicitly mark it here.

                // Clippy complains if the "vo_bit" feature is not enabled.
                #[allow(clippy::let_and_return)]
                let new_object =
                    object_forwarding::forward_object::<VM>(object, semantics, copy_context);

                #[cfg(feature = "vo_bit")]
                vo_bit::helper::on_object_forwarded::<VM>(new_object);

                new_object
            };
            debug_assert_eq!(
                Block::containing::<VM>(new_object).get_state(),
                BlockState::Marked
            );

            queue.enqueue(new_object);
            debug_assert!(new_object.is_live::<VM>());
            self.unlog_object_if_needed(new_object);
            new_object
        }
    }

    fn unlog_object_if_needed(&self, object: ObjectReference) {
        if self.space_args.unlog_object_when_traced {
            // Make sure the side metadata for the line can fit into one byte. For smaller line size, we should
            // use `mark_as_unlogged` instead to mark the bit.
            const_assert!(
                Line::BYTES
                    >= (1
                        << (crate::util::constants::LOG_BITS_IN_BYTE
                            + crate::util::constants::LOG_MIN_OBJECT_SIZE))
            );
            const_assert_eq!(
                crate::vm::object_model::specs::VMGlobalLogBitSpec::LOG_NUM_BITS,
                0
            ); // We should put this to the addition, but type casting is not allowed in constant assertions.

            // Every immix line is 256 bytes, which is mapped to 4 bytes in the side metadata.
            // If we have one object in the line that is mature, we can assume all the objects in the line are mature objects.
            // So we can just mark the byte.
            VM::VMObjectModel::GLOBAL_LOG_BIT_SPEC
                .mark_byte_as_unlogged::<VM>(object, Ordering::Relaxed);
        }
    }

    /// Mark all the lines that the given object spans.
    #[allow(clippy::assertions_on_constants)]
    pub fn mark_lines(&self, object: ObjectReference) {
        debug_assert!(!super::BLOCK_ONLY);
        Line::mark_lines_for_object::<VM>(object, self.line_mark_state.load(Ordering::Acquire));
    }

    pub(crate) fn is_marked(&self, object: ObjectReference) -> bool {
        self.mark_state.is_marked::<VM>(object)
    }

    /// Check if an object is pinned.
    fn is_pinned(&self, _object: ObjectReference) -> bool {
        #[cfg(feature = "object_pinning")]
        return self.is_object_pinned(_object);

        #[cfg(not(feature = "object_pinning"))]
        false
    }

    /// Hole searching.
    ///
    /// Linearly scan lines in a block to search for the next
    /// hole, starting from the given line. If we find available lines,
    /// return a tuple of the start line and the end line (non-inclusive).
    ///
    /// Returns None if the search could not find any more holes.
    #[allow(clippy::assertions_on_constants)]
    pub fn get_next_available_lines(&self, search_start: Line) -> Option<(Line, Line)> {
        debug_assert!(!super::BLOCK_ONLY);
        let unavail_state = self.line_unavail_state.load(Ordering::Acquire);
        let current_state = self.line_mark_state.load(Ordering::Acquire);
        let block = search_start.block();
        let mark_data = block.line_mark_table();
        let start_cursor = search_start.get_index_within_block();
        let mut cursor = start_cursor;
        // Find start
        while cursor < mark_data.len() {
            let mark = mark_data.get(cursor);
            if mark != unavail_state && mark != current_state {
                break;
            }
            cursor += 1;
        }
        if cursor == mark_data.len() {
            return None;
        }
        let start = search_start.next_nth(cursor - start_cursor);
        // Find limit
        while cursor < mark_data.len() {
            let mark = mark_data.get(cursor);
            if mark == unavail_state || mark == current_state {
                break;
            }
            cursor += 1;
        }
        let end = search_start.next_nth(cursor - start_cursor);
        debug_assert!(RegionIterator::<Line>::new(start, end)
            .all(|line| !line.is_marked(unavail_state) && !line.is_marked(current_state)));
        Some((start, end))
    }

    pub fn is_last_gc_exhaustive(did_defrag_for_last_gc: bool) -> bool {
        if super::DEFRAG {
            did_defrag_for_last_gc
        } else {
            // If defrag is disabled, every GC is exhaustive.
            true
        }
    }

    pub(crate) fn get_pages_allocated(&self) -> usize {
        self.lines_consumed.load(Ordering::SeqCst) >> (LOG_BYTES_IN_PAGE - Line::LOG_BYTES as u8)
    }

    /// Post copy routine for Immix copy contexts
    fn post_copy(&self, object: ObjectReference, _bytes: usize) {
        // Mark the object
        self.mark_state.mark::<VM>(object);
        // Mark the line
        if !super::MARK_LINE_AT_SCAN_TIME {
            self.mark_lines(object);
        }
    }
}

/// A work packet to prepare each block for a major GC.
/// Performs the action on a range of chunks.
pub struct PrepareBlockState<VM: VMBinding> {
    pub space: &'static ImmixSpace<VM>,
    pub chunk: Chunk,
    pub defrag_threshold: Option<usize>,
}

impl<VM: VMBinding> PrepareBlockState<VM> {
    /// Clear object mark table
    fn reset_object_mark(&self) {
        // We reset the mark bits if they are on the side
        self.space.mark_state.on_block_reset::<VM>(self.chunk.start(), Chunk::BYTES);
        if self.space.space_args.reset_log_bit_in_major_gc {
            if let MetadataSpec::OnSide(side) = *VM::VMObjectModel::GLOBAL_LOG_BIT_SPEC {
                // We zero all the log bits in major GC, and for every object we trace, we will mark the log bit again.
                side.bzero_metadata(self.chunk.start(), Chunk::BYTES);
            } else {
                // If the log bit is not in side metadata, we cannot bulk zero. We can either
                // clear the bit for dead objects in major GC, or clear the log bit for new
                // objects. In either cases, we do not need to set log bit at tracing.
                unimplemented!("We cannot bulk zero unlogged bit.")
            }
        }
    }
}

impl<VM: VMBinding> GCWork<VM> for PrepareBlockState<VM> {
    fn do_work(&mut self, _worker: &mut GCWorker<VM>, mmtk: &'static MMTK<VM>) {
        // Clear object mark table for this chunk
        self.reset_object_mark();
        // Iterate over all blocks in this chunk
        for block in self.chunk.iter_region::<Block>() {
            let state = block.get_state();
            // Skip unallocated blocks.
            if state == BlockState::Unallocated {
                continue;
            }
            // Check if this block needs to be defragmented.
            let is_defrag_source = if !super::DEFRAG {
                // Do not set any block as defrag source if defrag is disabled.
                false
            } else if unlikely(mmtk.is_pre_first_zygote_fork_gc()) {
                // We defrag all blocks for the pre-first Zygote fork GC to
                // compact the Zygote space as much as possible
                true
            } else if super::DEFRAG_EVERY_BLOCK {
                // Set every block as defrag source if so desired.
                true
            } else if let Some(defrag_threshold) = self.defrag_threshold {
                // This GC is a defrag GC.
                block.get_holes() > defrag_threshold
            } else {
                // Not a defrag GC.
                false
            };
            block.set_as_defrag_source(is_defrag_source);
            // Clear block mark data.
            block.set_state(BlockState::Unmarked);
            debug_assert!(!block.get_state().is_reusable());
            debug_assert_ne!(block.get_state(), BlockState::Marked);
        }
    }
}

/// Chunk sweeping work packet.
struct SweepChunk<VM: VMBinding> {
    space: &'static ImmixSpace<VM>,
    chunk: Chunk,
    /// A destructor invoked when all `SweepChunk` packets are finished.
    epilogue: Arc<FlushPageResource<VM>>,
}

impl<VM: VMBinding> GCWork<VM> for SweepChunk<VM> {
    fn do_work(&mut self, _worker: &mut GCWorker<VM>, mmtk: &'static MMTK<VM>) {
        assert_eq!(self.space.chunk_map.get(self.chunk), ChunkState::Allocated);

        let mut histogram = self.space.defrag.new_histogram();
        let line_mark_state = if super::BLOCK_ONLY {
            None
        } else {
            Some(self.space.line_mark_state.load(Ordering::Acquire))
        };
        // Hints for clearing side forwarding bits.
        let is_moving_gc = mmtk.get_plan().current_gc_may_move_object();
        let is_defrag_gc = self.space.defrag.in_defrag();
        // number of allocated blocks.
        let mut allocated_blocks = 0;
        // Iterate over all allocated blocks in this chunk.
        for block in self
            .chunk
            .iter_region::<Block>()
            .filter(|block| block.get_state() != BlockState::Unallocated)
        {
            // Clear side forwarding bits.
            // In the beginning of the next GC, no side forwarding bits shall be set.
            // In this way, we can omit clearing forwarding bits when copying object.
            // See `GCWorkerCopyContext::post_copy`.
            // Note, `block.sweep()` overwrites `DEFRAG_STATE_TABLE` with the number of holes,
            // but we need it to know if a block is a defrag source.
            // We clear forwarding bits before `block.sweep()`.
            if let MetadataSpec::OnSide(side) = *VM::VMObjectModel::LOCAL_FORWARDING_BITS_SPEC {
                if is_moving_gc {
                    let objects_may_move = if is_defrag_gc {
                        // If it is a defrag GC, we only clear forwarding bits for defrag sources.
                        block.is_defrag_source()
                    } else {
                        // Otherwise, it must be a nursery GC of StickyImmix with copying nursery.
                        // We don't have information about which block contains moved objects,
                        // so we have to clear forwarding bits for all blocks.
                        true
                    };
                    if objects_may_move {
                        side.bzero_metadata(block.start(), Block::BYTES);
                    }
                }
            }

            if !block.sweep(self.space, &mut histogram, line_mark_state) {
                // Block is live. Increment the allocated block count.
                allocated_blocks += 1;
            }
        }
        probe!(mmtk, sweep_chunk, allocated_blocks);
        // Set this chunk as free if there is not live blocks.
        if allocated_blocks == 0 {
            self.space.chunk_map.set(self.chunk, ChunkState::Free)
        }
        self.space.defrag.add_completed_mark_histogram(histogram);
        self.epilogue.finish_one_work_packet();
    }
}

/// Count number of remaining work pacets, and flush page resource if all packets are finished.
struct FlushPageResource<VM: VMBinding> {
    space: &'static ImmixSpace<VM>,
    counter: AtomicUsize,
}

impl<VM: VMBinding> FlushPageResource<VM> {
    /// Called after a related work packet is finished.
    fn finish_one_work_packet(&self) {
        if 1 == self.counter.fetch_sub(1, Ordering::SeqCst) {
            // We've finished releasing all the dead blocks to the BlockPageResource's thread-local queues.
            // Now flush the BlockPageResource.
            self.space.flush_page_resource()
        }
    }
}

impl<VM: VMBinding> Drop for FlushPageResource<VM> {
    fn drop(&mut self) {
        epilogue::debug_assert_counter_zero(&self.counter, "FlushPageResource::counter");
    }
}

use crate::policy::copy_context::PolicyCopyContext;
use crate::util::alloc::Allocator;
use crate::util::alloc::ImmixAllocator;

/// Normal immix copy context. It has one copying Immix allocator.
/// Most immix plans use this copy context.
pub struct ImmixCopyContext<VM: VMBinding> {
    allocator: ImmixAllocator<VM>,
}

impl<VM: VMBinding> PolicyCopyContext for ImmixCopyContext<VM> {
    type VM = VM;

    fn prepare(&mut self) {
        self.allocator.reset();
    }
    fn release(&mut self) {
        self.allocator.reset();
    }
    fn alloc_copy(
        &mut self,
        _original: ObjectReference,
        bytes: usize,
        align: usize,
        offset: usize,
    ) -> Address {
        self.allocator.alloc(bytes, align, offset)
    }
    fn post_copy(&mut self, obj: ObjectReference, bytes: usize) {
        self.get_space().post_copy(obj, bytes)
    }
}

impl<VM: VMBinding> ImmixCopyContext<VM> {
    pub(crate) fn new(
        tls: VMWorkerThread,
        context: Arc<AllocatorContext<VM>>,
        space: &'static ImmixSpace<VM>,
    ) -> Self {
        ImmixCopyContext {
            allocator: ImmixAllocator::new(tls.0, Some(space), context, true),
        }
    }

    fn get_space(&self) -> &ImmixSpace<VM> {
        self.allocator.immix_space()
    }

    pub fn rebind(&mut self, space: &ImmixSpace<VM>) {
        self.allocator
            .rebind(unsafe { &*{ space as *const _ } });
    }
}

/// Hybrid Immix copy context. It includes two different immix allocators. One with `copy = true`
/// is used for defrag GCs, and the other is used for other purposes (such as promoting objects from
/// nursery to Immix mature space). This is used by generational immix.
pub struct ImmixHybridCopyContext<VM: VMBinding> {
    copy_allocator: ImmixAllocator<VM>,
    defrag_allocator: ImmixAllocator<VM>,
}

impl<VM: VMBinding> PolicyCopyContext for ImmixHybridCopyContext<VM> {
    type VM = VM;

    fn prepare(&mut self) {
        self.copy_allocator.reset();
        self.defrag_allocator.reset();
    }
    fn release(&mut self) {
        self.copy_allocator.reset();
        self.defrag_allocator.reset();
    }
    fn alloc_copy(
        &mut self,
        _original: ObjectReference,
        bytes: usize,
        align: usize,
        offset: usize,
    ) -> Address {
        if self.get_space().in_defrag() {
            self.defrag_allocator.alloc(bytes, align, offset)
        } else {
            self.copy_allocator.alloc(bytes, align, offset)
        }
    }
    fn post_copy(&mut self, obj: ObjectReference, bytes: usize) {
        self.get_space().post_copy(obj, bytes)
    }
}

impl<VM: VMBinding> ImmixHybridCopyContext<VM> {
    pub(crate) fn new(
        tls: VMWorkerThread,
        context: Arc<AllocatorContext<VM>>,
        space: &'static ImmixSpace<VM>,
    ) -> Self {
        ImmixHybridCopyContext {
            copy_allocator: ImmixAllocator::new(tls.0, Some(space), context.clone(), false),
            defrag_allocator: ImmixAllocator::new(tls.0, Some(space), context, true),
        }
    }

    fn get_space(&self) -> &ImmixSpace<VM> {
        // Both copy allocators should point to the same space.
        debug_assert_eq!(
            self.defrag_allocator.immix_space().common().descriptor,
            self.copy_allocator.immix_space().common().descriptor
        );
        // Just get the space from either allocator
        self.defrag_allocator.immix_space()
    }
}

#[cfg(feature = "vo_bit")]
#[derive(Clone, Copy)]
enum VOBitsClearingScope {
    /// Clear all VO bits in all blocks.
    FullGC,
    /// Clear unmarked blocks, only.
    BlockOnly,
    /// Clear unmarked lines, only.  (i.e. lines with line mark state **not** equal to `state`).
    Line { state: u8 },
}

/// A work packet to clear VO bit metadata after Prepare.
#[cfg(feature = "vo_bit")]
struct ClearVOBitsAfterPrepare {
    chunk: Chunk,
    scope: VOBitsClearingScope,
}

#[cfg(feature = "vo_bit")]
impl<VM: VMBinding> GCWork<VM> for ClearVOBitsAfterPrepare {
    fn do_work(&mut self, _worker: &mut GCWorker<VM>, _mmtk: &'static MMTK<VM>) {
        match self.scope {
            VOBitsClearingScope::FullGC => {
                vo_bit::bzero_vo_bit(self.chunk.start(), Chunk::BYTES);
            }
            VOBitsClearingScope::BlockOnly => {
                self.clear_blocks(None);
            }
            VOBitsClearingScope::Line { state } => {
                self.clear_blocks(Some(state));
            }
        }
    }
}

#[cfg(feature = "vo_bit")]
impl ClearVOBitsAfterPrepare {
    fn clear_blocks(&mut self, line_mark_state: Option<u8>) {
        for block in self
            .chunk
            .iter_region::<Block>()
            .filter(|block| block.get_state() != BlockState::Unallocated)
        {
            block.clear_vo_bits_for_unmarked_regions(line_mark_state);
        }
    }
}<|MERGE_RESOLUTION|>--- conflicted
+++ resolved
@@ -20,11 +20,8 @@
 use crate::util::metadata::{self, MetadataSpec};
 use crate::util::object_enum::ObjectEnumerator;
 use crate::util::object_forwarding;
-<<<<<<< HEAD
+use crate::util::{copy::*, epilogue, object_enum};
 use crate::util::rust_util::unlikely;
-=======
-use crate::util::{copy::*, epilogue, object_enum};
->>>>>>> 160b7702
 use crate::util::{Address, ObjectReference};
 use crate::vm::*;
 use crate::{
@@ -210,7 +207,11 @@
     fn set_copy_for_sft_trace(&mut self, _semantics: Option<CopySemantics>) {
         panic!("We do not use SFT to trace objects for Immix. set_copy_context() cannot be used.")
     }
-<<<<<<< HEAD
+
+    fn enumerate_objects(&self, enumerator: &mut dyn ObjectEnumerator) {
+        object_enum::enumerate_blocks_from_chunk_map::<Block>(enumerator, &self.chunk_map);
+    }
+
     fn iterate_allocated_regions(&self) -> Vec<(Address, usize)> {
         let mut blocks = vec![];
         let chunk_map = &self.chunk_map;
@@ -224,11 +225,6 @@
             }
         }
         blocks
-=======
-
-    fn enumerate_objects(&self, enumerator: &mut dyn ObjectEnumerator) {
-        object_enum::enumerate_blocks_from_chunk_map::<Block>(enumerator, &self.chunk_map);
->>>>>>> 160b7702
     }
 }
 
