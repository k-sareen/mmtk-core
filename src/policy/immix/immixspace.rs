use super::defrag::StatsForDefrag;
use super::line::*;
use super::{block::*, defrag::Defrag};
use crate::plan::VectorObjectQueue;
use crate::policy::gc_work::{TraceKind, TRACE_KIND_TRANSITIVE_PIN};
use crate::policy::sft::GCWorkerMutRef;
use crate::policy::sft::SFT;
use crate::policy::sft_map::SFTMap;
use crate::policy::space::{CommonSpace, Space};
use crate::util::alloc::allocator::AllocatorContext;
use crate::util::constants::LOG_BYTES_IN_PAGE;
use crate::util::heap::chunk_map::*;
use crate::util::heap::BlockPageResource;
use crate::util::heap::PageResource;
use crate::util::linear_scan::{Region, RegionIterator};
use crate::util::metadata::side_metadata::SideMetadataSpec;
use crate::util::metadata::mark_bit::MarkState;
#[cfg(feature = "vo_bit")]
use crate::util::metadata::vo_bit;
use crate::util::metadata::{self, MetadataSpec};
use crate::util::object_enum::ObjectEnumerator;
use crate::util::object_forwarding;
use crate::util::{copy::*, epilogue, object_enum};
use crate::util::rust_util::unlikely;
use crate::util::{Address, ObjectReference};
use crate::vm::*;
use crate::{
    plan::ObjectQueue,
    scheduler::{GCWork, GCWorkScheduler, GCWorker, WorkBucketStage},
    util::opaque_pointer::{VMThread, VMWorkerThread},
    MMTK,
};
use atomic::Ordering;
use std::sync::{atomic::AtomicU8, atomic::AtomicUsize, Arc};

pub(crate) const TRACE_KIND_FAST: TraceKind = 0;
pub(crate) const TRACE_KIND_DEFRAG: TraceKind = 1;

pub struct ImmixSpace<VM: VMBinding> {
    common: CommonSpace<VM>,
    pr: BlockPageResource<VM, Block>,
    /// Allocation status for all chunks in immix space
    pub chunk_map: ChunkMap,
    /// Current line mark state
    pub line_mark_state: AtomicU8,
    /// Line mark state in previous GC
    line_unavail_state: AtomicU8,
    /// A list of all reusable blocks
    pub reusable_blocks: ReusableBlockPool,
    /// Defrag utilities
    pub(super) defrag: Defrag,
    /// How many lines have been consumed since last GC?
    lines_consumed: AtomicUsize,
    /// Object mark state
    pub mark_state: MarkState,
    /// Work packet scheduler
    scheduler: Arc<GCWorkScheduler<VM>>,
    /// Some settings for this space
    pub space_args: ImmixSpaceArgs,
}

/// Some arguments for Immix Space.
pub struct ImmixSpaceArgs {
    /// Mark an object as unlogged when we trace an object.
    /// Normally we set the log bit when we copy an object with [`crate::util::copy::CopySemantics::PromoteToMature`].
    /// In sticky immix, we 'promote' an object to mature when we trace the object
    /// (no matter we copy an object or not). So we have to use `PromoteToMature`, and instead
    /// just set the log bit in the space when an object is traced.
    pub unlog_object_when_traced: bool,
    /// Whether this ImmixSpace instance contains both young and old objects.
    /// This affects the updating of valid-object bits.  If some lines or blocks of this ImmixSpace
    /// instance contain young objects, their VO bits need to be updated during this GC.  Currently
    /// only StickyImmix is affected.  GenImmix allocates young objects in a separete CopySpace
    /// nursery and its VO bits can be cleared in bulk.
    // Currently only used when "vo_bit" is enabled.  Using #[cfg(...)] to eliminate dead code warning.
    #[cfg(feature = "vo_bit")]
    pub mixed_age: bool,
}

unsafe impl<VM: VMBinding> Sync for ImmixSpace<VM> {}

impl<VM: VMBinding> SFT for ImmixSpace<VM> {
    fn name(&self) -> &'static str {
        self.get_name()
    }

    fn get_forwarded_object(&self, object: ObjectReference) -> Option<ObjectReference> {
        // If we never move objects, look no further.
        if super::NEVER_MOVE_OBJECTS {
            return None;
        }

        if object_forwarding::is_forwarded::<VM>(object) {
            Some(object_forwarding::read_forwarding_pointer::<VM>(object))
        } else {
            None
        }
    }

    fn get_potential_forwarded_object(&self, object: ObjectReference) -> Address {
        // If we never move objects, look no further.
        if super::NEVER_MOVE_OBJECTS {
            return Address::ZERO;
        }

        if object_forwarding::is_forwarded::<VM>(object) {
            object_forwarding::read_potential_forwarding_pointer::<VM>(object)
        } else {
            Address::ZERO
        }
    }

    fn is_live(&self, object: ObjectReference) -> bool {
        // If the mark bit is set, it is live.
        if self.is_marked(object) {
            return true;
        }

        // If we never move objects, look no further.
        if super::NEVER_MOVE_OBJECTS {
            return false;
        }

        // If the object is forwarded, it is live, too.
        object_forwarding::is_forwarded::<VM>(object)
    }
    #[cfg(feature = "object_pinning")]
    fn pin_object(&self, object: ObjectReference) -> bool {
        VM::VMObjectModel::LOCAL_PINNING_BIT_SPEC.pin_object::<VM>(object)
    }
    #[cfg(feature = "object_pinning")]
    fn unpin_object(&self, object: ObjectReference) -> bool {
        VM::VMObjectModel::LOCAL_PINNING_BIT_SPEC.unpin_object::<VM>(object)
    }
    #[cfg(feature = "object_pinning")]
    fn is_object_pinned(&self, object: ObjectReference) -> bool {
        VM::VMObjectModel::LOCAL_PINNING_BIT_SPEC.is_object_pinned::<VM>(object)
    }
    fn is_movable(&self) -> bool {
        !super::NEVER_MOVE_OBJECTS
    }

    #[cfg(feature = "sanity")]
    fn is_sane(&self, object: ObjectReference) -> bool {
        self.is_live(object)
    }
    fn initialize_object_metadata(&self, object: ObjectReference, _alloc: bool) {
        // We may have to set mark bit to 1 in case the marked state is 0
        self.mark_state.on_object_metadata_initialization::<VM>(object);
        #[cfg(feature = "vo_bit")]
        crate::util::metadata::vo_bit::set_vo_bit(object);
    }
    #[cfg(feature = "is_mmtk_object")]
    fn is_mmtk_object(&self, addr: Address) -> Option<ObjectReference> {
        crate::util::metadata::vo_bit::is_vo_bit_set_for_addr(addr)
    }
    #[cfg(feature = "is_mmtk_object")]
    fn find_object_from_internal_pointer(
        &self,
        ptr: Address,
        max_search_bytes: usize,
    ) -> Option<ObjectReference> {
        // We don't need to search more than the max object size in the immix space.
        let search_bytes = usize::min(super::MAX_IMMIX_OBJECT_SIZE, max_search_bytes);
        crate::util::metadata::vo_bit::find_object_from_internal_pointer::<VM>(ptr, search_bytes)
    }
    fn sft_trace_object(
        &self,
        _queue: &mut VectorObjectQueue,
        _object: ObjectReference,
        _worker: GCWorkerMutRef,
    ) -> ObjectReference {
        panic!("We do not use SFT to trace objects for Immix. sft_trace_object() cannot be used.")
    }
}

impl<VM: VMBinding> Space<VM> for ImmixSpace<VM> {
    fn as_space(&self) -> &dyn Space<VM> {
        self
    }
    fn as_sft(&self) -> &(dyn SFT + Sync + 'static) {
        self
    }
    fn get_page_resource(&self) -> &dyn PageResource<VM> {
        &self.pr
    }
    fn maybe_get_page_resource_mut(&mut self) -> Option<&mut dyn PageResource<VM>> {
        Some(&mut self.pr)
    }
    fn common(&self) -> &CommonSpace<VM> {
        &self.common
    }
    fn initialize_sft(&self, sft_map: &mut dyn SFTMap) {
        self.common().initialize_sft(self.as_sft(), sft_map)
    }
    fn release_multiple_pages(&mut self, _start: Address) {
        panic!("immixspace only releases pages enmasse")
    }
    fn set_copy_for_sft_trace(&mut self, _semantics: Option<CopySemantics>) {
        panic!("We do not use SFT to trace objects for Immix. set_copy_context() cannot be used.")
    }

    fn enumerate_objects(&self, enumerator: &mut dyn ObjectEnumerator) {
        object_enum::enumerate_blocks_from_chunk_map::<Block>(enumerator, &self.chunk_map);
    }

    fn iterate_allocated_regions(&self) -> Vec<(Address, usize)> {
        let mut blocks = vec![];
        let chunk_map = &self.chunk_map;
        for chunk in chunk_map.all_chunks() {
            if chunk_map.get(chunk) == ChunkState::Allocated {
                for block in chunk.iter_region::<Block>() {
                    if block.get_state() != BlockState::Unallocated {
                        blocks.push((block.start(), block.end() - block.start()));
                    }
                }
            }
        }
        blocks
    }
}

impl<VM: VMBinding> crate::policy::gc_work::PolicyTraceObject<VM> for ImmixSpace<VM> {
    fn trace_object<Q: ObjectQueue, const KIND: TraceKind>(
        &self,
        queue: &mut Q,
        object: ObjectReference,
        copy: Option<CopySemantics>,
        worker: &mut GCWorker<VM>,
    ) -> ObjectReference {
        if KIND == TRACE_KIND_TRANSITIVE_PIN || KIND == TRACE_KIND_FAST {
            self.trace_object_without_moving(queue, object)
        } else if KIND == TRACE_KIND_DEFRAG {
            if Block::containing(object).is_defrag_source() {
                debug_assert!(self.in_defrag());
                debug_assert!(
                    !crate::plan::is_nursery_gc(worker.mmtk.get_plan()),
                    "Calling PolicyTraceObject on Immix in nursery GC"
                );
                self.trace_object_with_opportunistic_copy(
                    queue,
                    object,
                    copy.unwrap(),
                    worker,
                    // This should not be nursery collection. Nursery collection does not use PolicyTraceObject.
                    false,
                )
            } else {
                self.trace_object_without_moving(queue, object)
            }
        } else {
            unreachable!()
        }
    }

    fn post_scan_object(&self, object: ObjectReference) {
        if super::MARK_LINE_AT_SCAN_TIME && !super::BLOCK_ONLY {
            debug_assert!(self.in_space(object));
            self.mark_lines(object);
        }
    }

    fn may_move_objects<const KIND: TraceKind>() -> bool {
        if KIND == TRACE_KIND_DEFRAG {
            true
        } else if KIND == TRACE_KIND_FAST || KIND == TRACE_KIND_TRANSITIVE_PIN {
            false
        } else {
            unreachable!()
        }
    }
}

impl<VM: VMBinding> ImmixSpace<VM> {
    /// Get side metadata specs
    fn side_metadata_specs() -> Vec<SideMetadataSpec> {
        metadata::extract_side_metadata(&if super::BLOCK_ONLY {
            vec![
                MetadataSpec::OnSide(Block::DEFRAG_STATE_TABLE),
                MetadataSpec::OnSide(Block::MARK_TABLE),
                *VM::VMObjectModel::LOCAL_MARK_BIT_SPEC,
                *VM::VMObjectModel::LOCAL_FORWARDING_BITS_SPEC,
                *VM::VMObjectModel::LOCAL_FORWARDING_POINTER_SPEC,
                #[cfg(feature = "object_pinning")]
                *VM::VMObjectModel::LOCAL_PINNING_BIT_SPEC,
            ]
        } else {
            vec![
                MetadataSpec::OnSide(Line::MARK_TABLE),
                MetadataSpec::OnSide(Block::DEFRAG_STATE_TABLE),
                MetadataSpec::OnSide(Block::MARK_TABLE),
                *VM::VMObjectModel::LOCAL_MARK_BIT_SPEC,
                *VM::VMObjectModel::LOCAL_FORWARDING_BITS_SPEC,
                *VM::VMObjectModel::LOCAL_FORWARDING_POINTER_SPEC,
                #[cfg(feature = "object_pinning")]
                *VM::VMObjectModel::LOCAL_PINNING_BIT_SPEC,
            ]
        })
    }

    pub fn new(
        args: crate::policy::space::PlanCreateSpaceArgs<VM>,
        space_args: ImmixSpaceArgs,
        owner_mask: u8,
    ) -> Self {
        #[cfg(feature = "immix_non_moving")]
        info!(
            "Creating non-moving ImmixSpace: {}. Block size: 2^{}",
            args.name,
            Block::LOG_BYTES
        );

        if space_args.unlog_object_when_traced {
            assert!(
                args.constraints.needs_log_bit,
                "Invalid args when the plan does not use log bit"
            );
        }

        super::validate_features();
        #[cfg(feature = "vo_bit")]
        vo_bit::helper::validate_config::<VM>();
        let vm_map = args.vm_map;
        let scheduler = args.scheduler.clone();
        let common =
            CommonSpace::new(args.into_policy_args(true, false, Self::side_metadata_specs()));
        ImmixSpace {
            pr: if common.vmrequest.is_discontiguous() {
                BlockPageResource::new_discontiguous(
                    Block::LOG_PAGES,
                    vm_map,
                    scheduler.num_workers(),
                )
            } else {
                BlockPageResource::new_contiguous(
                    Block::LOG_PAGES,
                    common.start,
                    common.extent,
                    vm_map,
                    scheduler.num_workers(),
                )
            },
            common,
            chunk_map: ChunkMap::new(owner_mask),
            line_mark_state: AtomicU8::new(Line::RESET_MARK_STATE),
            line_unavail_state: AtomicU8::new(Line::RESET_MARK_STATE),
            lines_consumed: AtomicUsize::new(0),
            reusable_blocks: ReusableBlockPool::new(scheduler.num_workers()),
            defrag: Defrag::default(),
            mark_state: MarkState::new(),
            scheduler: scheduler.clone(),
            space_args,
        }
    }

    /// Flush the thread-local queues in BlockPageResource
    pub fn flush_page_resource(&self) {
        self.reusable_blocks.flush_all();
        #[cfg(target_pointer_width = "64")]
        self.pr.flush_all()
    }

    /// Get the number of defrag headroom pages.
    pub fn defrag_headroom_pages(&self) -> usize {
        self.defrag.defrag_headroom_pages(self)
    }

    pub fn set_defrag_headroom_percent(&mut self, defrag_headroom_percent: usize) {
        self.defrag.set_defrag_headroom_percent(defrag_headroom_percent)
    }

    /// Check if current GC is a defrag GC.
    pub fn in_defrag(&self) -> bool {
        self.defrag.in_defrag()
    }

    /// check if the current GC should do defragmentation.
    pub fn decide_whether_to_defrag(
        &self,
        emergency_collection: bool,
        collect_whole_heap: bool,
        collection_attempts: usize,
        user_triggered_collection: bool,
        full_heap_system_gc: bool,
    ) -> bool {
        self.defrag.decide_whether_to_defrag(
            emergency_collection,
            collect_whole_heap,
            collection_attempts,
            user_triggered_collection,
            self.reusable_blocks.len() == 0,
            full_heap_system_gc,
            self.common().is_zygote(),
        );
        self.defrag.in_defrag()
    }

    /// Get work packet scheduler
    pub fn scheduler(&self) -> &GCWorkScheduler<VM> {
        &self.scheduler
    }

    pub fn prepare(&mut self, major_gc: bool, plan_stats: StatsForDefrag) {
        if major_gc {
            self.mark_state.on_global_prepare::<VM>();

            if self.common.needs_log_bit {
                if let MetadataSpec::OnSide(side) = *VM::VMObjectModel::GLOBAL_LOG_BIT_SPEC {
                    for chunk in self.chunk_map.all_chunks() {
                        side.bzero_metadata(chunk.start(), Chunk::BYTES);
                    }
                }
            }

            // Prepare defrag info
            if super::DEFRAG {
                self.defrag.prepare(self, plan_stats);
            }

            // Prepare each block for GC
            let threshold = self.defrag.defrag_spill_threshold.load(Ordering::Acquire);
            // # Safety: ImmixSpace reference is always valid within this collection cycle.
            let space = unsafe { &*(self as *const Self) };
            let work_packets = self.chunk_map.generate_tasks(|chunk| {
                Box::new(PrepareBlockState {
                    space,
                    chunk,
                    defrag_threshold: if space.in_defrag() {
                        Some(threshold)
                    } else {
                        None
                    },
                })
            });
            self.scheduler().work_buckets[WorkBucketStage::Prepare].bulk_add(work_packets);

            if !super::BLOCK_ONLY {
                self.line_mark_state.fetch_add(1, Ordering::AcqRel);
                if self.line_mark_state.load(Ordering::Acquire) > Line::MAX_MARK_STATE {
                    self.line_mark_state
                        .store(Line::RESET_MARK_STATE, Ordering::Release);
                }
            }
        }

        #[cfg(feature = "vo_bit")]
        if vo_bit::helper::need_to_clear_vo_bits_before_tracing::<VM>() {
            let maybe_scope = if major_gc {
                // If it is major GC, we always clear all VO bits because we are doing full-heap
                // tracing.
                Some(VOBitsClearingScope::FullGC)
            } else if self.space_args.mixed_age {
                // StickyImmix nursery GC.
                // Some lines (or blocks) contain only young objects,
                // while other lines (or blocks) contain only old objects.
                if super::BLOCK_ONLY {
                    // Block only.  Young objects are only allocated into fully empty blocks.
                    // Only clear unmarked blocks.
                    Some(VOBitsClearingScope::BlockOnly)
                } else {
                    // Young objects are allocated into empty lines.
                    // Only clear unmarked lines.
                    let line_mark_state = self.line_mark_state.load(Ordering::SeqCst);
                    Some(VOBitsClearingScope::Line {
                        state: line_mark_state,
                    })
                }
            } else {
                // GenImmix nursery GC.  We do nothing to the ImmixSpace because the nursery is a
                // separate CopySpace.  It'll clear its own VO bits.
                None
            };

            if let Some(scope) = maybe_scope {
                let work_packets = self
                    .chunk_map
                    .generate_tasks(|chunk| Box::new(ClearVOBitsAfterPrepare { chunk, scope }));
                self.scheduler.work_buckets[WorkBucketStage::ClearVOBits].bulk_add(work_packets);
            }
        }
    }

    /// Release for the immix space.
    pub fn release(&mut self, major_gc: bool) {
        // Update mark state
        self.mark_state.on_global_release::<VM>();

        if major_gc {
            // Update line_unavail_state for hole searching after this GC.
            if !super::BLOCK_ONLY {
                self.line_unavail_state.store(
                    self.line_mark_state.load(Ordering::Acquire),
                    Ordering::Release,
                );
            }
        }
        // Clear reusable blocks list
        if !super::BLOCK_ONLY {
            self.reusable_blocks.reset();
        }
        // Sweep chunks and blocks
        let work_packets = self.generate_sweep_tasks();
        self.scheduler().work_buckets[WorkBucketStage::Release].bulk_add(work_packets);

        self.lines_consumed.store(0, Ordering::Relaxed);
    }

    /// This is called when a GC finished.
    /// Return whether this GC was a defrag GC, as a plan may want to know this.
    pub fn end_of_gc(&self) -> bool {
        let did_defrag = self.defrag.in_defrag();
        if super::DEFRAG {
            self.defrag.reset_in_defrag();
        }
        did_defrag
    }

    /// Generate chunk sweep tasks
    fn generate_sweep_tasks(&self) -> Vec<Box<dyn GCWork<VM>>> {
        self.defrag.mark_histograms.lock().clear();
        // # Safety: ImmixSpace reference is always valid within this collection cycle.
        let space = unsafe { &*(self as *const Self) };
        let epilogue = Arc::new(FlushPageResource {
            space,
            counter: AtomicUsize::new(0),
        });
        let tasks = self.chunk_map.generate_tasks(|chunk| {
            Box::new(SweepChunk {
                space,
                chunk,
                epilogue: epilogue.clone(),
            })
        });
        epilogue.counter.store(tasks.len(), Ordering::SeqCst);
        tasks
    }

    /// Release a block.
    pub fn release_block(&self, block: Block) {
        block.deinit();
        self.pr.release_block(block);
    }

    /// Allocate a clean block.
    pub fn get_clean_block(&self, tls: VMThread, copy: bool) -> Option<Block> {
        let block_address = self.acquire(tls, Block::PAGES);
        if block_address.is_zero() {
            return None;
        }
        self.defrag.notify_new_clean_block(copy);
        let block = Block::from_aligned_address(block_address);
        block.init(copy);
        self.chunk_map.set(block.chunk(), ChunkState::Allocated);
        self.lines_consumed
            .fetch_add(Block::LINES, Ordering::SeqCst);
        Some(block)
    }

    /// Pop a reusable block from the reusable block list.
    pub fn get_reusable_block(&self, copy: bool) -> Option<Block> {
        if super::BLOCK_ONLY {
            return None;
        }
        loop {
            if let Some(block) = self.reusable_blocks.pop() {
                // Skip blocks that should be evacuated.
                if copy && block.is_defrag_source() {
                    continue;
                }

                // Get available lines. Do this before block.init which will reset block state.
                let lines_delta = match block.get_state() {
                    BlockState::Reusable { unavailable_lines } => {
                        Block::LINES - unavailable_lines as usize
                    }
                    BlockState::Unmarked => Block::LINES,
                    _ => unreachable!("{:?} {:?}", block, block.get_state()),
                };
                self.lines_consumed.fetch_add(lines_delta, Ordering::SeqCst);

                block.init(copy);
                return Some(block);
            } else {
                return None;
            }
        }
    }

    /// Trace and mark objects without evacuation.
    pub fn trace_object_without_moving(
        &self,
        queue: &mut impl ObjectQueue,
        object: ObjectReference,
    ) -> ObjectReference {
        #[cfg(feature = "vo_bit")]
        vo_bit::helper::on_trace_object::<VM>(object);

        if self.mark_state.test_and_mark::<VM>(object) {
            // Mark block and lines
            if !super::BLOCK_ONLY {
                if !super::MARK_LINE_AT_SCAN_TIME {
                    self.mark_lines(object);
                }
            } else {
                Block::containing(object).set_state(BlockState::Marked);
            }

            #[cfg(feature = "vo_bit")]
            vo_bit::helper::on_object_marked::<VM>(object);

            // Visit node
            queue.enqueue(object);
            self.unlog_object_if_needed(object);
            return object;
        }
        object
    }

    /// Trace object and do evacuation if required.
    #[allow(clippy::assertions_on_constants)]
    pub fn trace_object_with_opportunistic_copy(
        &self,
        queue: &mut impl ObjectQueue,
        object: ObjectReference,
        semantics: CopySemantics,
        worker: &mut GCWorker<VM>,
        nursery_collection: bool,
    ) -> ObjectReference {
        let copy_context = worker.get_copy_context_mut();
        debug_assert!(!super::BLOCK_ONLY);

        #[cfg(feature = "vo_bit")]
        vo_bit::helper::on_trace_object::<VM>(object);

        let mark_word = unsafe { object_forwarding::get_mark_word_nonatomic::<VM>(object) };
        let potential_fwd = object_forwarding::attempt_to_forward::<VM>(object, mark_word);
        if let Some(_) = potential_fwd {
            // We lost the forwarding race as some other thread has set the forwarding word; wait
            // until the object has been forwarded by the winner. Note that the object may not
            // necessarily get forwarded since Immix opportunistically moves objects.
            #[allow(clippy::let_and_return)]
            let new_object =
                object_forwarding::spin_and_get_forwarded_object::<VM>(object);
            #[cfg(debug_assertions)]
            {
                if new_object == object {
                    debug_assert!(
                        self.is_marked(object) || self.defrag.space_exhausted() || self.is_pinned(object),
                        "Forwarded object is the same as original object {} even though it should have been copied",
                        object,
                    );
                } else {
                    // new_object != object
                    debug_assert!(
                        !Block::containing(new_object).is_defrag_source(),
                        "Block {:?} containing forwarded object {} should not be a defragmentation source",
                        Block::containing(new_object),
                        new_object,
                    );
                }
            }
            new_object
        } else if self.is_marked(object) {
            // We won the forwarding race but the object is already marked so we clear the
            // forwarding status and return the unmoved object
            object_forwarding::clear_forwarding_bits::<VM>(object);
            object_forwarding::set_mark_word::<VM>(object, mark_word);
            object
        } else {
            // We won the forwarding race; actually forward and copy the object if it is not pinned
            // and we have sufficient space in our copy allocator
            let new_object = if self.is_pinned(object)
                || (!nursery_collection && self.defrag.space_exhausted())
            {
                self.mark_state.test_and_mark::<VM>(object);
                object_forwarding::clear_forwarding_bits::<VM>(object);
                object_forwarding::set_mark_word::<VM>(object, mark_word);
                Block::containing(object).set_state(BlockState::Marked);

                #[cfg(feature = "vo_bit")]
                vo_bit::helper::on_object_marked::<VM>(object);

                if !super::MARK_LINE_AT_SCAN_TIME {
                    self.mark_lines(object);
                }

                object
            } else {
                // We are forwarding objects. When the copy allocator allocates the block, it should
                // mark the block. So we do not need to explicitly mark it here.
                object_forwarding::forward_object::<VM>(
                    object,
                    mark_word,
                    semantics,
                    copy_context,
                    |_new_object| {
                        #[cfg(feature = "vo_bit")]
                        vo_bit::helper::on_object_forwarded::<VM>(_new_object);
                    },
                )
            };
            debug_assert_eq!(
                Block::containing(new_object).get_state(),
                BlockState::Marked
            );

            queue.enqueue(new_object);
            debug_assert!(new_object.is_live());
            self.unlog_object_if_needed(new_object);
            new_object
        }
    }

    fn unlog_object_if_needed(&self, object: ObjectReference) {
        if self.space_args.unlog_object_when_traced {
            // Make sure the side metadata for the line can fit into one byte. For smaller line size, we should
            // use `mark_as_unlogged` instead to mark the bit.
            const_assert!(
                Line::BYTES
                    >= (1
                        << (crate::util::constants::LOG_BITS_IN_BYTE
                            + crate::util::constants::LOG_MIN_OBJECT_SIZE))
            );
            const_assert_eq!(
                crate::vm::object_model::specs::VMGlobalLogBitSpec::LOG_NUM_BITS,
                0
            ); // We should put this to the addition, but type casting is not allowed in constant assertions.

            // Every immix line is 256 bytes, which is mapped to 4 bytes in the side metadata.
            // If we have one object in the line that is mature, we can assume all the objects in the line are mature objects.
            // So we can just mark the byte.
            VM::VMObjectModel::GLOBAL_LOG_BIT_SPEC
                .mark_byte_as_unlogged::<VM>(object, Ordering::Relaxed);
        }
    }

    /// Mark all the lines that the given object spans.
    #[allow(clippy::assertions_on_constants)]
    pub fn mark_lines(&self, object: ObjectReference) {
        debug_assert!(!super::BLOCK_ONLY);
        Line::mark_lines_for_object::<VM>(object, self.line_mark_state.load(Ordering::Acquire));
    }

    pub(crate) fn is_marked(&self, object: ObjectReference) -> bool {
        self.mark_state.is_marked::<VM>(object)
    }

    /// Check if an object is pinned.
    fn is_pinned(&self, _object: ObjectReference) -> bool {
        #[cfg(feature = "object_pinning")]
        return self.is_object_pinned(_object);

        #[cfg(not(feature = "object_pinning"))]
        false
    }

    /// Hole searching.
    ///
    /// Linearly scan lines in a block to search for the next
    /// hole, starting from the given line. If we find available lines,
    /// return a tuple of the start line and the end line (non-inclusive).
    ///
    /// Returns None if the search could not find any more holes.
    #[allow(clippy::assertions_on_constants)]
    pub fn get_next_available_lines(&self, search_start: Line) -> Option<(Line, Line)> {
        debug_assert!(!super::BLOCK_ONLY);
        let unavail_state = self.line_unavail_state.load(Ordering::Acquire);
        let current_state = self.line_mark_state.load(Ordering::Acquire);
        let block = search_start.block();
        let mark_data = block.line_mark_table();
        let start_cursor = search_start.get_index_within_block();
        let mut cursor = start_cursor;
        // Find start
        while cursor < mark_data.len() {
            let mark = mark_data.get(cursor);
            if mark != unavail_state && mark != current_state {
                break;
            }
            cursor += 1;
        }
        if cursor == mark_data.len() {
            return None;
        }
        let start = search_start.next_nth(cursor - start_cursor);
        // Find limit
        while cursor < mark_data.len() {
            let mark = mark_data.get(cursor);
            if mark == unavail_state || mark == current_state {
                break;
            }
            cursor += 1;
        }
        let end = search_start.next_nth(cursor - start_cursor);
        debug_assert!(RegionIterator::<Line>::new(start, end)
            .all(|line| !line.is_marked(unavail_state) && !line.is_marked(current_state)));
        Some((start, end))
    }

    pub fn is_last_gc_exhaustive(did_defrag_for_last_gc: bool) -> bool {
        if super::DEFRAG {
            did_defrag_for_last_gc
        } else {
            // If defrag is disabled, every GC is exhaustive.
            true
        }
    }

    pub(crate) fn get_pages_allocated(&self) -> usize {
        self.lines_consumed.load(Ordering::SeqCst) >> (LOG_BYTES_IN_PAGE - Line::LOG_BYTES as u8)
    }

    /// Post copy routine for Immix copy contexts
    fn post_copy(&self, object: ObjectReference, _bytes: usize) {
        // Mark the object
        self.mark_state.mark::<VM>(object);
        // Mark the line
        if !super::MARK_LINE_AT_SCAN_TIME {
            self.mark_lines(object);
        }
    }
}

/// A work packet to prepare each block for a major GC.
/// Performs the action on a range of chunks.
pub struct PrepareBlockState<VM: VMBinding> {
    #[allow(dead_code)]
    pub space: &'static ImmixSpace<VM>,
    pub chunk: Chunk,
    pub defrag_threshold: Option<usize>,
}

impl<VM: VMBinding> PrepareBlockState<VM> {
    /// Clear object mark table
    fn reset_object_mark(&self) {
<<<<<<< HEAD
        // We reset the mark bits if they are on the side
        self.space.mark_state.on_block_reset::<VM>(self.chunk.start(), Chunk::BYTES);
        if self.space.space_args.reset_log_bit_in_major_gc {
            if let MetadataSpec::OnSide(side) = *VM::VMObjectModel::GLOBAL_LOG_BIT_SPEC {
                // We zero all the log bits in major GC, and for every object we trace, we will mark the log bit again.
                side.bzero_metadata(self.chunk.start(), Chunk::BYTES);
            } else {
                // If the log bit is not in side metadata, we cannot bulk zero. We can either
                // clear the bit for dead objects in major GC, or clear the log bit for new
                // objects. In either cases, we do not need to set log bit at tracing.
                unimplemented!("We cannot bulk zero unlogged bit.")
            }
=======
        // NOTE: We reset the mark bits because cyclic mark bit is currently not supported, yet.
        // See `ImmixSpace::prepare`.
        if let MetadataSpec::OnSide(side) = *VM::VMObjectModel::LOCAL_MARK_BIT_SPEC {
            side.bzero_metadata(self.chunk.start(), Chunk::BYTES);
>>>>>>> 973bd027
        }
    }
}

impl<VM: VMBinding> GCWork<VM> for PrepareBlockState<VM> {
    fn do_work(&mut self, _worker: &mut GCWorker<VM>, mmtk: &'static MMTK<VM>) {
        // Clear object mark table for this chunk
        self.reset_object_mark();
        // Iterate over all blocks in this chunk
        for block in self.chunk.iter_region::<Block>() {
            let state = block.get_state();
            // Skip unallocated blocks.
            if state == BlockState::Unallocated {
                continue;
            }
            // Check if this block needs to be defragmented.
            let is_defrag_source = if !super::DEFRAG {
                // Do not set any block as defrag source if defrag is disabled.
                false
            } else if unlikely(mmtk.is_pre_first_zygote_fork_gc()) {
                // We defrag all blocks for the pre-first Zygote fork GC to
                // compact the Zygote space as much as possible
                true
            } else if super::DEFRAG_EVERY_BLOCK {
                // Set every block as defrag source if so desired.
                true
            } else if let Some(defrag_threshold) = self.defrag_threshold {
                // This GC is a defrag GC.
                block.get_holes() > defrag_threshold
            } else {
                // Not a defrag GC.
                false
            };
            block.set_as_defrag_source(is_defrag_source);
            // Clear block mark data.
            block.set_state(BlockState::Unmarked);
            debug_assert!(!block.get_state().is_reusable());
            debug_assert_ne!(block.get_state(), BlockState::Marked);
        }
    }
}

/// Chunk sweeping work packet.
struct SweepChunk<VM: VMBinding> {
    space: &'static ImmixSpace<VM>,
    chunk: Chunk,
    /// A destructor invoked when all `SweepChunk` packets are finished.
    epilogue: Arc<FlushPageResource<VM>>,
}

impl<VM: VMBinding> GCWork<VM> for SweepChunk<VM> {
    fn do_work(&mut self, _worker: &mut GCWorker<VM>, mmtk: &'static MMTK<VM>) {
        assert_eq!(self.space.chunk_map.get(self.chunk), ChunkState::Allocated);

        let mut histogram = self.space.defrag.new_histogram();
        let line_mark_state = if super::BLOCK_ONLY {
            None
        } else {
            Some(self.space.line_mark_state.load(Ordering::Acquire))
        };
        // Hints for clearing side forwarding bits.
        let is_moving_gc = mmtk.get_plan().current_gc_may_move_object();
        let is_defrag_gc = self.space.defrag.in_defrag();
        // number of allocated blocks.
        let mut allocated_blocks = 0;
        // Iterate over all allocated blocks in this chunk.
        for block in self
            .chunk
            .iter_region::<Block>()
            .filter(|block| block.get_state() != BlockState::Unallocated)
        {
            // Clear side forwarding bits.
            // In the beginning of the next GC, no side forwarding bits shall be set.
            // In this way, we can omit clearing forwarding bits when copying object.
            // See `GCWorkerCopyContext::post_copy`.
            // Note, `block.sweep()` overwrites `DEFRAG_STATE_TABLE` with the number of holes,
            // but we need it to know if a block is a defrag source.
            // We clear forwarding bits before `block.sweep()`.
            if let MetadataSpec::OnSide(side) = *VM::VMObjectModel::LOCAL_FORWARDING_BITS_SPEC {
                if is_moving_gc {
                    let objects_may_move = if is_defrag_gc {
                        // If it is a defrag GC, we only clear forwarding bits for defrag sources.
                        block.is_defrag_source()
                    } else {
                        // Otherwise, it must be a nursery GC of StickyImmix with copying nursery.
                        // We don't have information about which block contains moved objects,
                        // so we have to clear forwarding bits for all blocks.
                        true
                    };
                    if objects_may_move {
                        side.bzero_metadata(block.start(), Block::BYTES);
                    }
                }
            }

            if !block.sweep(self.space, &mut histogram, line_mark_state) {
                // Block is live. Increment the allocated block count.
                allocated_blocks += 1;
            }
        }
        probe!(mmtk, sweep_chunk, allocated_blocks);
        // Set this chunk as free if there is not live blocks.
        if allocated_blocks == 0 {
            self.space.chunk_map.set(self.chunk, ChunkState::Free)
        }
        self.space.defrag.add_completed_mark_histogram(histogram);
        self.epilogue.finish_one_work_packet();
    }
}

/// Count number of remaining work pacets, and flush page resource if all packets are finished.
struct FlushPageResource<VM: VMBinding> {
    space: &'static ImmixSpace<VM>,
    counter: AtomicUsize,
}

impl<VM: VMBinding> FlushPageResource<VM> {
    /// Called after a related work packet is finished.
    fn finish_one_work_packet(&self) {
        if 1 == self.counter.fetch_sub(1, Ordering::SeqCst) {
            // We've finished releasing all the dead blocks to the BlockPageResource's thread-local queues.
            // Now flush the BlockPageResource.
            self.space.flush_page_resource()
        }
    }
}

impl<VM: VMBinding> Drop for FlushPageResource<VM> {
    fn drop(&mut self) {
        epilogue::debug_assert_counter_zero(&self.counter, "FlushPageResource::counter");
    }
}

use crate::policy::copy_context::PolicyCopyContext;
use crate::util::alloc::Allocator;
use crate::util::alloc::ImmixAllocator;

/// Normal immix copy context. It has one copying Immix allocator.
/// Most immix plans use this copy context.
pub struct ImmixCopyContext<VM: VMBinding> {
    allocator: ImmixAllocator<VM>,
}

impl<VM: VMBinding> PolicyCopyContext for ImmixCopyContext<VM> {
    type VM = VM;

    fn prepare(&mut self) {
        self.allocator.reset();
    }
    fn release(&mut self) {
        self.allocator.reset();
    }
    fn alloc_copy(
        &mut self,
        _original: ObjectReference,
        bytes: usize,
        align: usize,
        offset: usize,
    ) -> Address {
        self.allocator.alloc(bytes, align, offset)
    }
    fn post_copy(&mut self, obj: ObjectReference, bytes: usize) {
        self.get_space().post_copy(obj, bytes)
    }
}

impl<VM: VMBinding> ImmixCopyContext<VM> {
    pub(crate) fn new(
        tls: VMWorkerThread,
        context: Arc<AllocatorContext<VM>>,
        space: &'static ImmixSpace<VM>,
    ) -> Self {
        ImmixCopyContext {
            allocator: ImmixAllocator::new(tls.0, Some(space), context, true),
        }
    }

    fn get_space(&self) -> &ImmixSpace<VM> {
        self.allocator.immix_space()
    }

    pub fn rebind(&mut self, space: &ImmixSpace<VM>) {
        self.allocator
            .rebind(unsafe { &*{ space as *const _ } });
    }
}

/// Hybrid Immix copy context. It includes two different immix allocators. One with `copy = true`
/// is used for defrag GCs, and the other is used for other purposes (such as promoting objects from
/// nursery to Immix mature space). This is used by generational immix.
pub struct ImmixHybridCopyContext<VM: VMBinding> {
    copy_allocator: ImmixAllocator<VM>,
    defrag_allocator: ImmixAllocator<VM>,
}

impl<VM: VMBinding> PolicyCopyContext for ImmixHybridCopyContext<VM> {
    type VM = VM;

    fn prepare(&mut self) {
        self.copy_allocator.reset();
        self.defrag_allocator.reset();
    }
    fn release(&mut self) {
        self.copy_allocator.reset();
        self.defrag_allocator.reset();
    }
    fn alloc_copy(
        &mut self,
        _original: ObjectReference,
        bytes: usize,
        align: usize,
        offset: usize,
    ) -> Address {
        if self.get_space().in_defrag() {
            self.defrag_allocator.alloc(bytes, align, offset)
        } else {
            self.copy_allocator.alloc(bytes, align, offset)
        }
    }
    fn post_copy(&mut self, obj: ObjectReference, bytes: usize) {
        self.get_space().post_copy(obj, bytes)
    }
}

impl<VM: VMBinding> ImmixHybridCopyContext<VM> {
    pub(crate) fn new(
        tls: VMWorkerThread,
        context: Arc<AllocatorContext<VM>>,
        space: &'static ImmixSpace<VM>,
    ) -> Self {
        ImmixHybridCopyContext {
            copy_allocator: ImmixAllocator::new(tls.0, Some(space), context.clone(), false),
            defrag_allocator: ImmixAllocator::new(tls.0, Some(space), context, true),
        }
    }

    fn get_space(&self) -> &ImmixSpace<VM> {
        // Both copy allocators should point to the same space.
        debug_assert_eq!(
            self.defrag_allocator.immix_space().common().descriptor,
            self.copy_allocator.immix_space().common().descriptor
        );
        // Just get the space from either allocator
        self.defrag_allocator.immix_space()
    }
}

#[cfg(feature = "vo_bit")]
#[derive(Clone, Copy)]
enum VOBitsClearingScope {
    /// Clear all VO bits in all blocks.
    FullGC,
    /// Clear unmarked blocks, only.
    BlockOnly,
    /// Clear unmarked lines, only.  (i.e. lines with line mark state **not** equal to `state`).
    Line { state: u8 },
}

/// A work packet to clear VO bit metadata after Prepare.
#[cfg(feature = "vo_bit")]
struct ClearVOBitsAfterPrepare {
    chunk: Chunk,
    scope: VOBitsClearingScope,
}

#[cfg(feature = "vo_bit")]
impl<VM: VMBinding> GCWork<VM> for ClearVOBitsAfterPrepare {
    fn do_work(&mut self, _worker: &mut GCWorker<VM>, _mmtk: &'static MMTK<VM>) {
        match self.scope {
            VOBitsClearingScope::FullGC => {
                vo_bit::bzero_vo_bit(self.chunk.start(), Chunk::BYTES);
            }
            VOBitsClearingScope::BlockOnly => {
                self.clear_blocks(None);
            }
            VOBitsClearingScope::Line { state } => {
                self.clear_blocks(Some(state));
            }
        }
    }
}

#[cfg(feature = "vo_bit")]
impl ClearVOBitsAfterPrepare {
    fn clear_blocks(&mut self, line_mark_state: Option<u8>) {
        for block in self
            .chunk
            .iter_region::<Block>()
            .filter(|block| block.get_state() != BlockState::Unallocated)
        {
            block.clear_vo_bits_for_unmarked_regions(line_mark_state);
        }
    }
}<|MERGE_RESOLUTION|>--- conflicted
+++ resolved
@@ -832,26 +832,8 @@
 impl<VM: VMBinding> PrepareBlockState<VM> {
     /// Clear object mark table
     fn reset_object_mark(&self) {
-<<<<<<< HEAD
         // We reset the mark bits if they are on the side
         self.space.mark_state.on_block_reset::<VM>(self.chunk.start(), Chunk::BYTES);
-        if self.space.space_args.reset_log_bit_in_major_gc {
-            if let MetadataSpec::OnSide(side) = *VM::VMObjectModel::GLOBAL_LOG_BIT_SPEC {
-                // We zero all the log bits in major GC, and for every object we trace, we will mark the log bit again.
-                side.bzero_metadata(self.chunk.start(), Chunk::BYTES);
-            } else {
-                // If the log bit is not in side metadata, we cannot bulk zero. We can either
-                // clear the bit for dead objects in major GC, or clear the log bit for new
-                // objects. In either cases, we do not need to set log bit at tracing.
-                unimplemented!("We cannot bulk zero unlogged bit.")
-            }
-=======
-        // NOTE: We reset the mark bits because cyclic mark bit is currently not supported, yet.
-        // See `ImmixSpace::prepare`.
-        if let MetadataSpec::OnSide(side) = *VM::VMObjectModel::LOCAL_MARK_BIT_SPEC {
-            side.bzero_metadata(self.chunk.start(), Chunk::BYTES);
->>>>>>> 973bd027
-        }
     }
 }
 
