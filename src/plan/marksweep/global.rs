--- conflicted
+++ resolved
@@ -64,12 +64,9 @@
         // Prepare global/collectors/mutators
         scheduler.work_buckets[WorkBucketStage::Prepare]
             .add(Prepare::<Self, NoCopy<VM>>::new(self));
-<<<<<<< HEAD
         scheduler.work_buckets[WorkBucketStage::Prepare].add(MSSweepChunks::<VM>::new(&self));
-=======
         scheduler.work_buckets[WorkBucketStage::RefClosure]
             .add(ProcessWeakRefs::<MSProcessEdges<VM>>::new());
->>>>>>> 0875c908
         // Release global/collectors/mutators
         scheduler.work_buckets[WorkBucketStage::Release]
             .add(Release::<Self, NoCopy<VM>>::new(self));
