use crate::policy::gc_work::TraceKind;
use crate::policy::gc_work::DEFAULT_TRACE;
use crate::policy::gc_work::TRACE_KIND_TRANSITIVE_PIN;
use crate::scheduler::gc_work::PlanProcessEdges;
use crate::{plan::generational::gc_work::GenNurseryProcessEdges, vm::VMBinding};

use super::global::StickyImmix;

<<<<<<< HEAD
pub struct StickyImmixNurseryGCWorkContext<VM: VMBinding, const KIND: TraceKind>(
    std::marker::PhantomData<VM>
);
impl<VM: VMBinding, const KIND: TraceKind> crate::scheduler::GCWorkContext for StickyImmixNurseryGCWorkContext<VM, KIND> {
    type VM = VM;
    type PlanType = StickyImmix<VM>;
    type ProcessEdgesWorkType = GenNurseryProcessEdges<VM, Self::PlanType, KIND>;
    type TPProcessEdges = GenNurseryProcessEdges<VM, Self::PlanType, TRACE_KIND_TRANSITIVE_PIN>;
=======
pub struct StickyImmixNurseryGCWorkContext<VM: VMBinding>(std::marker::PhantomData<VM>);

impl<VM: VMBinding> crate::scheduler::GCWorkContext for StickyImmixNurseryGCWorkContext<VM> {
    type VM = VM;
    type PlanType = StickyImmix<VM>;
    type DefaultProcessEdges = GenNurseryProcessEdges<VM, Self::PlanType, DEFAULT_TRACE>;
    type PinningProcessEdges =
        GenNurseryProcessEdges<VM, Self::PlanType, TRACE_KIND_TRANSITIVE_PIN>;
>>>>>>> dccce906
}

pub struct StickyImmixMatureGCWorkContext<VM: VMBinding, const KIND: TraceKind>(
    std::marker::PhantomData<VM>,
);
impl<VM: VMBinding, const KIND: TraceKind> crate::scheduler::GCWorkContext
    for StickyImmixMatureGCWorkContext<VM, KIND>
{
    type VM = VM;
    type PlanType = StickyImmix<VM>;
    type DefaultProcessEdges = PlanProcessEdges<VM, Self::PlanType, KIND>;
    type PinningProcessEdges = PlanProcessEdges<VM, Self::PlanType, TRACE_KIND_TRANSITIVE_PIN>;
}<|MERGE_RESOLUTION|>--- conflicted
+++ resolved
@@ -6,25 +6,16 @@
 
 use super::global::StickyImmix;
 
-<<<<<<< HEAD
 pub struct StickyImmixNurseryGCWorkContext<VM: VMBinding, const KIND: TraceKind>(
     std::marker::PhantomData<VM>
 );
+
 impl<VM: VMBinding, const KIND: TraceKind> crate::scheduler::GCWorkContext for StickyImmixNurseryGCWorkContext<VM, KIND> {
     type VM = VM;
     type PlanType = StickyImmix<VM>;
-    type ProcessEdgesWorkType = GenNurseryProcessEdges<VM, Self::PlanType, KIND>;
-    type TPProcessEdges = GenNurseryProcessEdges<VM, Self::PlanType, TRACE_KIND_TRANSITIVE_PIN>;
-=======
-pub struct StickyImmixNurseryGCWorkContext<VM: VMBinding>(std::marker::PhantomData<VM>);
-
-impl<VM: VMBinding> crate::scheduler::GCWorkContext for StickyImmixNurseryGCWorkContext<VM> {
-    type VM = VM;
-    type PlanType = StickyImmix<VM>;
-    type DefaultProcessEdges = GenNurseryProcessEdges<VM, Self::PlanType, DEFAULT_TRACE>;
+    type DefaultProcessEdges = GenNurseryProcessEdges<VM, Self::PlanType, KIND>;
     type PinningProcessEdges =
         GenNurseryProcessEdges<VM, Self::PlanType, TRACE_KIND_TRANSITIVE_PIN>;
->>>>>>> dccce906
 }
 
 pub struct StickyImmixMatureGCWorkContext<VM: VMBinding, const KIND: TraceKind>(
