use crate::plan::generational::global::GenerationalPlan;
use crate::plan::global::CommonPlan;
use crate::plan::global::CreateGeneralPlanArgs;
use crate::plan::global::CreateSpecificPlanArgs;
use crate::plan::immix;
use crate::plan::PlanConstraints;
<<<<<<< HEAD
use crate::policy::gc_work::DEFAULT_TRACE;
use crate::policy::gc_work::PolicyTraceObject;
use crate::policy::gc_work::TraceKind;
use crate::policy::gc_work::TRACE_KIND_TRANSITIVE_PIN;
use crate::policy::immix::ImmixSpace;
=======
use crate::policy::gc_work::TraceKind;
use crate::policy::gc_work::TRACE_KIND_TRANSITIVE_PIN;
use crate::policy::immix::ImmixSpace;
use crate::policy::immix::PREFER_COPY_ON_NURSERY_GC;
>>>>>>> dccce906
use crate::policy::immix::TRACE_KIND_FAST;
use crate::policy::sft::SFT;
use crate::policy::space::Space;
use crate::scheduler::GCWorker;
use crate::util::copy::CopyConfig;
use crate::util::copy::CopySelector;
use crate::util::copy::CopySemantics;
use crate::util::heap::gc_trigger::SpaceStats;
use crate::util::metadata::side_metadata::SideMetadataContext;
use crate::util::rust_util::{likely, unlikely};
use crate::util::statistics::counter::EventCounter;
use crate::vm::ObjectModel;
use crate::vm::VMBinding;
use crate::Plan;

use atomic::Ordering;
use std::sync::atomic::AtomicBool;
use std::sync::{Arc, Mutex};

use mmtk_macros::{HasSpaces, PlanTraceObject};

use super::gc_work::StickyImmixMatureGCWorkContext;
use super::gc_work::StickyImmixNurseryGCWorkContext;

#[derive(HasSpaces, PlanTraceObject)]
pub struct StickyImmix<VM: VMBinding> {
    #[parent]
    immix: immix::Immix<VM>,
    gc_full_heap: AtomicBool,
    next_gc_full_heap: AtomicBool,
    full_heap_gc_count: Arc<Mutex<EventCounter>>,
}

/// The plan constraints for the sticky immix plan.
pub const STICKY_IMMIX_CONSTRAINTS: PlanConstraints = PlanConstraints {
    moves_objects: crate::policy::immix::DEFRAG || crate::policy::immix::PREFER_COPY_ON_NURSERY_GC,
    needs_log_bit: true,
    barrier: crate::plan::BarrierSelector::ObjectBarrier,
    // We may trace duplicate edges in sticky immix (or any plan that uses object remembering barrier). See https://github.com/mmtk/mmtk-core/issues/743.
    may_trace_duplicate_edges: true,
    ..immix::IMMIX_CONSTRAINTS
};

impl<VM: VMBinding> Plan for StickyImmix<VM> {
    fn constraints(&self) -> &'static crate::plan::PlanConstraints {
        &STICKY_IMMIX_CONSTRAINTS
    }

    fn create_copy_config(&'static self) -> CopyConfig<Self::VM> {
        use enum_map::enum_map;
        CopyConfig {
            copy_mapping: enum_map! {
                CopySemantics::DefaultCopy => CopySelector::Immix(0),
                _ => CopySelector::Unused,
            },
            space_mapping: {
                let mut vec: Vec<(CopySelector, &'static (dyn Space<VM> + 'static))> = vec![];
                if likely(self.common().has_zygote_space() || !self.common().is_zygote_process()) {
                    vec.push((CopySelector::Immix(0), self.get_immix_space()));
                } else {
                    // We are the Zygote process and we have not created the ZygoteSpace yet so use
                    // the ImmixSpace inside the ZygoteSpace
                    vec.push((CopySelector::Immix(0), self.common().get_zygote().get_immix_space()));
                }
                vec
            },
            constraints: &STICKY_IMMIX_CONSTRAINTS,
        }
    }

    fn base(&self) -> &crate::plan::global::BasePlan<Self::VM> {
        self.immix.base()
    }

    fn base_mut(&mut self) -> &mut crate::plan::global::BasePlan<Self::VM> {
        self.immix.base_mut()
    }

    fn prepare_worker(&self, worker: &mut GCWorker<Self::VM>) {
        if unlikely(self.common().is_zygote_process() && !self.common().has_zygote_space()) {
            // We are the Zygote process and we have not created the ZygoteSpace yet so use the
            // ImmixSpace inside the ZygoteSpace
            unsafe {
                worker.get_copy_context_mut().immix[0].assume_init_mut()
            }.rebind(self.common().get_zygote().get_immix_space());
        } else {
            // Either the runtime has a Zygote space or it is a command-line runtime
            debug_assert!(
                self.common().has_zygote_space()
                    || (!self.common().is_zygote_process()
                        && !*self.common().base.options.is_zygote_process)
            );
            unsafe { worker.get_copy_context_mut().immix[0].assume_init_mut() }.rebind(self.get_immix_space());
        }
    }

    fn generational(
        &self,
    ) -> Option<&dyn crate::plan::generational::global::GenerationalPlan<VM = Self::VM>> {
        Some(self)
    }

    fn common(&self) -> &CommonPlan<Self::VM> {
        self.immix.common()
    }

    fn schedule_collection(&'static self, scheduler: &crate::scheduler::GCWorkScheduler<Self::VM>) {
        let is_full_heap = self.requires_full_heap_collection();
        self.gc_full_heap.store(is_full_heap, Ordering::SeqCst);

        if !is_full_heap {
            info!("Nursery GC");
            // nursery GC -- we schedule it
            scheduler.schedule_common_work::<StickyImmixNurseryGCWorkContext<VM, DEFAULT_TRACE>>(self);
        } else {
            info!("Full heap GC");
            use crate::plan::immix::Immix;
<<<<<<< HEAD
            use crate::policy::immix::{TRACE_KIND_DEFRAG, TRACE_KIND_FAST};
            let immix_space = if unlikely(self.common().is_zygote()) {
                self.common().get_zygote().get_immix_space()
            } else {
                &self.immix.immix_space
            };
=======
            use crate::policy::immix::TRACE_KIND_DEFRAG;
>>>>>>> dccce906
            Immix::schedule_immix_full_heap_collection::<
                StickyImmix<VM>,
                StickyImmixMatureGCWorkContext<VM, TRACE_KIND_FAST>,
                StickyImmixMatureGCWorkContext<VM, TRACE_KIND_DEFRAG>,
            >(self, immix_space, scheduler);
        }
    }

    fn get_allocator_mapping(
        &self,
    ) -> &'static enum_map::EnumMap<crate::AllocationSemantics, crate::util::alloc::AllocatorSelector>
    {
        &super::mutator::ALLOCATOR_MAPPING
    }

    fn prepare(&mut self, tls: crate::util::VMWorkerThread) {
        if self.is_current_gc_nursery() {
            // Prepare both large object space and immix space
            self.immix.immix_space.prepare(
                false,
                crate::policy::immix::defrag::StatsForDefrag::new(self),
            );
            self.immix.common.los.prepare(false);
            // self.immix.common.nonmoving.prepare(false);
        } else {
            self.full_heap_gc_count.lock().unwrap().inc();
            self.immix.prepare(tls);
        }
    }

    fn release(&mut self, tls: crate::util::VMWorkerThread) {
        if self.is_current_gc_nursery() {
            self.immix.immix_space.release(false);
            self.immix.common.los.release(false);
        } else {
            self.immix.release(tls);
        }
    }

    fn end_of_gc(&mut self, _tls: crate::util::opaque_pointer::VMWorkerThread) {
        let next_gc_full_heap =
            crate::plan::generational::global::CommonGenPlan::should_next_gc_be_full_heap(self);
        self.next_gc_full_heap
            .store(next_gc_full_heap, Ordering::Relaxed);

        let was_defrag = self.immix.immix_space.end_of_gc();
        self.immix
            .set_last_gc_was_defrag(was_defrag, Ordering::Relaxed);
    }

    fn collection_required(&self, space_full: bool, space: Option<SpaceStats<Self::VM>>) -> bool {
        let nursery_full = self.immix.immix_space.get_pages_allocated()
            > self.base().gc_trigger.get_max_nursery_pages();
        if space_full
            && space.is_some()
            && space.as_ref().unwrap().0.name() != self.immix.immix_space.name()
        {
            self.next_gc_full_heap.store(true, Ordering::SeqCst);
        }
        self.immix.collection_required(space_full, space) || nursery_full
    }

    fn last_collection_was_exhaustive(&self) -> bool {
        self.gc_full_heap.load(Ordering::Relaxed) && self.immix.last_collection_was_exhaustive()
    }

    fn current_gc_may_move_object(&self) -> bool {
        if self.is_current_gc_nursery() {
            PREFER_COPY_ON_NURSERY_GC
        } else {
            self.get_immix_space().in_defrag()
        }
    }

    fn get_collection_reserved_pages(&self) -> usize {
        self.immix.get_collection_reserved_pages()
    }

    fn get_used_pages(&self) -> usize {
        self.immix.get_used_pages()
    }

    fn sanity_check_object(&self, object: crate::util::ObjectReference) -> bool {
        if self.is_current_gc_nursery() {
            // Every reachable object should be logged
            if !VM::VMObjectModel::GLOBAL_LOG_BIT_SPEC.is_unlogged::<VM>(object, Ordering::SeqCst) {
                error!("Object {} is not unlogged (all objects that have been traced should be unlogged/mature)", object);
                return false;
            }

            // Every reachable object should be marked
            if self.immix.immix_space.in_space(object) && !self.immix.immix_space.is_marked(object)
            {
                error!(
                    "Object {} is not marked (all objects that have been traced should be marked)",
                    object
                );
                return false;
            } else if self.immix.common.los.in_space(object)
                && !self.immix.common.los.is_live(object)
            {
                error!("LOS Object {} is not marked", object);
                return false;
            }
        }
        true
    }

    fn can_pin_objects_in_default_space(&self) -> bool {
        cfg!(feature = "object_pinning")
    }
}

impl<VM: VMBinding> GenerationalPlan for StickyImmix<VM> {
    fn is_current_gc_nursery(&self) -> bool {
        !self.gc_full_heap.load(Ordering::SeqCst)
    }

    fn is_object_in_nursery(&self, object: crate::util::ObjectReference) -> bool {
        self.immix.immix_space.in_space(object) && !self.immix.immix_space.is_marked(object)
    }

    // This check is used for memory slice copying barrier, where we only know addresses instead of objects.
    // As sticky immix needs object metadata to know if an object is an nursery object or not, we cannot really tell
    // whether an address is in nursery or not. In this case, we just return false -- this is a conservative return value
    // for the memory slice copying barrier. It means we will treat the object as if it is in mature space, and will
    // push it to the remembered set.
    // FIXME: this will remember excessive objects, and can cause serious slowdown in some cases.
    fn is_address_in_nursery(&self, _addr: crate::util::Address) -> bool {
        false
    }

    fn get_mature_physical_pages_available(&self) -> usize {
        self.immix.immix_space.available_physical_pages()
    }

    fn get_mature_reserved_pages(&self) -> usize {
        self.immix.immix_space.reserved_pages()
    }

    fn force_full_heap_collection(&self) {
        self.next_gc_full_heap.store(true, Ordering::SeqCst);
    }

    fn last_collection_full_heap(&self) -> bool {
        self.gc_full_heap.load(Ordering::SeqCst)
    }
}

impl<VM: VMBinding> crate::plan::generational::global::GenerationalPlanExt<VM> for StickyImmix<VM> {
    fn trace_object_nursery<Q: crate::ObjectQueue, const KIND: TraceKind>(
        &self,
        queue: &mut Q,
        object: crate::util::ObjectReference,
        worker: &mut crate::scheduler::GCWorker<VM>,
    ) -> crate::util::ObjectReference {
        if self.immix.immix_space.in_space(object) {
            if !self.is_object_in_nursery(object) {
                // Mature object
                trace!("Immix mature object {}, skip", object);
                return object;
            } else {
                let object = if KIND == TRACE_KIND_TRANSITIVE_PIN || KIND == TRACE_KIND_FAST {
<<<<<<< HEAD
=======
                    trace!(
                        "Immix nursery object {} is being traced without moving",
                        object
                    );
                    self.immix
                        .immix_space
                        .trace_object_without_moving(queue, object)
                } else if crate::policy::immix::PREFER_COPY_ON_NURSERY_GC {
                    let ret = self.immix.immix_space.trace_object_with_opportunistic_copy(
                        queue,
                        object,
                        // We just use default copy here. We have set args for ImmixSpace to deal with unlogged bit,
                        // and we do not need to use CopySemantics::PromoteToMature.
                        CopySemantics::DefaultCopy,
                        worker,
                        true,
                    );
                    trace!(
                        "Immix nursery object {} is being traced with opportunistic copy {}",
                        object,
                        if ret == object {
                            "".to_string()
                        } else {
                            format!("-> new object {}", ret)
                        }
                    );
                    ret
                } else {
>>>>>>> dccce906
                    trace!(
                        "Immix nursery object {} is being traced without moving",
                        object
                    );
                    self.immix
                        .immix_space
                        .trace_object_without_moving(queue, object)
                } else {
                    if crate::policy::immix::PREFER_COPY_ON_NURSERY_GC {
                        let ret = self.immix.immix_space.trace_object_with_opportunistic_copy(
                            queue,
                            object,
                            // We just use default copy here. We have set args for ImmixSpace to deal with unlogged bit,
                            // and we do not need to use CopySemantics::PromoteToMature.
                            CopySemantics::DefaultCopy,
                            worker,
                            true,
                        );
                        trace!(
                            "Immix nursery object {} is being traced with opportunistic copy {}",
                            object,
                            if ret == object {
                                "".to_string()
                            } else {
                                format!("-> new object {}", ret)
                            }
                        );
                        ret
                    } else {
                        trace!(
                            "Immix nursery object {} is being traced without moving",
                            object
                        );
                        self.immix
                            .immix_space
                            .trace_object_without_moving(queue, object)
                    }
                };

                return object;
            }
        }

        if self.immix.common().get_los().in_space(object) {
            trace!(
                "LOS object {} is being traced",
                object
            );
            return self
                .immix
                .common()
                .get_los()
                .trace_object::<Q>(queue, object);
        }

        object
    }
}

impl<VM: VMBinding> StickyImmix<VM> {
    pub fn new(args: CreateGeneralPlanArgs<VM>) -> Self {
        let full_heap_gc_count = args.stats.new_event_counter("majorGC", true, true);
        let plan_args = CreateSpecificPlanArgs {
            global_args: args,
            constraints: &STICKY_IMMIX_CONSTRAINTS,
            global_side_metadata_specs: SideMetadataContext::new_global_specs(
                &crate::plan::generational::new_generational_global_metadata_specs::<VM>(),
            ),
        };

        let immix = immix::Immix::new_with_args(
            plan_args,
            crate::policy::immix::ImmixSpaceArgs {
                // Every object we trace in nursery GC becomes a mature object.
                // Every object we trace in full heap GC is a mature object. Thus in both cases,
                // they should be unlogged.
                unlog_object_when_traced: true,
                // In full heap GC, mature objects may die, and their unlogged bit needs to be reset.
                // Along with the option above, we unlog them again during tracing.
                reset_log_bit_in_major_gc: true,
                // In StickyImmix, both young and old objects are allocated in the ImmixSpace.
                mixed_age: true,
            },
        );
        Self {
            immix,
            gc_full_heap: AtomicBool::new(false),
            next_gc_full_heap: AtomicBool::new(false),
            full_heap_gc_count,
        }
    }

    fn requires_full_heap_collection(&self) -> bool {
        // Separate each condition so the code is clear
        #[allow(clippy::if_same_then_else, clippy::needless_bool)]
        if crate::plan::generational::FULL_NURSERY_GC {
            trace!("full heap: forced full heap");
            // For barrier overhead measurements, we always do full gc in nursery collections.
            true
        } else if self
            .immix
            .common
            .base
            .global_state
            .user_triggered_collection
            .load(Ordering::SeqCst)
            && *self.immix.common.base.options.full_heap_system_gc
        {
            // User triggered collection, and we force full heap for user triggered collection
            true
        } else if self.next_gc_full_heap.load(Ordering::SeqCst)
            || self
                .immix
                .common
                .base
                .global_state
                .cur_collection_attempts
                .load(Ordering::SeqCst)
                > 1
        {
            // Forces full heap collection
            true
        } else if self.common().is_zygote_process() && !self.common().has_zygote_space() {
            // Always do full-heap GCs if we are the Zygote process and don't have a Zygote space yet
            true
        } else {
            false
        }
    }

    pub fn get_immix_space(&self) -> &ImmixSpace<VM> {
        &self.immix.immix_space
    }
}<|MERGE_RESOLUTION|>--- conflicted
+++ resolved
@@ -4,18 +4,12 @@
 use crate::plan::global::CreateSpecificPlanArgs;
 use crate::plan::immix;
 use crate::plan::PlanConstraints;
-<<<<<<< HEAD
 use crate::policy::gc_work::DEFAULT_TRACE;
 use crate::policy::gc_work::PolicyTraceObject;
 use crate::policy::gc_work::TraceKind;
 use crate::policy::gc_work::TRACE_KIND_TRANSITIVE_PIN;
 use crate::policy::immix::ImmixSpace;
-=======
-use crate::policy::gc_work::TraceKind;
-use crate::policy::gc_work::TRACE_KIND_TRANSITIVE_PIN;
-use crate::policy::immix::ImmixSpace;
 use crate::policy::immix::PREFER_COPY_ON_NURSERY_GC;
->>>>>>> dccce906
 use crate::policy::immix::TRACE_KIND_FAST;
 use crate::policy::sft::SFT;
 use crate::policy::space::Space;
@@ -133,16 +127,12 @@
         } else {
             info!("Full heap GC");
             use crate::plan::immix::Immix;
-<<<<<<< HEAD
             use crate::policy::immix::{TRACE_KIND_DEFRAG, TRACE_KIND_FAST};
             let immix_space = if unlikely(self.common().is_zygote()) {
                 self.common().get_zygote().get_immix_space()
             } else {
                 &self.immix.immix_space
             };
-=======
-            use crate::policy::immix::TRACE_KIND_DEFRAG;
->>>>>>> dccce906
             Immix::schedule_immix_full_heap_collection::<
                 StickyImmix<VM>,
                 StickyImmixMatureGCWorkContext<VM, TRACE_KIND_FAST>,
@@ -306,8 +296,6 @@
                 return object;
             } else {
                 let object = if KIND == TRACE_KIND_TRANSITIVE_PIN || KIND == TRACE_KIND_FAST {
-<<<<<<< HEAD
-=======
                     trace!(
                         "Immix nursery object {} is being traced without moving",
                         object
@@ -336,7 +324,6 @@
                     );
                     ret
                 } else {
->>>>>>> dccce906
                     trace!(
                         "Immix nursery object {} is being traced without moving",
                         object
@@ -344,36 +331,6 @@
                     self.immix
                         .immix_space
                         .trace_object_without_moving(queue, object)
-                } else {
-                    if crate::policy::immix::PREFER_COPY_ON_NURSERY_GC {
-                        let ret = self.immix.immix_space.trace_object_with_opportunistic_copy(
-                            queue,
-                            object,
-                            // We just use default copy here. We have set args for ImmixSpace to deal with unlogged bit,
-                            // and we do not need to use CopySemantics::PromoteToMature.
-                            CopySemantics::DefaultCopy,
-                            worker,
-                            true,
-                        );
-                        trace!(
-                            "Immix nursery object {} is being traced with opportunistic copy {}",
-                            object,
-                            if ret == object {
-                                "".to_string()
-                            } else {
-                                format!("-> new object {}", ret)
-                            }
-                        );
-                        ret
-                    } else {
-                        trace!(
-                            "Immix nursery object {} is being traced without moving",
-                            object
-                        );
-                        self.immix
-                            .immix_space
-                            .trace_object_without_moving(queue, object)
-                    }
                 };
 
                 return object;
