use atomic::Ordering;

use crate::plan::PlanTraceObject;
use crate::plan::VectorObjectQueue;
use crate::policy::gc_work::TraceKind;
use crate::scheduler::{gc_work::*, GCWork, GCWorker, WorkBucketStage};
use crate::util::ObjectReference;
use crate::vm::edge_shape::{Edge, MemorySlice};
use crate::vm::*;
use crate::MMTK;
use std::marker::PhantomData;
use std::ops::{Deref, DerefMut};

use super::global::GenerationalPlanExt;

/// Process edges for a nursery GC. This type is provided if a generational plan does not use
/// [`crate::scheduler::gc_work::SFTProcessEdges`]. If a plan uses `SFTProcessEdges`,
/// it does not need to use this type.
<<<<<<< HEAD
pub struct GenNurseryProcessEdges<VM: VMBinding, P: GenerationalPlanExt<VM> + PlanTraceObject<VM>, const KIND: TraceKind> {
=======
pub struct GenNurseryProcessEdges<
    VM: VMBinding,
    P: GenerationalPlanExt<VM> + PlanTraceObject<VM>,
    const KIND: TraceKind,
> {
>>>>>>> dccce906
    plan: &'static P,
    base: ProcessEdgesBase<VM>,
}

<<<<<<< HEAD
impl<VM: VMBinding, P: GenerationalPlanExt<VM> + PlanTraceObject<VM>, const KIND: TraceKind> ProcessEdgesWork
    for GenNurseryProcessEdges<VM, P, KIND>
=======
impl<VM: VMBinding, P: GenerationalPlanExt<VM> + PlanTraceObject<VM>, const KIND: TraceKind>
    ProcessEdgesWork for GenNurseryProcessEdges<VM, P, KIND>
>>>>>>> dccce906
{
    type VM = VM;
    type ScanObjectsWorkType = PlanScanObjects<Self, P>;

    fn new(
        edges: Vec<EdgeOf<Self>>,
        roots: bool,
        mmtk: &'static MMTK<VM>,
        bucket: WorkBucketStage,
    ) -> Self {
        let base = ProcessEdgesBase::new(edges, roots, mmtk, bucket);
        let plan = base.plan().downcast_ref().unwrap();
        Self { plan, base }
    }
<<<<<<< HEAD

    fn trace_object(&mut self, object: ObjectReference) -> ObjectReference {
        debug_assert!(!object.is_null());
=======
>>>>>>> dccce906

    fn trace_object(&mut self, object: ObjectReference) -> ObjectReference {
        // We cannot borrow `self` twice in a call, so we extract `worker` as a local variable.
        let worker = self.worker();
<<<<<<< HEAD
        self.plan
            .trace_object_nursery::<VectorObjectQueue, KIND>(&mut self.base.nodes, object, worker)
=======
        self.plan.trace_object_nursery::<VectorObjectQueue, KIND>(
            &mut self.base.nodes,
            object,
            worker,
        )
>>>>>>> dccce906
    }

    fn process_edge(&mut self, slot: EdgeOf<Self>) {
        let Some(object) = slot.load() else {
            // Skip slots that are not holding an object reference.
            return;
        };
        let new_object = self.trace_object(object);
        debug_assert!(!self.plan.is_object_in_nursery(new_object));
        // Note: If `object` is a mature object, `trace_object` will not call `space.trace_object`,
        // but will still return `object`.  In that case, we don't need to write it back.
        if new_object != object {
            slot.store(new_object);
        }
    }

    fn create_scan_work(&self, nodes: Vec<ObjectReference>) -> Self::ScanObjectsWorkType {
        PlanScanObjects::new(self.plan, nodes, false, self.bucket)
    }
}

impl<VM: VMBinding, P: GenerationalPlanExt<VM> + PlanTraceObject<VM>, const KIND: TraceKind> Deref
    for GenNurseryProcessEdges<VM, P, KIND>
{
    type Target = ProcessEdgesBase<VM>;
    fn deref(&self) -> &Self::Target {
        &self.base
    }
}

<<<<<<< HEAD
impl<VM: VMBinding, P: GenerationalPlanExt<VM> + PlanTraceObject<VM>, const KIND: TraceKind> DerefMut
    for GenNurseryProcessEdges<VM, P, KIND>
=======
impl<VM: VMBinding, P: GenerationalPlanExt<VM> + PlanTraceObject<VM>, const KIND: TraceKind>
    DerefMut for GenNurseryProcessEdges<VM, P, KIND>
>>>>>>> dccce906
{
    fn deref_mut(&mut self) -> &mut Self::Target {
        &mut self.base
    }
}

/// The modbuf contains a list of objects in mature space(s) that
/// may contain pointers to the nursery space.
/// This work packet scans the recorded objects and forwards pointers if necessary.
pub struct ProcessModBuf<E: ProcessEdgesWork> {
    modbuf: Vec<ObjectReference>,
    phantom: PhantomData<E>,
}

impl<E: ProcessEdgesWork> ProcessModBuf<E> {
    pub fn new(modbuf: Vec<ObjectReference>) -> Self {
        debug_assert!(!modbuf.is_empty());
        Self {
            modbuf,
            phantom: PhantomData,
        }
    }
}

impl<E: ProcessEdgesWork> GCWork<E::VM> for ProcessModBuf<E> {
    fn do_work(&mut self, worker: &mut GCWorker<E::VM>, mmtk: &'static MMTK<E::VM>) {
        // Process and scan modbuf only if the current GC is a nursery GC
        if mmtk
            .get_plan()
            .generational()
            .unwrap()
            .is_current_gc_nursery()
        {
            // Flip the per-object unlogged bits to "unlogged" state.
            for obj in &self.modbuf {
                debug_assert!(
                    (*obj).is_live(),
                    "{} was logged but is not live",
                    *obj
                );

                <E::VM as VMBinding>::VMObjectModel::GLOBAL_LOG_BIT_SPEC.store_atomic::<E::VM, u8>(
                    *obj,
                    1,
                    None,
                    Ordering::SeqCst,
                );
            }
            // Scan objects in the modbuf and forward pointers
            let modbuf = std::mem::take(&mut self.modbuf);
            GCWork::do_work(
                &mut ScanObjects::<E>::new(modbuf, false, WorkBucketStage::Closure),
                worker,
                mmtk,
            )
        }
    }
}

/// The array-copy modbuf contains a list of array slices in mature space(s) that
/// may contain pointers to the nursery space.
/// This work packet forwards and updates each entry in the recorded slices.
pub struct ProcessRegionModBuf<E: ProcessEdgesWork> {
    /// A list of `(start_address, bytes)` tuple.
    modbuf: Vec<<E::VM as VMBinding>::VMMemorySlice>,
    phantom: PhantomData<E>,
}

impl<E: ProcessEdgesWork> ProcessRegionModBuf<E> {
    pub fn new(modbuf: Vec<<E::VM as VMBinding>::VMMemorySlice>) -> Self {
        Self {
            modbuf,
            phantom: PhantomData,
        }
    }
}

impl<E: ProcessEdgesWork> GCWork<E::VM> for ProcessRegionModBuf<E> {
    fn do_work(&mut self, worker: &mut GCWorker<E::VM>, mmtk: &'static MMTK<E::VM>) {
        // Scan modbuf only if the current GC is a nursery GC
        if mmtk
            .get_plan()
            .generational()
            .unwrap()
            .is_current_gc_nursery()
        {
            // Collect all the entries in all the slices
            let mut edges = vec![];
            for slice in &self.modbuf {
                for edge in slice.iter_edges() {
                    edges.push(edge);
                }
            }
            // Forward entries
            GCWork::do_work(
                &mut E::new(edges, false, mmtk, WorkBucketStage::Closure),
                worker,
                mmtk,
            )
        }
    }
}<|MERGE_RESOLUTION|>--- conflicted
+++ resolved
@@ -16,26 +16,17 @@
 /// Process edges for a nursery GC. This type is provided if a generational plan does not use
 /// [`crate::scheduler::gc_work::SFTProcessEdges`]. If a plan uses `SFTProcessEdges`,
 /// it does not need to use this type.
-<<<<<<< HEAD
-pub struct GenNurseryProcessEdges<VM: VMBinding, P: GenerationalPlanExt<VM> + PlanTraceObject<VM>, const KIND: TraceKind> {
-=======
 pub struct GenNurseryProcessEdges<
     VM: VMBinding,
     P: GenerationalPlanExt<VM> + PlanTraceObject<VM>,
     const KIND: TraceKind,
 > {
->>>>>>> dccce906
     plan: &'static P,
     base: ProcessEdgesBase<VM>,
 }
 
-<<<<<<< HEAD
-impl<VM: VMBinding, P: GenerationalPlanExt<VM> + PlanTraceObject<VM>, const KIND: TraceKind> ProcessEdgesWork
-    for GenNurseryProcessEdges<VM, P, KIND>
-=======
 impl<VM: VMBinding, P: GenerationalPlanExt<VM> + PlanTraceObject<VM>, const KIND: TraceKind>
     ProcessEdgesWork for GenNurseryProcessEdges<VM, P, KIND>
->>>>>>> dccce906
 {
     type VM = VM;
     type ScanObjectsWorkType = PlanScanObjects<Self, P>;
@@ -50,26 +41,15 @@
         let plan = base.plan().downcast_ref().unwrap();
         Self { plan, base }
     }
-<<<<<<< HEAD
-
-    fn trace_object(&mut self, object: ObjectReference) -> ObjectReference {
-        debug_assert!(!object.is_null());
-=======
->>>>>>> dccce906
 
     fn trace_object(&mut self, object: ObjectReference) -> ObjectReference {
         // We cannot borrow `self` twice in a call, so we extract `worker` as a local variable.
         let worker = self.worker();
-<<<<<<< HEAD
-        self.plan
-            .trace_object_nursery::<VectorObjectQueue, KIND>(&mut self.base.nodes, object, worker)
-=======
         self.plan.trace_object_nursery::<VectorObjectQueue, KIND>(
             &mut self.base.nodes,
             object,
             worker,
         )
->>>>>>> dccce906
     }
 
     fn process_edge(&mut self, slot: EdgeOf<Self>) {
@@ -100,13 +80,8 @@
     }
 }
 
-<<<<<<< HEAD
-impl<VM: VMBinding, P: GenerationalPlanExt<VM> + PlanTraceObject<VM>, const KIND: TraceKind> DerefMut
-    for GenNurseryProcessEdges<VM, P, KIND>
-=======
 impl<VM: VMBinding, P: GenerationalPlanExt<VM> + PlanTraceObject<VM>, const KIND: TraceKind>
     DerefMut for GenNurseryProcessEdges<VM, P, KIND>
->>>>>>> dccce906
 {
     fn deref_mut(&mut self) -> &mut Self::Target {
         &mut self.base
