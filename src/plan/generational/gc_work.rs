use atomic::Ordering;

use crate::plan::PlanTraceObject;
use crate::plan::VectorObjectQueue;
use crate::policy::gc_work::TraceKind;
use crate::scheduler::{gc_work::*, GCWork, GCWorker, WorkBucketStage};
use crate::util::ObjectReference;
use crate::vm::slot::{MemorySlice, Slot};
use crate::vm::*;
use crate::MMTK;
use std::marker::PhantomData;
use std::ops::{Deref, DerefMut};

use super::global::GenerationalPlanExt;

/// Process edges for a nursery GC. This type is provided if a generational plan does not use
/// [`crate::scheduler::gc_work::SFTProcessEdges`]. If a plan uses `SFTProcessEdges`,
/// it does not need to use this type.
pub struct GenNurseryProcessEdges<
    VM: VMBinding,
    P: GenerationalPlanExt<VM> + PlanTraceObject<VM>,
    const KIND: TraceKind,
> {
    plan: &'static P,
    base: ProcessEdgesBase<VM>,
}

impl<VM: VMBinding, P: GenerationalPlanExt<VM> + PlanTraceObject<VM>, const KIND: TraceKind>
    ProcessEdgesWork for GenNurseryProcessEdges<VM, P, KIND>
{
    type VM = VM;
    type ScanObjectsWorkType = PlanScanObjects<Self, P>;

    fn new(
        slots: Vec<SlotOf<Self>>,
        roots: bool,
        mmtk: &'static MMTK<VM>,
        bucket: WorkBucketStage,
    ) -> Self {
        let base = ProcessEdgesBase::new(slots, roots, mmtk, bucket);
        let plan = base.plan().downcast_ref().unwrap();
        Self { plan, base }
    }

    fn trace_object(&mut self, object: ObjectReference) -> ObjectReference {
        // We cannot borrow `self` twice in a call, so we extract `worker` as a local variable.
        let worker = self.worker();
        self.plan.trace_object_nursery::<VectorObjectQueue, KIND>(
            &mut self.base.nodes,
            object,
            worker,
        )
    }

    fn process_slot(&mut self, slot: SlotOf<Self>) {
        let Some(object) = slot.load() else {
            // Skip slots that are not holding an object reference.
            return;
        };
        let new_object = self.trace_object(object);
        debug_assert!(!self.plan.is_object_in_nursery(new_object));
        // Note: If `object` is a mature object, `trace_object` will not call `space.trace_object`,
        // but will still return `object`.  In that case, we don't need to write it back.
        if new_object != object {
            slot.store(new_object);
        }
    }

    fn create_scan_work(&self, nodes: Vec<ObjectReference>) -> Self::ScanObjectsWorkType {
        PlanScanObjects::new(self.plan, nodes, false, self.bucket)
    }
}

impl<VM: VMBinding, P: GenerationalPlanExt<VM> + PlanTraceObject<VM>, const KIND: TraceKind> Deref
    for GenNurseryProcessEdges<VM, P, KIND>
{
    type Target = ProcessEdgesBase<VM>;
    fn deref(&self) -> &Self::Target {
        &self.base
    }
}

impl<VM: VMBinding, P: GenerationalPlanExt<VM> + PlanTraceObject<VM>, const KIND: TraceKind>
    DerefMut for GenNurseryProcessEdges<VM, P, KIND>
{
    fn deref_mut(&mut self) -> &mut Self::Target {
        &mut self.base
    }
}

/// The modbuf contains a list of objects in mature space(s) that
/// may contain pointers to the nursery space.
/// This work packet scans the recorded objects and forwards pointers if necessary.
pub struct ProcessModBuf<E: ProcessEdgesWork> {
    modbuf: Vec<ObjectReference>,
    phantom: PhantomData<E>,
}

impl<E: ProcessEdgesWork> ProcessModBuf<E> {
    pub fn new(modbuf: Vec<ObjectReference>) -> Self {
        debug_assert!(!modbuf.is_empty());
        Self {
            modbuf,
            phantom: PhantomData,
        }
    }
}

impl<E: ProcessEdgesWork> GCWork<E::VM> for ProcessModBuf<E> {
    fn do_work(&mut self, worker: &mut GCWorker<E::VM>, mmtk: &'static MMTK<E::VM>) {
        // Process and scan modbuf only if the current GC is a nursery GC
<<<<<<< HEAD
        if mmtk
            .get_plan()
            .generational()
            .unwrap()
            .is_current_gc_nursery()
        {
            // Flip the per-object unlogged bits to "unlogged" state.
            for obj in &self.modbuf {
                debug_assert!(
                    (*obj).is_live(),
                    "{} was logged but is not live",
                    *obj
                );

=======
        let gen = mmtk.get_plan().generational().unwrap();
        if gen.is_current_gc_nursery() {
            // Flip the per-object unlogged bits to "unlogged" state.
            for obj in &self.modbuf {
                debug_assert!(
                    !gen.is_object_in_nursery(*obj),
                    "{} was logged but is not mature. Dumping process memory maps:\n{}",
                    *obj,
                    crate::util::memory::get_process_memory_maps(),
                );
>>>>>>> 973bd027
                <E::VM as VMBinding>::VMObjectModel::GLOBAL_LOG_BIT_SPEC.store_atomic::<E::VM, u8>(
                    *obj,
                    1,
                    None,
                    Ordering::SeqCst,
                );
            }
            // Scan objects in the modbuf and forward pointers
            let modbuf = std::mem::take(&mut self.modbuf);
            GCWork::do_work(
                &mut ScanObjects::<E>::new(modbuf, false, WorkBucketStage::Closure),
                worker,
                mmtk,
            )
        }
    }
}

/// The array-copy modbuf contains a list of array slices in mature space(s) that
/// may contain pointers to the nursery space.
/// This work packet forwards and updates each entry in the recorded slices.
pub struct ProcessRegionModBuf<E: ProcessEdgesWork> {
    /// A list of `(start_address, bytes)` tuple.
    modbuf: Vec<<E::VM as VMBinding>::VMMemorySlice>,
    phantom: PhantomData<E>,
}

impl<E: ProcessEdgesWork> ProcessRegionModBuf<E> {
    pub fn new(modbuf: Vec<<E::VM as VMBinding>::VMMemorySlice>) -> Self {
        Self {
            modbuf,
            phantom: PhantomData,
        }
    }
}

impl<E: ProcessEdgesWork> GCWork<E::VM> for ProcessRegionModBuf<E> {
    fn do_work(&mut self, worker: &mut GCWorker<E::VM>, mmtk: &'static MMTK<E::VM>) {
        // Scan modbuf only if the current GC is a nursery GC
        if mmtk
            .get_plan()
            .generational()
            .unwrap()
            .is_current_gc_nursery()
        {
            // Collect all the entries in all the slices
            let mut slots = vec![];
            for slice in &self.modbuf {
                for slot in slice.iter_slots() {
                    slots.push(slot);
                }
            }
            // Forward entries
            GCWork::do_work(
                &mut E::new(slots, false, mmtk, WorkBucketStage::Closure),
                worker,
                mmtk,
            )
        }
    }
}<|MERGE_RESOLUTION|>--- conflicted
+++ resolved
@@ -109,22 +109,6 @@
 impl<E: ProcessEdgesWork> GCWork<E::VM> for ProcessModBuf<E> {
     fn do_work(&mut self, worker: &mut GCWorker<E::VM>, mmtk: &'static MMTK<E::VM>) {
         // Process and scan modbuf only if the current GC is a nursery GC
-<<<<<<< HEAD
-        if mmtk
-            .get_plan()
-            .generational()
-            .unwrap()
-            .is_current_gc_nursery()
-        {
-            // Flip the per-object unlogged bits to "unlogged" state.
-            for obj in &self.modbuf {
-                debug_assert!(
-                    (*obj).is_live(),
-                    "{} was logged but is not live",
-                    *obj
-                );
-
-=======
         let gen = mmtk.get_plan().generational().unwrap();
         if gen.is_current_gc_nursery() {
             // Flip the per-object unlogged bits to "unlogged" state.
@@ -135,7 +119,6 @@
                     *obj,
                     crate::util::memory::get_process_memory_maps(),
                 );
->>>>>>> 973bd027
                 <E::VM as VMBinding>::VMObjectModel::GLOBAL_LOG_BIT_SPEC.store_atomic::<E::VM, u8>(
                     *obj,
                     1,
