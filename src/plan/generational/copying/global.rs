use super::gc_work::GenCopyGCWorkContext;
use super::gc_work::GenCopyNurseryGCWorkContext;
use super::mutator::ALLOCATOR_MAPPING;
use crate::plan::generational::global::CommonGenPlan;
use crate::plan::generational::global::GenerationalPlan;
use crate::plan::generational::global::GenerationalPlanExt;
use crate::plan::global::BasePlan;
use crate::plan::global::CommonPlan;
use crate::plan::global::CreateGeneralPlanArgs;
use crate::plan::global::CreateSpecificPlanArgs;
use crate::plan::AllocationSemantics;
use crate::plan::Plan;
use crate::plan::PlanConstraints;
use crate::policy::copyspace::CopySpace;
use crate::policy::gc_work::TraceKind;
use crate::policy::space::Space;
use crate::scheduler::*;
use crate::util::alloc::allocators::AllocatorSelector;
use crate::util::copy::*;
use crate::util::heap::gc_trigger::SpaceStats;
use crate::util::heap::VMRequest;
use crate::util::Address;
use crate::util::ObjectReference;
use crate::util::VMWorkerThread;
use crate::vm::*;
use crate::ObjectQueue;
use enum_map::EnumMap;
use std::sync::atomic::{AtomicBool, Ordering};

use mmtk_macros::{HasSpaces, PlanTraceObject};

#[derive(HasSpaces, PlanTraceObject)]
pub struct GenCopy<VM: VMBinding> {
    #[parent]
    pub gen: CommonGenPlan<VM>,
    pub hi: AtomicBool,
    #[space]
    #[copy_semantics(CopySemantics::Mature)]
    pub copyspace0: CopySpace<VM>,
    #[space]
    #[copy_semantics(CopySemantics::Mature)]
    pub copyspace1: CopySpace<VM>,
}

/// The plan constraints for the generational copying plan.
pub const GENCOPY_CONSTRAINTS: PlanConstraints = crate::plan::generational::GEN_CONSTRAINTS;

impl<VM: VMBinding> Plan for GenCopy<VM> {
    fn constraints(&self) -> &'static PlanConstraints {
        &GENCOPY_CONSTRAINTS
    }

    fn create_copy_config(&'static self) -> CopyConfig<Self::VM> {
        use enum_map::enum_map;
        CopyConfig {
            copy_mapping: enum_map! {
                CopySemantics::Mature => CopySelector::CopySpace(0),
                CopySemantics::PromoteToMature => CopySelector::CopySpace(0),
                _ => CopySelector::Unused,
            },
            space_mapping: vec![
                // The tospace argument doesn't matter, we will rebind before a GC anyway.
                (CopySelector::CopySpace(0), self.tospace()),
            ],
            constraints: &GENCOPY_CONSTRAINTS,
        }
    }

    fn collection_required(&self, space_full: bool, space: Option<SpaceStats<Self::VM>>) -> bool
    where
        Self: Sized,
    {
        self.gen.collection_required(self, space_full, space)
    }

    fn schedule_collection(&'static self, scheduler: &GCWorkScheduler<VM>) {
        let is_full_heap = self.requires_full_heap_collection();
        if is_full_heap {
            scheduler.schedule_common_work::<GenCopyGCWorkContext<VM>>(self);
        } else {
            scheduler.schedule_common_work::<GenCopyNurseryGCWorkContext<VM>>(self);
        }
    }

    fn get_allocator_mapping(&self) -> &'static EnumMap<AllocationSemantics, AllocatorSelector> {
        &ALLOCATOR_MAPPING
    }

    fn prepare(&mut self, tls: VMWorkerThread) {
        let full_heap = !self.gen.is_current_gc_nursery();
        self.gen.prepare(
            tls,
            self.get_total_pages(),
            self.get_reserved_pages(),
            self.get_collection_reserved_pages(),
        );
        if full_heap {
            self.hi
                .store(!self.hi.load(Ordering::SeqCst), Ordering::SeqCst); // flip the semi-spaces
        }
        let hi = self.hi.load(Ordering::SeqCst);
        self.copyspace0.prepare(hi);
        self.copyspace1.prepare(!hi);

        self.fromspace_mut()
            .set_copy_for_sft_trace(Some(CopySemantics::Mature));
        self.tospace_mut().set_copy_for_sft_trace(None);
    }

    fn prepare_worker(&self, worker: &mut GCWorker<Self::VM>) {
        unsafe { worker.get_copy_context_mut().copy[0].assume_init_mut() }.rebind(self.tospace());
    }

    fn release(&mut self, tls: VMWorkerThread) {
        let full_heap = !self.gen.is_current_gc_nursery();
        self.gen.release(tls);
        if full_heap {
            self.fromspace().release();
        }
    }

    fn end_of_gc(&mut self, _tls: VMWorkerThread) {
        self.gen
            .set_next_gc_full_heap(CommonGenPlan::should_next_gc_be_full_heap(self));
    }

    fn get_collection_reserved_pages(&self) -> usize {
        self.gen.get_collection_reserved_pages() + self.tospace().reserved_pages()
    }

    fn get_used_pages(&self) -> usize {
        self.gen.get_used_pages() + self.tospace().reserved_pages()
    }

    fn current_gc_may_move_object(&self) -> bool {
        true
    }

    /// Return the number of pages available for allocation. Assuming all future allocations goes to nursery.
    fn get_available_pages(&self) -> usize {
        // super.get_available_pages() / 2 to reserve pages for copying
        (self
            .get_total_pages()
            .saturating_sub(self.get_reserved_pages()))
            >> 1
    }

    fn base(&self) -> &BasePlan<VM> {
        &self.gen.common.base
    }

    fn base_mut(&mut self) -> &mut BasePlan<Self::VM> {
        &mut self.gen.common.base
    }

    fn common(&self) -> &CommonPlan<VM> {
        &self.gen.common
    }

    fn generational(&self) -> Option<&dyn GenerationalPlan<VM = Self::VM>> {
        Some(self)
    }
}

impl<VM: VMBinding> GenerationalPlan for GenCopy<VM> {
    fn is_current_gc_nursery(&self) -> bool {
        self.gen.is_current_gc_nursery()
    }

    fn is_object_in_nursery(&self, object: ObjectReference) -> bool {
        self.gen.nursery.in_space(object)
    }

    fn is_address_in_nursery(&self, addr: Address) -> bool {
        self.gen.nursery.address_in_space(addr)
    }

    fn get_mature_physical_pages_available(&self) -> usize {
        self.tospace().available_physical_pages()
    }

    fn get_mature_reserved_pages(&self) -> usize {
        self.tospace().reserved_pages()
    }

    fn force_full_heap_collection(&self) {
        self.gen.force_full_heap_collection()
    }

    fn last_collection_full_heap(&self) -> bool {
        self.gen.last_collection_full_heap()
    }
}

impl<VM: VMBinding> GenerationalPlanExt<VM> for GenCopy<VM> {
    fn trace_object_nursery<Q: ObjectQueue, const KIND: TraceKind>(
        &self,
        queue: &mut Q,
        object: ObjectReference,
        worker: &mut GCWorker<VM>,
    ) -> ObjectReference {
<<<<<<< HEAD
        self.gen.trace_object_nursery::<Q, KIND>(queue, object, worker)
=======
        self.gen
            .trace_object_nursery::<Q, KIND>(queue, object, worker)
>>>>>>> dccce906
    }
}

impl<VM: VMBinding> GenCopy<VM> {
    pub fn new(args: CreateGeneralPlanArgs<VM>) -> Self {
        let mut plan_args = CreateSpecificPlanArgs {
            global_args: args,
            constraints: &GENCOPY_CONSTRAINTS,
            global_side_metadata_specs:
                crate::plan::generational::new_generational_global_metadata_specs::<VM>(),
        };

        // Add the chunk mark table to the list of global metadata
        plan_args.global_side_metadata_specs.push(crate::util::heap::chunk_map::ChunkMap::ALLOC_TABLE);

        let copyspace0 = CopySpace::new(
            plan_args.get_space_args("copyspace0", true, VMRequest::discontiguous()),
            false,
        );
        let copyspace1 = CopySpace::new(
            plan_args.get_space_args("copyspace1", true, VMRequest::discontiguous()),
            true,
        );

        let res = GenCopy {
            gen: CommonGenPlan::new(plan_args),
            hi: AtomicBool::new(false),
            copyspace0,
            copyspace1,
        };

        res.verify_side_metadata_sanity();

        res
    }

    fn requires_full_heap_collection(&self) -> bool {
        self.gen.requires_full_heap_collection(self)
    }

    pub fn tospace(&self) -> &CopySpace<VM> {
        if self.hi.load(Ordering::SeqCst) {
            &self.copyspace1
        } else {
            &self.copyspace0
        }
    }

    pub fn tospace_mut(&mut self) -> &mut CopySpace<VM> {
        if self.hi.load(Ordering::SeqCst) {
            &mut self.copyspace1
        } else {
            &mut self.copyspace0
        }
    }

    pub fn fromspace(&self) -> &CopySpace<VM> {
        if self.hi.load(Ordering::SeqCst) {
            &self.copyspace0
        } else {
            &self.copyspace1
        }
    }

    pub fn fromspace_mut(&mut self) -> &mut CopySpace<VM> {
        if self.hi.load(Ordering::SeqCst) {
            &mut self.copyspace0
        } else {
            &mut self.copyspace1
        }
    }
}<|MERGE_RESOLUTION|>--- conflicted
+++ resolved
@@ -199,12 +199,7 @@
         object: ObjectReference,
         worker: &mut GCWorker<VM>,
     ) -> ObjectReference {
-<<<<<<< HEAD
-        self.gen.trace_object_nursery::<Q, KIND>(queue, object, worker)
-=======
-        self.gen
-            .trace_object_nursery::<Q, KIND>(queue, object, worker)
->>>>>>> dccce906
+        self.gen.trace_object_nursery(queue, object, worker)
     }
 }
 
