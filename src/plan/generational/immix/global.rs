use super::gc_work::GenImmixMatureGCWorkContext;
use super::gc_work::GenImmixNurseryGCWorkContext;
use crate::plan::generational::global::CommonGenPlan;
use crate::plan::generational::global::GenerationalPlan;
use crate::plan::global::BasePlan;
use crate::plan::global::CommonPlan;
use crate::plan::global::CreateGeneralPlanArgs;
use crate::plan::global::CreateSpecificPlanArgs;
use crate::plan::AllocationSemantics;
use crate::plan::Plan;
use crate::plan::PlanConstraints;
use crate::policy::gc_work::TraceKind;
use crate::policy::immix::ImmixSpace;
use crate::policy::immix::ImmixSpaceArgs;
use crate::policy::immix::{TRACE_KIND_DEFRAG, TRACE_KIND_FAST};
use crate::policy::space::Space;
use crate::scheduler::GCWorkScheduler;
use crate::scheduler::GCWorker;
use crate::util::alloc::allocators::AllocatorSelector;
use crate::util::copy::*;
use crate::util::heap::chunk_map::IMMIX_CHUNK_MASK;
use crate::util::heap::gc_trigger::SpaceStats;
use crate::util::heap::VMRequest;
use crate::util::Address;
use crate::util::ObjectReference;
use crate::util::VMWorkerThread;
use crate::util::rust_util::unlikely;
use crate::vm::*;
use crate::ObjectQueue;

use enum_map::EnumMap;
use std::sync::atomic::AtomicBool;
use std::sync::atomic::Ordering;

use mmtk_macros::{HasSpaces, PlanTraceObject};

/// Generational immix. This implements the functionality of a two-generation copying
/// collector where the higher generation is an immix space.
/// See the PLDI'08 paper by Blackburn and McKinley for a description
/// of the algorithm: <http://doi.acm.org/10.1145/1375581.1375586>.
#[derive(HasSpaces, PlanTraceObject)]
pub struct GenImmix<VM: VMBinding> {
    /// Generational plan, which includes a nursery space and operations related with nursery.
    #[parent]
    pub gen: CommonGenPlan<VM>,
    /// An immix space as the mature space.
    #[post_scan]
    #[space]
    #[copy_semantics(CopySemantics::Mature)]
    pub immix_space: ImmixSpace<VM>,
    /// Whether the last GC was a defrag GC for the immix space.
    pub last_gc_was_defrag: AtomicBool,
    /// Whether the last GC was a full heap GC
    pub last_gc_was_full_heap: AtomicBool,
}

/// The plan constraints for the generational immix plan.
pub const GENIMMIX_CONSTRAINTS: PlanConstraints = PlanConstraints {
    // The maximum object size that can be allocated without LOS is restricted by the max immix object size.
    // This might be too restrictive, as our default allocator is bump pointer (nursery allocator) which
    // can allocate objects larger than max immix object size. However, for copying, we haven't implemented
    // copying to LOS so we always copy from nursery to the mature immix space. In this case, we should not
    // allocate objects larger than the max immix object size to nursery as well.
    // TODO: We may want to fix this, as this possibly has negative performance impact.
    max_non_los_default_alloc_bytes: crate::util::rust_util::min_of_usize(
        crate::policy::immix::MAX_IMMIX_OBJECT_SIZE,
        crate::plan::generational::GEN_CONSTRAINTS.max_non_los_default_alloc_bytes,
    ),
    ..crate::plan::generational::GEN_CONSTRAINTS
};

impl<VM: VMBinding> Plan for GenImmix<VM> {
    fn constraints(&self) -> &'static PlanConstraints {
        &GENIMMIX_CONSTRAINTS
    }

    fn create_copy_config(&'static self) -> CopyConfig<Self::VM> {
        use enum_map::enum_map;
        CopyConfig {
            copy_mapping: enum_map! {
                CopySemantics::PromoteToMature => CopySelector::ImmixHybrid(0),
                CopySemantics::Mature => CopySelector::ImmixHybrid(0),
                _ => CopySelector::Unused,
            },
            space_mapping: vec![(CopySelector::ImmixHybrid(0), &self.immix_space)],
            constraints: &GENIMMIX_CONSTRAINTS,
        }
    }

    fn last_collection_was_exhaustive(&self) -> bool {
        self.last_gc_was_full_heap.load(Ordering::Relaxed)
            && ImmixSpace::<VM>::is_last_gc_exhaustive(
                self.last_gc_was_defrag.load(Ordering::Relaxed),
            )
    }

    fn collection_required(&self, space_full: bool, space: Option<SpaceStats<Self::VM>>) -> bool
    where
        Self: Sized,
    {
        self.gen.collection_required(self, space_full, space)
    }

    // GenImmixMatureProcessEdges<VM, { TraceKind::Defrag }> and GenImmixMatureProcessEdges<VM, { TraceKind::Fast }>
    // are different types. However, it seems clippy does not recognize the constant type parameter and thinks we have identical blocks
    // in different if branches.
    #[allow(clippy::if_same_then_else)]
    #[allow(clippy::branches_sharing_code)]
    fn schedule_collection(&'static self, scheduler: &GCWorkScheduler<Self::VM>) {
        let is_full_heap = self.requires_full_heap_collection();
        probe!(mmtk, gen_full_heap, is_full_heap);

        if !is_full_heap {
            info!("Nursery GC");
            scheduler.schedule_common_work::<GenImmixNurseryGCWorkContext<VM>>(self);
        } else {
<<<<<<< HEAD
            let immix_space = if unlikely(self.common().is_zygote()) {
                self.common().get_zygote().get_immix_space()
            } else {
                &self.immix_space
            };
=======
            info!("Full heap GC");
>>>>>>> 160b7702
            crate::plan::immix::Immix::schedule_immix_full_heap_collection::<
                GenImmix<VM>,
                GenImmixMatureGCWorkContext<VM, TRACE_KIND_FAST>,
                GenImmixMatureGCWorkContext<VM, TRACE_KIND_DEFRAG>,
            >(self, immix_space, scheduler);
        }
    }

    fn get_allocator_mapping(&self) -> &'static EnumMap<AllocationSemantics, AllocatorSelector> {
        &super::mutator::ALLOCATOR_MAPPING
    }

    fn prepare(&mut self, tls: VMWorkerThread) {
        let full_heap = !self.gen.is_current_gc_nursery();
        self.gen.prepare(
            tls,
            self.get_total_pages(),
            self.get_reserved_pages(),
            self.get_collection_reserved_pages(),
        );
        if full_heap {
            self.immix_space.prepare(
                full_heap,
                crate::policy::immix::defrag::StatsForDefrag::new(self),
            );
        }
    }

    fn release(&mut self, tls: VMWorkerThread) {
        let full_heap = !self.gen.is_current_gc_nursery();
        self.gen.release(tls);
        if full_heap {
            self.immix_space.release(full_heap);
        }
        self.last_gc_was_full_heap
            .store(full_heap, Ordering::Relaxed);
    }

    fn end_of_gc(&self, _tls: VMWorkerThread) {
        self.gen
            .set_next_gc_full_heap(CommonGenPlan::should_next_gc_be_full_heap(self));

        let did_defrag = self.immix_space.end_of_gc();
        self.last_gc_was_defrag.store(did_defrag, Ordering::Relaxed);
    }

    fn current_gc_may_move_object(&self) -> bool {
        if self.is_current_gc_nursery() {
            true
        } else {
            self.immix_space.in_defrag()
        }
    }

    fn get_collection_reserved_pages(&self) -> usize {
        self.gen.get_collection_reserved_pages() + self.immix_space.defrag_headroom_pages()
    }

    fn get_used_pages(&self) -> usize {
        self.gen.get_used_pages() + self.immix_space.reserved_pages()
    }

    /// Return the number of pages available for allocation. Assuming all future allocations goes to nursery.
    fn get_available_pages(&self) -> usize {
        // super.get_available_pages() / 2 to reserve pages for copying
        (self
            .get_total_pages()
            .saturating_sub(self.get_reserved_pages()))
            >> 1
    }

    fn base(&self) -> &BasePlan<VM> {
        &self.gen.common.base
    }

    fn base_mut(&mut self) -> &mut BasePlan<Self::VM> {
        &mut self.gen.common.base
    }

    fn common(&self) -> &CommonPlan<VM> {
        &self.gen.common
    }

    fn generational(&self) -> Option<&dyn GenerationalPlan<VM = VM>> {
        Some(self)
    }
}

impl<VM: VMBinding> GenerationalPlan for GenImmix<VM> {
    fn is_current_gc_nursery(&self) -> bool {
        self.gen.is_current_gc_nursery()
    }

    fn is_object_in_nursery(&self, object: ObjectReference) -> bool {
        self.gen.nursery.in_space(object)
    }

    fn is_address_in_nursery(&self, addr: Address) -> bool {
        self.gen.nursery.address_in_space(addr)
    }

    fn get_mature_physical_pages_available(&self) -> usize {
        self.immix_space.available_physical_pages()
    }

    fn get_mature_reserved_pages(&self) -> usize {
        self.immix_space.reserved_pages()
    }

    fn force_full_heap_collection(&self) {
        self.gen.force_full_heap_collection()
    }

    fn last_collection_full_heap(&self) -> bool {
        self.gen.last_collection_full_heap()
    }
}

impl<VM: VMBinding> crate::plan::generational::global::GenerationalPlanExt<VM> for GenImmix<VM> {
    fn trace_object_nursery<Q: ObjectQueue, const KIND: TraceKind>(
        &self,
        queue: &mut Q,
        object: ObjectReference,
        worker: &mut GCWorker<VM>,
    ) -> ObjectReference {
        self.gen
            .trace_object_nursery::<Q, KIND>(queue, object, worker)
    }
}

impl<VM: VMBinding> GenImmix<VM> {
    pub fn new(args: CreateGeneralPlanArgs<VM>) -> Self {
        let mut plan_args = CreateSpecificPlanArgs {
            global_args: args,
            constraints: &GENIMMIX_CONSTRAINTS,
            global_side_metadata_specs:
                crate::plan::generational::new_generational_global_metadata_specs::<VM>(),
        };

        // Add the chunk mark table to the list of global metadata
        plan_args.global_side_metadata_specs.push(crate::util::heap::chunk_map::ChunkMap::ALLOC_TABLE);

        let immix_space = ImmixSpace::new(
            plan_args.get_space_args("immix_mature", true, false, VMRequest::discontiguous()),
            ImmixSpaceArgs {
                reset_log_bit_in_major_gc: false,
                // We don't need to unlog objects at tracing. Instead, we unlog objects at copying.
                // Any object is moved into the mature space, or is copied inside the mature space. We will unlog it.
                unlog_object_when_traced: false,
                // In GenImmix, young objects are not allocated in ImmixSpace directly.
                #[cfg(feature = "vo_bit")]
                mixed_age: false,
            },
            IMMIX_CHUNK_MASK,
        );

        let genimmix = GenImmix {
            gen: CommonGenPlan::new(plan_args),
            immix_space,
            last_gc_was_defrag: AtomicBool::new(false),
            last_gc_was_full_heap: AtomicBool::new(false),
        };

        genimmix.verify_side_metadata_sanity();

        genimmix
    }

    fn requires_full_heap_collection(&self) -> bool {
        self.gen.requires_full_heap_collection(self)
    }
}<|MERGE_RESOLUTION|>--- conflicted
+++ resolved
@@ -114,15 +114,12 @@
             info!("Nursery GC");
             scheduler.schedule_common_work::<GenImmixNurseryGCWorkContext<VM>>(self);
         } else {
-<<<<<<< HEAD
+            info!("Full heap GC");
             let immix_space = if unlikely(self.common().is_zygote()) {
                 self.common().get_zygote().get_immix_space()
             } else {
                 &self.immix_space
             };
-=======
-            info!("Full heap GC");
->>>>>>> 160b7702
             crate::plan::immix::Immix::schedule_immix_full_heap_collection::<
                 GenImmix<VM>,
                 GenImmixMatureGCWorkContext<VM, TRACE_KIND_FAST>,
