//! The global part of a plan implementation.

use super::controller_collector_context::ControllerCollectorContext;
use super::PlanConstraints;
use crate::mmtk::MMTK;
use crate::plan::transitive_closure::TransitiveClosure;
use crate::plan::Mutator;
use crate::policy::immortalspace::ImmortalSpace;
use crate::policy::largeobjectspace::LargeObjectSpace;
use crate::policy::space::Space;
use crate::scheduler::gc_work::ProcessEdgesWork;
use crate::scheduler::*;
use crate::util::alloc::allocators::AllocatorSelector;
#[cfg(feature = "analysis")]
use crate::util::analysis::AnalysisManager;
use crate::util::conversions::bytes_to_pages;
use crate::util::heap::layout::heap_layout::Mmapper;
use crate::util::heap::layout::heap_layout::VMMap;
use crate::util::heap::layout::map::Map;
use crate::util::heap::HeapMeta;
use crate::util::heap::VMRequest;
use crate::util::metadata::side_metadata::SideMetadataSanity;
use crate::util::metadata::side_metadata::SideMetadataSpec;
use crate::util::options::PlanSelector;
use crate::util::options::{Options, UnsafeOptionsWrapper};
use crate::util::side_metadata::SideMetadataSanity;
use crate::util::side_metadata::SideMetadataSpec;
use crate::util::statistics::stats::Stats;
use crate::util::{Address, ObjectReference};
use crate::util::{VMMutatorThread, VMWorkerThread};
use crate::vm::*;
use downcast_rs::Downcast;
use enum_map::EnumMap;
use std::marker::PhantomData;
use std::sync::atomic::{AtomicBool, AtomicUsize, Ordering};
use std::sync::{Arc, Mutex};

/// A GC worker's context for copying GCs.
/// Each GC plan should provide their implementation of a CopyContext.
/// For non-copying GC, NoCopy can be used.
pub trait CopyContext: 'static + Send {
    type VM: VMBinding;
    fn constraints(&self) -> &'static PlanConstraints;
    fn init(&mut self, tls: VMWorkerThread);
    fn prepare(&mut self);
    fn release(&mut self);
    fn alloc_copy(
        &mut self,
        original: ObjectReference,
        bytes: usize,
        align: usize,
        offset: isize,
        semantics: AllocationSemantics,
    ) -> Address;
    fn post_copy(
        &mut self,
        _obj: ObjectReference,
        _tib: Address,
        _bytes: usize,
        _semantics: AllocationSemantics,
    ) {
    }
    fn copy_check_allocator(
        &self,
        _from: ObjectReference,
        bytes: usize,
        align: usize,
        semantics: AllocationSemantics,
    ) -> AllocationSemantics {
        let large = crate::util::alloc::allocator::get_maximum_aligned_size::<Self::VM>(
            bytes,
            align,
            Self::VM::MIN_ALIGNMENT,
        ) > self.constraints().max_non_los_copy_bytes;
        if large {
            AllocationSemantics::Los
        } else {
            semantics
        }
    }
}

pub struct NoCopy<VM: VMBinding>(PhantomData<VM>);

impl<VM: VMBinding> CopyContext for NoCopy<VM> {
    type VM = VM;

    fn init(&mut self, _tls: VMWorkerThread) {}
    fn constraints(&self) -> &'static PlanConstraints {
        unreachable!()
    }
    fn prepare(&mut self) {}
    fn release(&mut self) {}
    fn alloc_copy(
        &mut self,
        _original: ObjectReference,
        _bytes: usize,
        _align: usize,
        _offset: isize,
        _semantics: AllocationSemantics,
    ) -> Address {
        unreachable!()
    }
}

impl<VM: VMBinding> NoCopy<VM> {
    pub fn new(_mmtk: &'static MMTK<VM>) -> Self {
        Self(PhantomData)
    }
}

impl<VM: VMBinding> WorkerLocal for NoCopy<VM> {
    fn init(&mut self, tls: VMWorkerThread) {
        CopyContext::init(self, tls);
    }
}

pub fn create_mutator<VM: VMBinding>(
    tls: VMMutatorThread,
    mmtk: &'static MMTK<VM>,
) -> Box<Mutator<VM>> {
    Box::new(match mmtk.options.plan {
        PlanSelector::NoGC => crate::plan::nogc::mutator::create_nogc_mutator(tls, &*mmtk.plan),
        PlanSelector::SemiSpace => {
            crate::plan::semispace::mutator::create_ss_mutator(tls, &*mmtk.plan)
        }
        PlanSelector::GenCopy => crate::plan::gencopy::mutator::create_gencopy_mutator(tls, mmtk),
        PlanSelector::MarkSweep => {
            crate::plan::marksweep::mutator::create_ms_mutator(tls, &*mmtk.plan)
        }
        PlanSelector::PageProtect => {
            crate::plan::pageprotect::mutator::create_pp_mutator(tls, &*mmtk.plan)
        }
    })
}

pub fn create_plan<VM: VMBinding>(
    plan: PlanSelector,
    vm_map: &'static VMMap,
    mmapper: &'static Mmapper,
    options: Arc<UnsafeOptionsWrapper>,
) -> Box<dyn Plan<VM = VM>> {
    match plan {
        PlanSelector::NoGC => Box::new(crate::plan::nogc::NoGC::new(vm_map, mmapper, options)),
        PlanSelector::SemiSpace => Box::new(crate::plan::semispace::SemiSpace::new(
            vm_map, mmapper, options,
        )),
        PlanSelector::GenCopy => {
            Box::new(crate::plan::gencopy::GenCopy::new(vm_map, mmapper, options))
        }
        PlanSelector::MarkSweep => Box::new(crate::plan::marksweep::MarkSweep::new(
            vm_map, mmapper, options,
<<<<<<< HEAD
        )),
        PlanSelector::PageProtect => Box::new(crate::plan::pageprotect::PageProtect::new(
            vm_map, mmapper, options,
=======
>>>>>>> 17d18dba
        )),
    }
}

/// A plan describes the global core functionality for all memory management schemes.
/// All global MMTk plans should implement this trait.
///
/// The global instance defines and manages static resources
/// (such as memory and virtual memory resources).
pub trait Plan: 'static + Sync + Downcast {
    type VM: VMBinding;

    fn constraints(&self) -> &'static PlanConstraints;
    fn create_worker_local(
        &self,
        tls: VMWorkerThread,
        mmtk: &'static MMTK<Self::VM>,
    ) -> GCWorkerLocalPtr;
    fn base(&self) -> &BasePlan<Self::VM>;
    fn schedule_collection(&'static self, _scheduler: &MMTkScheduler<Self::VM>);
    fn common(&self) -> &CommonPlan<Self::VM> {
        panic!("Common Plan not handled!")
    }
    fn mmapper(&self) -> &'static Mmapper {
        self.base().mmapper
    }
    fn options(&self) -> &Options {
        &self.base().options
    }

    // unsafe because this can only be called once by the init thread
    fn gc_init(
        &mut self,
        heap_size: usize,
        vm_map: &'static VMMap,
        scheduler: &Arc<MMTkScheduler<Self::VM>>,
    );

    fn get_allocator_mapping(&self) -> &'static EnumMap<AllocationSemantics, AllocatorSelector>;

    /// Is current GC only collecting objects allocated since last GC?
    fn is_current_gc_nursery(&self) -> bool {
        false
    }

    #[cfg(feature = "sanity")]
    fn enter_sanity(&self) {
        self.base().inside_sanity.store(true, Ordering::Relaxed)
    }

    #[cfg(feature = "sanity")]
    fn leave_sanity(&self) {
        self.base().inside_sanity.store(false, Ordering::Relaxed)
    }

    #[cfg(feature = "sanity")]
    fn is_in_sanity(&self) -> bool {
        self.base().inside_sanity.load(Ordering::Relaxed)
    }

    fn is_initialized(&self) -> bool {
        self.base().initialized.load(Ordering::SeqCst)
    }

    fn prepare(&mut self, tls: VMWorkerThread);
    fn release(&mut self, tls: VMWorkerThread);

    fn poll(&self, space_full: bool, space: &dyn Space<Self::VM>) -> bool {
        if self.collection_required(space_full, space) {
            // FIXME
            /*if space == META_DATA_SPACE {
                /* In general we must not trigger a GC on metadata allocation since
                 * this is not, in general, in a GC safe point.  Instead we initiate
                 * an asynchronous GC, which will occur at the next safe point.
                 */
                self.log_poll(space, "Asynchronous collection requested");
                self.common().control_collector_context.request();
                return false;
            }*/
            self.log_poll(space, "Triggering collection");
            self.base().control_collector_context.request();
            return true;
        }

        // FIXME
        /*if self.concurrent_collection_required() {
            // FIXME
            /*if space == self.common().meta_data_space {
                self.log_poll(space, "Triggering async concurrent collection");
                Self::trigger_internal_collection_request();
                return false;
            } else {*/
            self.log_poll(space, "Triggering concurrent collection");
            Self::trigger_internal_collection_request();
            return true;
        }*/

        false
    }

    fn log_poll(&self, space: &dyn Space<Self::VM>, message: &'static str) {
        info!("  [POLL] {}: {}", space.get_name(), message);
    }

    /**
     * This method controls the triggering of a GC. It is called periodically
     * during allocation. Returns <code>true</code> to trigger a collection.
     *
     * @param spaceFull Space request failed, must recover pages within 'space'.
     * @param space TODO
     * @return <code>true</code> if a collection is requested by the plan.
     */
    fn collection_required(&self, space_full: bool, _space: &dyn Space<Self::VM>) -> bool;

    fn get_pages_reserved(&self) -> usize {
        self.get_pages_used() + self.get_collection_reserve()
    }

    fn get_total_pages(&self) -> usize {
        self.base().heap.get_total_pages()
    }

    fn get_pages_avail(&self) -> usize {
        self.get_total_pages() - self.get_pages_reserved()
    }

    fn get_collection_reserve(&self) -> usize {
        0
    }

    fn get_pages_used(&self) -> usize;

    fn is_emergency_collection(&self) -> bool {
        self.base().emergency_collection.load(Ordering::Relaxed)
    }

    fn get_free_pages(&self) -> usize {
        self.get_total_pages() - self.get_pages_used()
    }

    fn handle_user_collection_request(&self, tls: VMMutatorThread, force: bool) {
        if force || !self.options().ignore_system_g_c {
            info!("User triggering collection");
            self.base()
                .user_triggered_collection
                .store(true, Ordering::Relaxed);
            self.base().control_collector_context.request();
            <Self::VM as VMBinding>::VMCollection::block_for_gc(tls);
        }
    }

    fn reset_collection_trigger(&self) {
        self.base()
            .user_triggered_collection
            .store(false, Ordering::Relaxed)
    }

    fn modify_check(&self, object: ObjectReference) {
        if self.base().gc_in_progress_proper() && object.is_movable() {
            panic!(
                "GC modifying a potentially moving object via Java (i.e. not magic) obj= {}",
                object
            );
        }
    }
}

impl_downcast!(Plan assoc VM);

#[derive(PartialEq)]
pub enum GcStatus {
    NotInGC,
    GcPrepare,
    GcProper,
}

/**
BasePlan should contain all plan-related state and functions that are _fundamental_ to _all_ plans.  These include VM-specific (but not plan-specific) features such as a code space or vm space, which are fundamental to all plans for a given VM.  Features that are common to _many_ (but not intrinsically _all_) plans should instead be included in CommonPlan.
*/
pub struct BasePlan<VM: VMBinding> {
    // Whether MMTk is now ready for collection. This is set to true when enable_collection() is called.
    pub initialized: AtomicBool,
    pub gc_status: Mutex<GcStatus>,
    pub last_stress_pages: AtomicUsize,
    pub stacks_prepared: AtomicBool,
    pub emergency_collection: AtomicBool,
    pub user_triggered_collection: AtomicBool,
    // Has an allocation succeeded since the emergency collection?
    pub allocation_success: AtomicBool,
    // Maximum number of failed attempts by a single thread
    pub max_collection_attempts: AtomicUsize,
    // Current collection attempt
    pub cur_collection_attempts: AtomicUsize,
    pub control_collector_context: ControllerCollectorContext<VM>,
    pub stats: Stats,
    mmapper: &'static Mmapper,
    pub vm_map: &'static VMMap,
    pub options: Arc<UnsafeOptionsWrapper>,
    pub heap: HeapMeta,
    #[cfg(feature = "sanity")]
    pub inside_sanity: AtomicBool,
    // A counter for per-mutator stack scanning
    pub scanned_stacks: AtomicUsize,
    pub mutator_iterator_lock: Mutex<()>,
    // A counter that keeps tracks of the number of bytes allocated since last stress test
    pub allocation_bytes: AtomicUsize,
    // Wrapper around analysis counters
    #[cfg(feature = "analysis")]
    pub analysis_manager: AnalysisManager<VM>,

    // Spaces in base plan
    #[cfg(feature = "code_space")]
    pub code_space: ImmortalSpace<VM>,
    #[cfg(feature = "ro_space")]
    pub ro_space: ImmortalSpace<VM>,
    #[cfg(feature = "vm_space")]
    pub vm_space: ImmortalSpace<VM>,
}

#[cfg(feature = "vm_space")]
pub fn create_vm_space<VM: VMBinding>(
    vm_map: &'static VMMap,
    mmapper: &'static Mmapper,
    heap: &mut HeapMeta,
    boot_segment_bytes: usize,
    constraints: &'static PlanConstraints,
    global_side_metadata_specs: Vec<SideMetadataSpec>,
) -> ImmortalSpace<VM> {
    use crate::util::constants::LOG_BYTES_IN_MBYTE;
    //    let boot_segment_bytes = BOOT_IMAGE_END - BOOT_IMAGE_DATA_START;
    debug_assert!(boot_segment_bytes > 0);

    use crate::util::conversions::raw_align_up;
    use crate::util::heap::layout::vm_layout_constants::BYTES_IN_CHUNK;
    let boot_segment_mb = raw_align_up(boot_segment_bytes, BYTES_IN_CHUNK) >> LOG_BYTES_IN_MBYTE;

    ImmortalSpace::new(
        "boot",
        false,
        VMRequest::fixed_size(boot_segment_mb),
        global_side_metadata_specs,
        vm_map,
        mmapper,
        heap,
        constraints,
    )
}

impl<VM: VMBinding> BasePlan<VM> {
    #[allow(unused_mut)] // 'heap' only needs to be mutable for certain features
    #[allow(unused_variables)] // 'constraints' is only needed for certain features
    #[allow(clippy::redundant_clone)] // depends on features, the last clone of side metadata specs is not necessary.
    pub fn new(
        vm_map: &'static VMMap,
        mmapper: &'static Mmapper,
        options: Arc<UnsafeOptionsWrapper>,
        mut heap: HeapMeta,
        constraints: &'static PlanConstraints,
        global_side_metadata_specs: Vec<SideMetadataSpec>,
    ) -> BasePlan<VM> {
        let stats = Stats::new();
        // Initializing the analysis manager and routines
        #[cfg(feature = "analysis")]
        let analysis_manager = AnalysisManager::new(&stats);
        BasePlan {
            #[cfg(feature = "code_space")]
            code_space: ImmortalSpace::new(
                "code_space",
                true,
                VMRequest::discontiguous(),
                global_side_metadata_specs.clone(),
                vm_map,
                mmapper,
                &mut heap,
                constraints,
            ),
            #[cfg(feature = "ro_space")]
            ro_space: ImmortalSpace::new(
                "ro_space",
                true,
                VMRequest::discontiguous(),
                global_side_metadata_specs.clone(),
                vm_map,
                mmapper,
                &mut heap,
                constraints,
            ),
            #[cfg(feature = "vm_space")]
            vm_space: create_vm_space(
                vm_map,
                mmapper,
                &mut heap,
                options.vm_space_size,
                constraints,
                global_side_metadata_specs,
            ),

            initialized: AtomicBool::new(false),
            gc_status: Mutex::new(GcStatus::NotInGC),
            last_stress_pages: AtomicUsize::new(0),
            stacks_prepared: AtomicBool::new(false),
            emergency_collection: AtomicBool::new(false),
            user_triggered_collection: AtomicBool::new(false),
            allocation_success: AtomicBool::new(false),
            max_collection_attempts: AtomicUsize::new(0),
            cur_collection_attempts: AtomicUsize::new(0),
            control_collector_context: ControllerCollectorContext::new(),
            stats,
            mmapper,
            heap,
            vm_map,
            options,
            #[cfg(feature = "sanity")]
            inside_sanity: AtomicBool::new(false),
            scanned_stacks: AtomicUsize::new(0),
            mutator_iterator_lock: Mutex::new(()),
            allocation_bytes: AtomicUsize::new(0),
            #[cfg(feature = "analysis")]
            analysis_manager,
        }
    }

    pub fn gc_init(
        &mut self,
        heap_size: usize,
        vm_map: &'static VMMap,
        scheduler: &Arc<MMTkScheduler<VM>>,
    ) {
        vm_map.boot();
        vm_map.finalize_static_space_map(
            self.heap.get_discontig_start(),
            self.heap.get_discontig_end(),
        );
        self.heap
            .total_pages
            .store(bytes_to_pages(heap_size), Ordering::Relaxed);
        self.control_collector_context.init(scheduler);

        #[cfg(feature = "code_space")]
        self.code_space.init(vm_map);
        #[cfg(feature = "ro_space")]
        self.ro_space.init(vm_map);
        #[cfg(feature = "vm_space")]
        {
            self.vm_space.init(vm_map);
            self.vm_space.ensure_mapped();
        }
    }

    // Depends on what base spaces we use, unsync may be unused.
    pub fn get_pages_used(&self) -> usize {
        // Depends on what base spaces we use, pages may be unchanged.
        #[allow(unused_mut)]
        let mut pages = 0;

        #[cfg(feature = "code_space")]
        {
            pages += self.code_space.reserved_pages();
        }
        #[cfg(feature = "ro_space")]
        {
            pages += self.ro_space.reserved_pages();
        }

        // The VM space may be used as an immutable boot image, in which case, we should not count
        // it as part of the heap size.
        pages
    }

    pub fn trace_object<T: TransitiveClosure, C: CopyContext>(
        &self,
        _trace: &mut T,
        _object: ObjectReference,
    ) -> ObjectReference {
        #[cfg(feature = "code_space")]
        if self.code_space.in_space(_object) {
            trace!("trace_object: object in code space");
            return self.code_space.trace_object::<T>(_trace, _object);
        }

        #[cfg(feature = "ro_space")]
        if self.ro_space.in_space(_object) {
            trace!("trace_object: object in ro_space space");
            return self.ro_space.trace_object(_trace, _object);
        }

        #[cfg(feature = "vm_space")]
        if self.vm_space.in_space(_object) {
            trace!("trace_object: object in boot space");
            return self.vm_space.trace_object(_trace, _object);
        }
        panic!("No special case for space in trace_object({:?})", _object);
    }

    pub fn prepare(&mut self, _tls: VMWorkerThread, _primary: bool) {
        #[cfg(feature = "code_space")]
        self.code_space.prepare();
        #[cfg(feature = "ro_space")]
        self.ro_space.prepare();
        #[cfg(feature = "vm_space")]
        self.vm_space.prepare();
    }

    pub fn release(&mut self, _tls: VMWorkerThread, _primary: bool) {
        #[cfg(feature = "code_space")]
        self.code_space.release();
        #[cfg(feature = "ro_space")]
        self.ro_space.release();
        #[cfg(feature = "vm_space")]
        self.vm_space.release();
    }

    pub fn set_collection_kind(&self) {
        self.cur_collection_attempts.store(
            if self.is_user_triggered_collection() {
                1
            } else {
                self.determine_collection_attempts()
            },
            Ordering::Relaxed,
        );

        let emergency_collection = !self.is_internal_triggered_collection()
            && self.last_collection_was_exhaustive()
            && self.cur_collection_attempts.load(Ordering::Relaxed) > 1;
        self.emergency_collection
            .store(emergency_collection, Ordering::Relaxed);

        if emergency_collection {
            self.force_full_heap_collection();
        }
    }

    pub fn set_gc_status(&self, s: GcStatus) {
        let mut gc_status = self.gc_status.lock().unwrap();
        if *gc_status == GcStatus::NotInGC {
            self.stacks_prepared.store(false, Ordering::SeqCst);
            // FIXME stats
            self.stats.start_gc();
        }
        *gc_status = s;
        if *gc_status == GcStatus::NotInGC {
            // FIXME stats
            if self.stats.get_gathering_stats() {
                self.stats.end_gc();
            }
        }
    }

    pub fn stacks_prepared(&self) -> bool {
        self.stacks_prepared.load(Ordering::SeqCst)
    }

    pub fn gc_in_progress(&self) -> bool {
        *self.gc_status.lock().unwrap() != GcStatus::NotInGC
    }

    pub fn gc_in_progress_proper(&self) -> bool {
        *self.gc_status.lock().unwrap() == GcStatus::GcProper
    }

    fn is_user_triggered_collection(&self) -> bool {
        self.user_triggered_collection.load(Ordering::Relaxed)
    }

    fn determine_collection_attempts(&self) -> usize {
        if !self.allocation_success.load(Ordering::Relaxed) {
            self.max_collection_attempts.fetch_add(1, Ordering::Relaxed);
        } else {
            self.allocation_success.store(false, Ordering::Relaxed);
            self.max_collection_attempts.store(1, Ordering::Relaxed);
        }

        self.max_collection_attempts.load(Ordering::Relaxed)
    }

    fn is_internal_triggered_collection(&self) -> bool {
        // FIXME
        false
    }

    fn last_collection_was_exhaustive(&self) -> bool {
        true
    }

    fn force_full_heap_collection(&self) {}

    pub fn increase_allocation_bytes_by(&self, size: usize) {
        let old_allocation_bytes = self.allocation_bytes.fetch_add(size, Ordering::SeqCst);
        trace!(
            "Stress GC: old_allocation_bytes = {}, size = {}, allocation_bytes = {}",
            old_allocation_bytes,
            size,
            self.allocation_bytes.load(Ordering::Relaxed),
        );
    }

    #[inline]
    pub(super) fn stress_test_gc_required(&self) -> bool {
        let stress_factor = self.options.stress_factor;
        if self.initialized.load(Ordering::SeqCst)
            && (self.allocation_bytes.load(Ordering::SeqCst) > stress_factor)
        {
            trace!(
                "Stress GC: allocation_bytes = {}, stress_factor = {}",
                self.allocation_bytes.load(Ordering::Relaxed),
                stress_factor
            );
            trace!("Doing stress GC");
            self.allocation_bytes.store(0, Ordering::SeqCst);
            true
        } else {
            false
        }
    }

    pub(super) fn collection_required<P: Plan>(
        &self,
        plan: &P,
        space_full: bool,
        _space: &dyn Space<VM>,
    ) -> bool {
        let stress_force_gc = self.stress_test_gc_required();
        debug!(
            "self.get_pages_reserved()={}, self.get_total_pages()={}",
            plan.get_pages_reserved(),
            plan.get_total_pages()
        );
        let heap_full = plan.get_pages_reserved() > plan.get_total_pages();

        space_full || stress_force_gc || heap_full
    }

    #[allow(unused_variables)] // depending on the enabled features, base may not be used.
    pub(crate) fn verify_side_metadata_sanity(
        &self,
        side_metadata_sanity_checker: &mut SideMetadataSanity,
    ) {
        #[cfg(feature = "code_space")]
        self.code_space
            .verify_side_metadata_sanity(side_metadata_sanity_checker);
        #[cfg(feature = "ro_space")]
        self.ro_space
            .verify_side_metadata_sanity(side_metadata_sanity_checker);
        #[cfg(feature = "vm_space")]
        self.vm_space
            .verify_side_metadata_sanity(side_metadata_sanity_checker);
    }
}

/**
CommonPlan is for representing state and features used by _many_ plans, but that are not fundamental to _all_ plans.  Examples include the Large Object Space and an Immortal space.  Features that are fundamental to _all_ plans must be included in BasePlan.
*/
pub struct CommonPlan<VM: VMBinding> {
    pub immortal: ImmortalSpace<VM>,
    pub los: LargeObjectSpace<VM>,
    pub base: BasePlan<VM>,
}

impl<VM: VMBinding> CommonPlan<VM> {
    pub fn new(
        vm_map: &'static VMMap,
        mmapper: &'static Mmapper,
        options: Arc<UnsafeOptionsWrapper>,
        mut heap: HeapMeta,
        constraints: &'static PlanConstraints,
        global_side_metadata_specs: Vec<SideMetadataSpec>,
    ) -> CommonPlan<VM> {
        CommonPlan {
            immortal: ImmortalSpace::new(
                "immortal",
                true,
                VMRequest::discontiguous(),
                global_side_metadata_specs.clone(),
                vm_map,
                mmapper,
                &mut heap,
                constraints,
            ),
            los: LargeObjectSpace::new(
                "los",
                true,
                VMRequest::discontiguous(),
                global_side_metadata_specs.clone(),
                vm_map,
                mmapper,
                &mut heap,
                constraints,
<<<<<<< HEAD
                false,
=======
>>>>>>> 17d18dba
            ),
            base: BasePlan::new(
                vm_map,
                mmapper,
                options,
                heap,
                constraints,
                global_side_metadata_specs,
            ),
        }
    }

    pub fn gc_init(
        &mut self,
        heap_size: usize,
        vm_map: &'static VMMap,
        scheduler: &Arc<MMTkScheduler<VM>>,
    ) {
        self.base.gc_init(heap_size, vm_map, scheduler);
        self.immortal.init(vm_map);
        self.los.init(vm_map);
    }

    pub fn get_pages_used(&self) -> usize {
        self.immortal.reserved_pages() + self.los.reserved_pages() + self.base.get_pages_used()
    }

    pub fn trace_object<T: TransitiveClosure, C: CopyContext>(
        &self,
        trace: &mut T,
        object: ObjectReference,
    ) -> ObjectReference {
        if self.immortal.in_space(object) {
            trace!("trace_object: object in immortal space");
            return self.immortal.trace_object(trace, object);
        }
        if self.los.in_space(object) {
            trace!("trace_object: object in los");
            return self.los.trace_object(trace, object);
        }
        self.base.trace_object::<T, C>(trace, object)
    }

    pub fn prepare(&mut self, tls: VMWorkerThread, primary: bool) {
        self.immortal.prepare();
        self.los.prepare(primary);
        self.base.prepare(tls, primary)
    }

    pub fn release(&mut self, tls: VMWorkerThread, primary: bool) {
        self.immortal.release();
        self.los.release(primary);
        self.base.release(tls, primary)
    }

    pub fn schedule_common<E: ProcessEdgesWork<VM = VM>>(
        &self,
        constraints: &'static PlanConstraints,
        scheduler: &MMTkScheduler<VM>,
    ) {
        // Schedule finalization
        if !self.base.options.no_finalizer {
            use crate::util::finalizable_processor::{Finalization, ForwardFinalization};
            // finalization
            scheduler.work_buckets[WorkBucketStage::RefClosure].add(Finalization::<E>::new());
            // forward refs
            if constraints.needs_forward_after_liveness {
                scheduler.work_buckets[WorkBucketStage::RefForwarding]
                    .add(ForwardFinalization::<E>::new());
            }
        }
    }

    pub fn stacks_prepared(&self) -> bool {
        self.base.stacks_prepared()
    }

    pub fn get_immortal(&self) -> &ImmortalSpace<VM> {
        &self.immortal
    }

    pub fn get_los(&self) -> &LargeObjectSpace<VM> {
        &self.los
    }

    pub(crate) fn verify_side_metadata_sanity(
        &self,
        side_metadata_sanity_checker: &mut SideMetadataSanity,
    ) {
        self.base
            .verify_side_metadata_sanity(side_metadata_sanity_checker);
        self.immortal
            .verify_side_metadata_sanity(side_metadata_sanity_checker);
        self.los
            .verify_side_metadata_sanity(side_metadata_sanity_checker);
    }
}

use enum_map::Enum;
/// Allocation semantics that MMTk provides.
/// Each allocation request requires a desired semantic for the object to allocate.
#[repr(i32)]
#[derive(Clone, Copy, Debug, Enum)]
pub enum AllocationSemantics {
    Default = 0,
    Immortal = 1,
    Los = 2,
    Code = 3,
    ReadOnly = 4,
}<|MERGE_RESOLUTION|>--- conflicted
+++ resolved
@@ -23,8 +23,6 @@
 use crate::util::metadata::side_metadata::SideMetadataSpec;
 use crate::util::options::PlanSelector;
 use crate::util::options::{Options, UnsafeOptionsWrapper};
-use crate::util::side_metadata::SideMetadataSanity;
-use crate::util::side_metadata::SideMetadataSpec;
 use crate::util::statistics::stats::Stats;
 use crate::util::{Address, ObjectReference};
 use crate::util::{VMMutatorThread, VMWorkerThread};
@@ -150,12 +148,9 @@
         }
         PlanSelector::MarkSweep => Box::new(crate::plan::marksweep::MarkSweep::new(
             vm_map, mmapper, options,
-<<<<<<< HEAD
         )),
         PlanSelector::PageProtect => Box::new(crate::plan::pageprotect::PageProtect::new(
             vm_map, mmapper, options,
-=======
->>>>>>> 17d18dba
         )),
     }
 }
@@ -744,10 +739,7 @@
                 mmapper,
                 &mut heap,
                 constraints,
-<<<<<<< HEAD
                 false,
-=======
->>>>>>> 17d18dba
             ),
             base: BasePlan::new(
                 vm_map,
