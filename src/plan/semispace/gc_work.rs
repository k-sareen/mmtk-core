--- conflicted
+++ resolved
@@ -7,11 +7,6 @@
 impl<VM: VMBinding, const KIND: TraceKind> crate::scheduler::GCWorkContext for SSGCWorkContext<VM, KIND> {
     type VM = VM;
     type PlanType = SemiSpace<VM>;
-<<<<<<< HEAD
-    type ProcessEdgesWorkType = PlanProcessEdges<Self::VM, SemiSpace<VM>, KIND>;
-    type TPProcessEdges = UnsupportedProcessEdges<VM>;
-=======
-    type DefaultProcessEdges = PlanProcessEdges<Self::VM, SemiSpace<VM>, DEFAULT_TRACE>;
+    type DefaultProcessEdges = PlanProcessEdges<Self::VM, SemiSpace<VM>, KIND>;
     type PinningProcessEdges = UnsupportedProcessEdges<VM>;
->>>>>>> dccce906
 }