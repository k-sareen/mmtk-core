use super::gc_work::ImmixGCWorkContext;
use super::mutator::ALLOCATOR_MAPPING;
use crate::plan::global::BasePlan;
use crate::plan::global::CommonPlan;
use crate::plan::global::CreateGeneralPlanArgs;
use crate::plan::global::CreateSpecificPlanArgs;
use crate::plan::AllocationSemantics;
use crate::plan::Plan;
use crate::plan::PlanConstraints;
use crate::policy::immix::ImmixSpaceArgs;
use crate::policy::immix::{TRACE_KIND_DEFRAG, TRACE_KIND_FAST};
use crate::policy::space::Space;
use crate::scheduler::*;
use crate::util::alloc::allocators::AllocatorSelector;
use crate::util::copy::*;
use crate::util::heap::chunk_map::IMMIX_CHUNK_MASK;
use crate::util::heap::gc_trigger::SpaceStats;
use crate::util::heap::VMRequest;
use crate::util::metadata::side_metadata::SideMetadataContext;
use crate::util::rust_util::unlikely;
use crate::vm::VMBinding;
use crate::{policy::immix::ImmixSpace, util::opaque_pointer::VMWorkerThread};
use std::sync::atomic::AtomicBool;

use atomic::Ordering;
use enum_map::EnumMap;

use mmtk_macros::{HasSpaces, PlanTraceObject};

#[derive(HasSpaces, PlanTraceObject)]
pub struct Immix<VM: VMBinding> {
    #[post_scan]
    #[space]
    #[copy_semantics(CopySemantics::DefaultCopy)]
    pub immix_space: ImmixSpace<VM>,
    #[parent]
    pub common: CommonPlan<VM>,
    last_gc_was_defrag: AtomicBool,
}

/// The plan constraints for the immix plan.
pub const IMMIX_CONSTRAINTS: PlanConstraints = PlanConstraints {
    moves_objects: crate::policy::immix::DEFRAG,
    // Max immix object size is half of a block.
    max_non_los_default_alloc_bytes: crate::policy::immix::MAX_IMMIX_OBJECT_SIZE,
    needs_prepare_mutator: false,
    ..PlanConstraints::default()
};

impl<VM: VMBinding> Plan for Immix<VM> {
    fn collection_required(&self, space_full: bool, _space: Option<SpaceStats<Self::VM>>) -> bool {
        self.base().collection_required(self, space_full)
    }

    fn last_collection_was_exhaustive(&self) -> bool {
        ImmixSpace::<VM>::is_last_gc_exhaustive(self.last_gc_was_defrag.load(Ordering::Relaxed))
    }

    fn constraints(&self) -> &'static PlanConstraints {
        &IMMIX_CONSTRAINTS
    }

    fn create_copy_config(&'static self) -> CopyConfig<Self::VM> {
        use enum_map::enum_map;
        CopyConfig {
            copy_mapping: enum_map! {
                CopySemantics::DefaultCopy => CopySelector::Immix(0),
                _ => CopySelector::Unused,
            },
            space_mapping: vec![(CopySelector::Immix(0), &self.immix_space)],
            constraints: &IMMIX_CONSTRAINTS,
        }
    }

    fn schedule_collection(&'static self, scheduler: &GCWorkScheduler<VM>) {
        let immix_space = if unlikely(self.common().is_zygote()) {
            self.common().get_zygote().get_immix_space()
        } else {
            &self.immix_space
        };
        Self::schedule_immix_full_heap_collection::<
            Immix<VM>,
            ImmixGCWorkContext<VM, TRACE_KIND_FAST>,
            ImmixGCWorkContext<VM, TRACE_KIND_DEFRAG>,
        >(self, immix_space, scheduler)
    }

    fn get_allocator_mapping(&self) -> &'static EnumMap<AllocationSemantics, AllocatorSelector> {
        &ALLOCATOR_MAPPING
    }

    fn prepare(&mut self, tls: VMWorkerThread) {
        self.common.prepare(
            tls,
            true,
            self.get_total_pages(),
            self.get_reserved_pages(),
            self.get_collection_reserved_pages(),
        );
        self.immix_space.prepare(
            true,
            crate::policy::immix::defrag::StatsForDefrag::new(self),
        );
    }

    fn release(&mut self, tls: VMWorkerThread) {
        self.common.release(tls, true);
        // release the collected region
<<<<<<< HEAD
        if unlikely(self.common().is_zygote()) {
            let zygotespace = self.common().get_zygote().get_immix_space();
            self.last_gc_was_defrag
                .store(zygotespace.in_defrag(), Ordering::Relaxed);
        } else {
            self.last_gc_was_defrag
                .store(self.immix_space.release(true), Ordering::Relaxed);
        };
    }

    fn prepare_worker(&self, worker: &mut GCWorker<Self::VM>) {
        if unlikely(self.common().is_zygote()) {
            // We are the Zygote process and we have not created the ZygoteSpace yet so use the
            // ImmixSpace inside the ZygoteSpace
            unsafe {
                worker.get_copy_context_mut().immix[0].assume_init_mut()
            }.rebind(self.common().get_zygote().get_immix_space());
        } else {
            // Either the runtime has a Zygote space or it is a command-line runtime
            debug_assert!(
                self.common().has_zygote_space()
                    || (!self.common().is_zygote_process()
                        && !*self.common().base.options.is_zygote_process)
            );
            unsafe { worker.get_copy_context_mut().immix[0].assume_init_mut() }.rebind(&self.immix_space);
        }
=======
        self.immix_space.release(true);
    }

    fn end_of_gc(&mut self, _tls: VMWorkerThread) {
        self.last_gc_was_defrag
            .store(self.immix_space.end_of_gc(), Ordering::Relaxed);
    }

    fn current_gc_may_move_object(&self) -> bool {
        self.immix_space.in_defrag()
>>>>>>> dccce906
    }

    fn get_collection_reserved_pages(&self) -> usize {
        self.immix_space.defrag_headroom_pages()
    }

    fn get_used_pages(&self) -> usize {
        self.immix_space.reserved_pages() + self.common.get_used_pages()
    }

    fn can_pin_objects_in_default_space(&self) -> bool {
        cfg!(feature = "object_pinning")
    }

    fn base(&self) -> &BasePlan<VM> {
        &self.common.base
    }

    fn base_mut(&mut self) -> &mut BasePlan<Self::VM> {
        &mut self.common.base
    }

    fn common(&self) -> &CommonPlan<VM> {
        &self.common
    }
}

impl<VM: VMBinding> Immix<VM> {
    pub fn new(args: CreateGeneralPlanArgs<VM>) -> Self {
        let plan_args = CreateSpecificPlanArgs {
            global_args: args,
            constraints: &IMMIX_CONSTRAINTS,
            global_side_metadata_specs: SideMetadataContext::new_global_specs(&[]),
        };
        Self::new_with_args(
            plan_args,
            ImmixSpaceArgs {
                reset_log_bit_in_major_gc: false,
                unlog_object_when_traced: false,
                mixed_age: false,
            },
        )
    }

    pub fn new_with_args(
        mut plan_args: CreateSpecificPlanArgs<VM>,
        space_args: ImmixSpaceArgs,
    ) -> Self {
        // Add the chunk mark table to the list of global metadata
        plan_args.global_side_metadata_specs.push(crate::util::heap::chunk_map::ChunkMap::ALLOC_TABLE);

        let immix = Immix {
            immix_space: ImmixSpace::new(
                plan_args.get_space_args("immix", true, VMRequest::discontiguous()),
                space_args,
                IMMIX_CHUNK_MASK,
            ),
            common: CommonPlan::new(plan_args),
            last_gc_was_defrag: AtomicBool::new(false),
        };

        immix.verify_side_metadata_sanity();

        immix
    }

    /// Schedule a full heap immix collection. This method is used by immix/genimmix/stickyimmix
    /// to schedule a full heap collection. A plan must call set_collection_kind and set_gc_status before this method.
    pub(crate) fn schedule_immix_full_heap_collection<
        PlanType: Plan<VM = VM>,
        FastContext: GCWorkContext<VM = VM, PlanType = PlanType>,
        DefragContext: GCWorkContext<VM = VM, PlanType = PlanType>,
    >(
        plan: &'static DefragContext::PlanType,
        immix_space: &ImmixSpace<VM>,
        scheduler: &GCWorkScheduler<VM>,
    ) {
        let in_defrag = immix_space.decide_whether_to_defrag(
            plan.base().global_state.is_emergency_collection(),
            true,
            plan.base()
                .global_state
                .cur_collection_attempts
                .load(Ordering::SeqCst),
            plan.base().global_state.is_user_triggered_collection(),
            *plan.base().options.full_heap_system_gc,
        );

        if in_defrag {
            info!("{} defrag collection", immix_space.get_name());
            scheduler.schedule_common_work::<DefragContext>(plan);
        } else {
            info!("{} non-moving collection", immix_space.get_name());
            scheduler.schedule_common_work::<FastContext>(plan);
        }
    }

    pub(in crate::plan) fn set_last_gc_was_defrag(&self, defrag: bool, order: Ordering) {
        self.last_gc_was_defrag.store(defrag, order)
    }
}<|MERGE_RESOLUTION|>--- conflicted
+++ resolved
@@ -106,45 +106,29 @@
     fn release(&mut self, tls: VMWorkerThread) {
         self.common.release(tls, true);
         // release the collected region
-<<<<<<< HEAD
+        if likely(!self.common().is_zygote()) {
+            self.immix_space.release(true);
+        }
+    }
+
+    fn end_of_gc(&mut self, _tls: VMWorkerThread) {
         if unlikely(self.common().is_zygote()) {
             let zygotespace = self.common().get_zygote().get_immix_space();
             self.last_gc_was_defrag
-                .store(zygotespace.in_defrag(), Ordering::Relaxed);
+                .store(zygotespace.end_of_gc(), Ordering::Relaxed);
         } else {
             self.last_gc_was_defrag
-                .store(self.immix_space.release(true), Ordering::Relaxed);
-        };
-    }
-
-    fn prepare_worker(&self, worker: &mut GCWorker<Self::VM>) {
+                .store(self.immix_space.end_of_gc(), Ordering::Relaxed);
+        };
+    }
+
+    fn current_gc_may_move_object(&self) -> bool {
         if unlikely(self.common().is_zygote()) {
-            // We are the Zygote process and we have not created the ZygoteSpace yet so use the
-            // ImmixSpace inside the ZygoteSpace
-            unsafe {
-                worker.get_copy_context_mut().immix[0].assume_init_mut()
-            }.rebind(self.common().get_zygote().get_immix_space());
-        } else {
-            // Either the runtime has a Zygote space or it is a command-line runtime
-            debug_assert!(
-                self.common().has_zygote_space()
-                    || (!self.common().is_zygote_process()
-                        && !*self.common().base.options.is_zygote_process)
-            );
-            unsafe { worker.get_copy_context_mut().immix[0].assume_init_mut() }.rebind(&self.immix_space);
-        }
-=======
-        self.immix_space.release(true);
-    }
-
-    fn end_of_gc(&mut self, _tls: VMWorkerThread) {
-        self.last_gc_was_defrag
-            .store(self.immix_space.end_of_gc(), Ordering::Relaxed);
-    }
-
-    fn current_gc_may_move_object(&self) -> bool {
-        self.immix_space.in_defrag()
->>>>>>> dccce906
+            let zygotespace = self.common().get_zygote().get_immix_space();
+            zygotespace.in_defrag()
+        } else {
+            self.immix_space.in_defrag()
+        }
     }
 
     fn get_collection_reserved_pages(&self) -> usize {
