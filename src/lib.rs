// Allow this for now. Clippy suggests we should use Sft, Mmtk, rather than SFT and MMTK.
// According to its documentation (https://rust-lang.github.io/rust-clippy/master/index.html#upper_case_acronyms),
// with upper-case-acronyms-aggressive turned on, it should also warn us about SFTMap, VMBinding, GCWorker.
// However, it seems clippy does not catch all these patterns at the moment. So it would be hard for us to
// find all the patterns and consistently change all of them. I think it would be a better idea to just allow this.
// We may reconsider this in the future. Plus, using upper case letters for acronyms does not sound a big issue
// to me - considering it will break our API and all the efforts for all the developers to make the change, it may
// not worth it.
#![allow(clippy::upper_case_acronyms)]

//! Memory Management ToolKit (MMTk) is a portable and high performance memory manager
//! that includes various garbage collection algorithms and provides clean and efficient
//! interfaces to cooperate with language implementations. MMTk features highly modular
//! and highly reusable designs. It includes components such as allocators, spaces and
//! work packets that GC implementers can choose from to compose their own GC plan easily.
//!
//! Logically, this crate includes these major parts:
//! * GC components:
//!   * [Allocators](util/alloc/allocator/trait.Allocator.html): handlers of allocation requests which allocate objects to the bound space.
//!   * [Policies](policy/space/trait.Space.html): definitions of semantics and behaviors for memory regions.
//!      Each space is an instance of a policy, and takes up a unique proportion of the heap.
//!   * [Work packets](scheduler/work/trait.GCWork.html): units of GC work scheduled by the MMTk's scheduler.
//! * [GC plans](plan/global/trait.Plan.html): GC algorithms composed from components.
//! * [Heap implementations](util/heap/index.html): the underlying implementations of memory resources that support spaces.
//! * [Scheduler](scheduler/scheduler/struct.GCWorkScheduler.html): the MMTk scheduler to allow flexible and parallel execution of GC work.
//! * Interfaces: bi-directional interfaces between MMTk and language implementations
//!   i.e. [the memory manager API](memory_manager/index.html) that allows a language's memory manager to use MMTk
//!   and [the VMBinding trait](vm/trait.VMBinding.html) that allows MMTk to call the language implementation.

#[macro_use]
extern crate lazy_static;
#[macro_use]
extern crate log;
<<<<<<< HEAD
extern crate atomic_traits;
extern crate crossbeam_deque;
extern crate crossbeam_queue;
extern crate num_cpus;
=======
>>>>>>> c4fdce02
#[macro_use]
extern crate downcast_rs;
#[macro_use]
extern crate static_assertions;
#[macro_use]
extern crate probe;

mod mmtk;
pub use mmtk::MMTKBuilder;
pub(crate) use mmtk::MMAPPER;
pub use mmtk::MMTK;

mod global_state;

mod policy;

pub mod memory_manager;
pub mod plan;
pub mod scheduler;
pub mod util;
pub mod vm;

pub use crate::plan::{
    AllocationSemantics, BarrierSelector, Mutator, MutatorContext, ObjectQueue, Plan,
};<|MERGE_RESOLUTION|>--- conflicted
+++ resolved
@@ -31,13 +31,6 @@
 extern crate lazy_static;
 #[macro_use]
 extern crate log;
-<<<<<<< HEAD
-extern crate atomic_traits;
-extern crate crossbeam_deque;
-extern crate crossbeam_queue;
-extern crate num_cpus;
-=======
->>>>>>> c4fdce02
 #[macro_use]
 extern crate downcast_rs;
 #[macro_use]
