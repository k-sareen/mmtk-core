<<<<<<< HEAD
use atomic::Ordering;

=======
>>>>>>> 17d18dba
use crate::plan::AllocationSemantics;
use crate::plan::CopyContext;
use crate::util::metadata::{header_metadata::HeaderMetadataSpec, MetadataSpec};
use crate::util::{Address, ObjectReference};
use crate::vm::VMBinding;

/// VM-specific methods for object model.
///
/// MMTk does not require but recommands using in-header per-object metadata for better performance.
/// MMTk requires VMs to announce whether they can provide certain per-object metadata in object headers by overriding the metadata related constants in the ObjectModel trait.
///
/// Note that depending on the selected GC plan, only a subset of the methods provided here will be used.
pub trait ObjectModel<VM: VMBinding> {
<<<<<<< HEAD
    // --------------------------------------------------
    // Per-object Metadata Spec definitions go here
    //
    //
    // NOTE to mmtk binding developers:
    //
    // A number of Global and PolicySpecific side metadata specifications are already reserved by mmtk-core.
    // These are mentioned in their related section as follows.
    //
    // Any side metadata offset calculation must consider these to prevent overlaps.
    //
    //
    // NOTE to mmtk-core developers:
    //
    // Adding to the list of reserved side metadata specs must consider the offsets currently being used by mmtk bindings to prevent overlaps.
    //
    // --------------------------------------------------

    // --------------------------------------------------
    //
    // Global Metadata
    //
    // MMTk reserved Global side metadata offsets:
    // [currently empty]
    //
    // --------------------------------------------------

    /// The metadata specification of the global  log bit.
    const GLOBAL_LOG_BIT_SPEC: MetadataSpec;

    // --------------------------------------------------
    // PolicySpecific Metadata
    //
    // MMTk reserved PolicySpecific side metadata offsets:
    //
    //  1 - MarkSweep Alloc bit:
    //      - Offset `0x0` on 32-bits
    //      - Offset `LOCAL_SIDE_METADATA_BASE_ADDRESS` on 64-bits
    //
    // --------------------------------------------------

    /// The metadata specification for the forwarding pointer, which is currently specific to the CopySpace policy.
    const LOCAL_FORWARDING_POINTER_SPEC: MetadataSpec;
    /// The metadata specification for the forwarding status bits, which is currently specific to the CopySpace policy.
    const LOCAL_FORWARDING_BITS_SPEC: MetadataSpec;
    /// The metadata specification for the mark bit, which is currently specific to the ImmortalSpace policy.
    const LOCAL_MARK_BIT_SPEC: MetadataSpec;
    /// The metadata specification for the mark-and-nursery bits, which is currently specific to the LargeObjectSpace policy.
    const LOCAL_LOS_MARK_NURSERY_SPEC: MetadataSpec;

    /// A function to load the specified per-object metadata's content.
    ///
    /// # Arguments:
    ///
    /// * `metadata_spec`: is one of the const `MetadataSpec` instances from the ObjectModel trait, for the target metadata. Whether the metadata is in-header or on-side is a VM-specific choice.
    /// * `object`: is a reference to the target object.
    /// * `mask`: is an optional mask value for the metadata. This value is used in cases like the forwarding pointer metadata, where some of the bits are reused by other metadata such as the forwarding bits.
    /// * `atomic_ordering`: is an optional atomic ordering for the load operation. An input value of `None` means the load operation is not atomic, and an input value of `Some(Ordering::X)` means the atomic load operation will use the `Ordering::X`.
    ///
    /// # Returns the metadata value as a word. If the metadata size is less than a word, the effective value is stored in the low-order bits of the word.
    ///
    fn load_metadata(
        metadata_spec: HeaderMetadataSpec,
        object: ObjectReference,
        mask: Option<usize>,
        atomic_ordering: Option<Ordering>,
    ) -> usize;

    /// A function to store a value to the specified per-object metadata.
    ///
    /// # Arguments:
    ///
    /// * `metadata_spec`: is one of the const `MetadataSpec` instances from the ObjectModel trait, for the target metadata. Whether the metadata is in-header or on-side is a VM-specific choice.
    /// * `object`: is a reference to the target object.
    /// * `val`: is the new metadata value to be stored.
    /// * `mask`: is an optional mask value for the metadata. This value is used in cases like the forwarding pointer metadata, where some of the bits are reused by other metadata such as the forwarding bits.
    /// * `atomic_ordering`: is an optional atomic ordering for the store operation. An input value of `None` means the store operation is not atomic, and an input value of `Some(Ordering::X)` means the atomic store operation will use the `Ordering::X`.
    ///
    fn store_metadata(
        metadata_spec: HeaderMetadataSpec,
        object: ObjectReference,
        val: usize,
        mask: Option<usize>,
        atomic_ordering: Option<Ordering>,
    );

    /// A function to atomically compare-and-exchange the specified per-object metadata's content.
    ///
    /// # Arguments:
    ///
    /// * `metadata_spec`: is one of the const `MetadataSpec` instances from the ObjectModel trait, for the target metadata. Whether the metadata is in-header or on-side is a VM-specific choice.
    /// * `object`: is a reference to the target object.
    /// * `old_val`: is the expected current value of the metadata.
    /// * `new_val`: is the new metadata value to be stored if the compare-and-exchange operation is successful.
    /// * `mask`: is an optional mask value for the metadata. This value is used in cases like the forwarding pointer metadata, where some of the bits are reused by other metadata such as the forwarding bits.
    /// * `success_order`: is the atomic ordering used if the operation is successful.
    /// * `failure_order`: is the atomic ordering used if the operation fails.
    ///
    /// # Returns `true` if the operation is successful, and `false` otherwise.
    ///
    fn compare_exchange_metadata(
        metadata_spec: HeaderMetadataSpec,
        object: ObjectReference,
        old_val: usize,
        new_val: usize,
        mask: Option<usize>,
        success_order: Ordering,
        failure_order: Ordering,
    ) -> bool;

    /// A function to atomically perform an add operation on the specified per-object metadata's content.
    ///
    /// # Arguments:
    ///
    /// * `metadata_spec`: is one of the const `MetadataSpec` instances from the ObjectModel trait, for the target metadata. Whether the metadata is in-header or on-side is a VM-specific choice.
    /// * `object`: is a reference to the target object.
    /// * `val`: is the value to be added to the current value of the metadata.
    /// * `order`: is the atomic ordering of the fetch-and-add operation.
    ///
    /// # Returns the old metadata value as a word.
    ///
    fn fetch_add_metadata(
        metadata_spec: HeaderMetadataSpec,
        object: ObjectReference,
        val: usize,
        order: Ordering,
    ) -> usize;

    /// A function to atomically perform a subtract operation on the specified per-object metadata's content.
    ///
    /// # Arguments:
    ///
    /// * `metadata_spec`: is one of the const `MetadataSpec` instances from the ObjectModel trait, for the target metadata. Whether the metadata is in-header or on-side is a VM-specific choice.
    /// * `object`: is a reference to the target object.
    /// * `val`: is the value to be subtracted from the current value of the metadata.
    /// * `order`: is the atomic ordering of the fetch-and-add operation.
    ///
    /// # Returns the old metadata value as a word.
=======
    /// The offset of the GC byte from the object reference, in number of bytes.
    ///
    /// Notes:
    ///  - This value is only effective when the `side_gc_header` feature of `mmtk-core` is set.
    ///  - It is recommanded that GC byte is the low-order byte of the word that contains it. \
    /// E.g. in a 64-bits little endian system, the recommanded offset is `8*K`.
>>>>>>> 17d18dba
    ///
    fn fetch_sub_metadata(
        metadata_spec: HeaderMetadataSpec,
        object: ObjectReference,
        val: usize,
        order: Ordering,
    ) -> usize;

    /// Copy an object and return the address of the new object. Usually in the implementation of this method,
    /// `alloc_copy()` and `post_copy()` from a plan's [`CopyContext`](../trait.CopyContext.html) are used for copying.
    ///
    /// Arguments:
    /// * `from`: The address of the object to be copied.
    /// * `semantics`: The allocation semantic to use.
    /// * `copy_context`: The `CopyContext` for the GC thread.
    fn copy(
        from: ObjectReference,
        semantics: AllocationSemantics,
        copy_context: &mut impl CopyContext,
    ) -> ObjectReference;

    /// Copy an object. This is required
    /// for delayed-copy collectors such as compacting collectors. During the
    /// collection, MMTk reserves a region in the heap for an object as per
    /// requirements found from `ObjectModel` and then asks `ObjectModel` to
    /// determine what the object's reference will be post-copy. Return the address
    /// past the end of the copied object.
    ///
    /// Arguments:
    /// * `from`: The address of the object to be copied.
    /// * `to`: The target location.
    /// * `region: The start of the region that was reserved for this object.
    fn copy_to(from: ObjectReference, to: ObjectReference, region: Address) -> Address;

    /// Return the reference that an object will be referred to after it is copied
    /// to the specified region. Used in delayed-copy collectors such as compacting
    /// collectors.
    ///
    /// Arguments:
    /// * `from`: The object to be copied.
    /// * `to`: The region to be copied to.
    fn get_reference_when_copied_to(from: ObjectReference, to: Address) -> ObjectReference;

    /// Return the size used by an object.
    ///
    /// Arguments:
    /// * `object`: The object to be queried.
    fn get_current_size(object: ObjectReference) -> usize;

    /// Get the type descriptor for an object.
    ///
    /// FIXME: Do we need this? If so, determine lifetime, return byte[]
    ///
    /// Arguments:
    /// * `reference`: The object to be queried.
    fn get_type_descriptor(reference: ObjectReference) -> &'static [i8];

    /// Return the lowest address of the storage associated with an object.
    ///
    /// Arguments:
    /// * `object`: The object to be queried.
    fn object_start_ref(object: ObjectReference) -> Address;

    /// Return an address guaranteed to be inside the storage associated
    /// with an object.
    ///
    /// Arguments:
    /// * `object`: The object to be queried.
    // FIXME: this doesn't seem essential. E.g. `get_object_end_address` or `object_start_ref` can cover its functionality.
    fn ref_to_address(object: ObjectReference) -> Address;

    /// Dump debugging information for an object.
    ///
    /// Arguments:
    /// * `object`: The object to be dumped.
    fn dump_object(object: ObjectReference);
}<|MERGE_RESOLUTION|>--- conflicted
+++ resolved
@@ -1,8 +1,5 @@
-<<<<<<< HEAD
 use atomic::Ordering;
 
-=======
->>>>>>> 17d18dba
 use crate::plan::AllocationSemantics;
 use crate::plan::CopyContext;
 use crate::util::metadata::{header_metadata::HeaderMetadataSpec, MetadataSpec};
@@ -16,7 +13,6 @@
 ///
 /// Note that depending on the selected GC plan, only a subset of the methods provided here will be used.
 pub trait ObjectModel<VM: VMBinding> {
-<<<<<<< HEAD
     // --------------------------------------------------
     // Per-object Metadata Spec definitions go here
     //
@@ -52,9 +48,13 @@
     //
     // MMTk reserved PolicySpecific side metadata offsets:
     //
-    //  1 - MarkSweep Alloc bit:
+    //  1 - MarkSweep Chunk Mark byte:
     //      - Offset `0x0` on 32-bits
     //      - Offset `LOCAL_SIDE_METADATA_BASE_ADDRESS` on 64-bits
+    //  2 - MarkSweep Alloc bit:
+    //      - Offset `Chunk Mark`.offset + `Chunk Mark`.metadata_address_range_size()
+    //  3 - MarkSweep Page Mark byte:
+    //      - Offset `Alloc bit`.offset + `Alloc bit`.metadata_address_range_size()
     //
     // --------------------------------------------------
 
@@ -62,7 +62,7 @@
     const LOCAL_FORWARDING_POINTER_SPEC: MetadataSpec;
     /// The metadata specification for the forwarding status bits, which is currently specific to the CopySpace policy.
     const LOCAL_FORWARDING_BITS_SPEC: MetadataSpec;
-    /// The metadata specification for the mark bit, which is currently specific to the ImmortalSpace policy.
+    /// The metadata specification for the mark bit, which is currently specific to the MallocSpace and ImmortalSpace policy.
     const LOCAL_MARK_BIT_SPEC: MetadataSpec;
     /// The metadata specification for the mark-and-nursery bits, which is currently specific to the LargeObjectSpace policy.
     const LOCAL_LOS_MARK_NURSERY_SPEC: MetadataSpec;
@@ -155,14 +155,6 @@
     /// * `order`: is the atomic ordering of the fetch-and-add operation.
     ///
     /// # Returns the old metadata value as a word.
-=======
-    /// The offset of the GC byte from the object reference, in number of bytes.
-    ///
-    /// Notes:
-    ///  - This value is only effective when the `side_gc_header` feature of `mmtk-core` is set.
-    ///  - It is recommanded that GC byte is the low-order byte of the word that contains it. \
-    /// E.g. in a 64-bits little endian system, the recommanded offset is `8*K`.
->>>>>>> 17d18dba
     ///
     fn fetch_sub_metadata(
         metadata_spec: HeaderMetadataSpec,
