use atomic::Ordering;

use self::specs::*;
use crate::plan::AllocationSemantics;
use crate::plan::CopyContext;
use crate::util::metadata::header_metadata::HeaderMetadataSpec;
use crate::util::{Address, ObjectReference};
use crate::vm::VMBinding;

/// VM-specific methods for object model.
///
/// This trait includes 3 parts:
///
/// 1. Specifications for per object metadata: a binding needs to specify the location for each per object metadata spec.
///    A binding can choose between `in_header()` or `side()`, e.g. `VMGlobalLogBitSpec::side()`.
///    * in_header: a binding needs to specify the bit offset to an object reference that can be used for the per object metadata spec.
///      The actual number of bits required for a spec can be obtained from the `num_bits()` method of the spec type.
///    * side: a binding does not need to provide any specific storage for metadata in the header. Instead, MMTk
///      will use side tables to store the metadata. A binding should use the offset from
///      [`GLOBAL_SIDE_METADATA_VM_BASE_ADDRESS`] or [`LOCAL_SIDE_METADATA_VM_BASE_ADDRESS`], and lay out all the side specs one after
///      another (see the following section - Side Specs Layout).
/// 2. In header metadata access: A binding
///    need to further define the functions with suffix _metadata about how to access the bits in the header. A binding may use
///    functions in the [`header_metadata`] module if the bits are always available to MMTk, or they could implement their
///    own routines to access the bits if VM specific treatment is needed (e.g. some bits are not always available to MMTk).
/// 3. VM-specific object info needed by MMTk: MMTk does not know object info as it is VM specific. However, MMTk needs
///    some object information for GC. A binding needs to implement them correctly.
///
/// Note that depending on the selected GC plan, only a subset of the methods provided here will be used.
///
/// Side Specs Layout
///
/// There are two types of side metadata layout in MMTk:
///
/// 1. Contiguous layout: is the layout in which the whole metadata space for a SideMetadataSpec is contiguous.
/// 2. Chunked layout: is the layout in which the whole metadata memory space, that is shared between MMTk policies, is divided into metadata-chunks. Each metadata-chunk stores all of the metadata for all `SideMetadataSpec`s which apply to a source-data chunk.
///
/// In 64-bits targets, both Global and PolicySpecific side metadata are contiguous.
/// Also, in 32-bits targets, the Global side metadata is contiguous.
/// This means if the starting address (variable named `offset`) of the metadata space for a SideMetadataSpec (`SPEC1`) is `BASE1`, the starting address (`offset`) of the next SideMetadataSpec (`SPEC2`) will be `BASE1 + total_metadata_space_size(SPEC1)`, which is located immediately after the end of the whole metadata space of `SPEC1`.
/// Now, if we add a third SideMetadataSpec (`SPEC3`), its starting address (`offset`) will be `BASE2 + total_metadata_space_size(SPEC2)`, which is located immediately after the end of the whole metadata space of `SPEC2`.
///
/// In 32-bits targets, the PolicySpecific side metadata is chunked.
/// This means for each chunk (2^22 Bytes) of data, which, by definition, is managed by exactly one MMTk policy, there is a metadata chunk (2^22 * some_fixed_ratio Bytes) that contains all of its PolicySpecific metadata.
/// This means if a policy has one SideMetadataSpec (`LS1`), the `offset` of that spec will be `0` (= at the start of a metadata chunk).
/// If there is a second SideMetadataSpec (`LS2`) for this specific policy, the `offset` for that spec will be `0 + required_metadata_space_per_chunk(LS1)`,
/// and for a third SideMetadataSpec (`LS3`), the `offset` will be `BASE(LS2) + required_metadata_space_per_chunk(LS2)`.
///
/// For all other policies, the `offset` starts from zero. This is safe because no two policies ever manage one chunk, so there will be no overlap.
///
/// [`HeaderMetadataSpec`]: ../util/metadata/header_metadata/struct.HeaderMetadataSpec.html
/// [`SideMetadataSpec`]:   ../util/metadata/side_metadata/strutc.SideMetadataSpec.html
/// [`header_metadata`]:    ../util/metadata/header_metadata/index.html
/// [`GLOBAL_SIDE_METADATA_VM_BASE_ADDRESS`]: ../util/metadata/side_metadata/constant.GLOBAL_SIDE_METADATA_VM_BASE_ADDRESS.html
/// [`LOCAL_SIDE_METADATA_VM_BASE_ADDRESS`]:  ../util/metadata/side_metadata/constant.LOCAL_SIDE_METADATA_VM_BASE_ADDRESS.html
pub trait ObjectModel<VM: VMBinding> {
    // Per-object Metadata Spec definitions go here
    //
    // Note a number of Global and PolicySpecific side metadata specifications are already reserved by mmtk-core.
    // Any side metadata offset calculation must consider these to prevent overlaps. A binding should start their
    // side metadata from GLOBAL_SIDE_METADATA_VM_BASE_ADDRESS or LOCAL_SIDE_METADATA_VM_BASE_ADDRESS.

<<<<<<< HEAD
    // --------------------------------------------------
    //
    // Global Metadata
    //
    // MMTk reserved Global side metadata offsets:
    //
    //  1 - MarkSweep Active Chunk byte:
    //      - Offset `GLOBAL_SIDE_METADATA_BASE_ADDRESS`
    //
    // --------------------------------------------------
=======
    /// The metadata specification of the global log bit. 1 bit.
    const GLOBAL_LOG_BIT_SPEC: VMGlobalLogBitSpec;
>>>>>>> 1e796465

    /// The metadata specification for the forwarding pointer, used by copying plans. Word size.
    const LOCAL_FORWARDING_POINTER_SPEC: VMLocalForwardingPointerSpec;
    /// The metadata specification for the forwarding status bits, used by copying plans. 2 bits.
    const LOCAL_FORWARDING_BITS_SPEC: VMLocalForwardingBitsSpec;

<<<<<<< HEAD
    // --------------------------------------------------
    // PolicySpecific Metadata
    //
    // MMTk reserved PolicySpecific side metadata offsets:
    //
    //  1 - MarkSweep Alloc bit:
    //      - Offset `0x0` on 32-bits
    //      - Offset `LOCAL_SIDE_METADATA_BASE_ADDRESS` on 64-bits
    //  2 - MarkSweep Active Page byte:
    //      - Offset `Alloc bit`.offset + `Alloc bit`.metadata_address_range_size()
    //
    // --------------------------------------------------

    /// The metadata specification for the forwarding pointer, which is currently specific to the CopySpace policy.
    const LOCAL_FORWARDING_POINTER_SPEC: MetadataSpec;
    /// The metadata specification for the forwarding status bits, which is currently specific to the CopySpace policy.
    const LOCAL_FORWARDING_BITS_SPEC: MetadataSpec;
    /// The metadata specification for the mark bit, which is currently specific to the MallocSpace and ImmortalSpace policy.
    const LOCAL_MARK_BIT_SPEC: MetadataSpec;
    /// The metadata specification for the mark-and-nursery bits, which is currently specific to the LargeObjectSpace policy.
    const LOCAL_LOS_MARK_NURSERY_SPEC: MetadataSpec;
=======
    /// The metadata specification for the mark bit, used by most plans that need to mark live objects. 1 bit.
    const LOCAL_MARK_BIT_SPEC: VMLocalMarkBitSpec;

    /// The metadata specification for the mark-and-nursery bits, used by most plans that has large object allocation. 2 bits.
    const LOCAL_LOS_MARK_NURSERY_SPEC: VMLocalLOSMarkNurserySpec;
>>>>>>> 1e796465

    /// A function to load the specified per-object metadata's content.
    ///
    /// # Arguments:
    ///
    /// * `metadata_spec`: is one of the const `MetadataSpec` instances from the ObjectModel trait, for the target metadata. Whether the metadata is in-header or on-side is a VM-specific choice.
    /// * `object`: is a reference to the target object.
    /// * `mask`: is an optional mask value for the metadata. This value is used in cases like the forwarding pointer metadata, where some of the bits are reused by other metadata such as the forwarding bits.
    /// * `atomic_ordering`: is an optional atomic ordering for the load operation. An input value of `None` means the load operation is not atomic, and an input value of `Some(Ordering::X)` means the atomic load operation will use the `Ordering::X`.
    ///
    /// # Returns the metadata value as a word. If the metadata size is less than a word, the effective value is stored in the low-order bits of the word.
    ///
    fn load_metadata(
        metadata_spec: &HeaderMetadataSpec,
        object: ObjectReference,
        mask: Option<usize>,
        atomic_ordering: Option<Ordering>,
    ) -> usize;

    /// A function to store a value to the specified per-object metadata.
    ///
    /// # Arguments:
    ///
    /// * `metadata_spec`: is one of the const `MetadataSpec` instances from the ObjectModel trait, for the target metadata. Whether the metadata is in-header or on-side is a VM-specific choice.
    /// * `object`: is a reference to the target object.
    /// * `val`: is the new metadata value to be stored.
    /// * `mask`: is an optional mask value for the metadata. This value is used in cases like the forwarding pointer metadata, where some of the bits are reused by other metadata such as the forwarding bits.
    /// * `atomic_ordering`: is an optional atomic ordering for the store operation. An input value of `None` means the store operation is not atomic, and an input value of `Some(Ordering::X)` means the atomic store operation will use the `Ordering::X`.
    ///
    fn store_metadata(
        metadata_spec: &HeaderMetadataSpec,
        object: ObjectReference,
        val: usize,
        mask: Option<usize>,
        atomic_ordering: Option<Ordering>,
    );

    /// A function to atomically compare-and-exchange the specified per-object metadata's content.
    ///
    /// # Arguments:
    ///
    /// * `metadata_spec`: is one of the const `MetadataSpec` instances from the ObjectModel trait, for the target metadata. Whether the metadata is in-header or on-side is a VM-specific choice.
    /// * `object`: is a reference to the target object.
    /// * `old_val`: is the expected current value of the metadata.
    /// * `new_val`: is the new metadata value to be stored if the compare-and-exchange operation is successful.
    /// * `mask`: is an optional mask value for the metadata. This value is used in cases like the forwarding pointer metadata, where some of the bits are reused by other metadata such as the forwarding bits.
    /// * `success_order`: is the atomic ordering used if the operation is successful.
    /// * `failure_order`: is the atomic ordering used if the operation fails.
    ///
    /// # Returns `true` if the operation is successful, and `false` otherwise.
    ///
    fn compare_exchange_metadata(
        metadata_spec: &HeaderMetadataSpec,
        object: ObjectReference,
        old_val: usize,
        new_val: usize,
        mask: Option<usize>,
        success_order: Ordering,
        failure_order: Ordering,
    ) -> bool;

    /// A function to atomically perform an add operation on the specified per-object metadata's content.
    ///
    /// # Arguments:
    ///
    /// * `metadata_spec`: is one of the const `MetadataSpec` instances from the ObjectModel trait, for the target metadata. Whether the metadata is in-header or on-side is a VM-specific choice.
    /// * `object`: is a reference to the target object.
    /// * `val`: is the value to be added to the current value of the metadata.
    /// * `order`: is the atomic ordering of the fetch-and-add operation.
    ///
    /// # Returns the old metadata value as a word.
    ///
    fn fetch_add_metadata(
        metadata_spec: &HeaderMetadataSpec,
        object: ObjectReference,
        val: usize,
        order: Ordering,
    ) -> usize;

    /// A function to atomically perform a subtract operation on the specified per-object metadata's content.
    ///
    /// # Arguments:
    ///
    /// * `metadata_spec`: is one of the const `MetadataSpec` instances from the ObjectModel trait, for the target metadata. Whether the metadata is in-header or on-side is a VM-specific choice.
    /// * `object`: is a reference to the target object.
    /// * `val`: is the value to be subtracted from the current value of the metadata.
    /// * `order`: is the atomic ordering of the fetch-and-add operation.
    ///
    /// # Returns the old metadata value as a word.
    ///
    fn fetch_sub_metadata(
        metadata_spec: &HeaderMetadataSpec,
        object: ObjectReference,
        val: usize,
        order: Ordering,
    ) -> usize;

    /// Copy an object and return the address of the new object. Usually in the implementation of this method,
    /// `alloc_copy()` and `post_copy()` from a plan's [`CopyContext`](../trait.CopyContext.html) are used for copying.
    ///
    /// Arguments:
    /// * `from`: The address of the object to be copied.
    /// * `semantics`: The allocation semantic to use.
    /// * `copy_context`: The `CopyContext` for the GC thread.
    fn copy(
        from: ObjectReference,
        semantics: AllocationSemantics,
        copy_context: &mut impl CopyContext,
    ) -> ObjectReference;

    /// Copy an object. This is required
    /// for delayed-copy collectors such as compacting collectors. During the
    /// collection, MMTk reserves a region in the heap for an object as per
    /// requirements found from `ObjectModel` and then asks `ObjectModel` to
    /// determine what the object's reference will be post-copy. Return the address
    /// past the end of the copied object.
    ///
    /// Arguments:
    /// * `from`: The address of the object to be copied.
    /// * `to`: The target location.
    /// * `region: The start of the region that was reserved for this object.
    fn copy_to(from: ObjectReference, to: ObjectReference, region: Address) -> Address;

    /// Return the reference that an object will be referred to after it is copied
    /// to the specified region. Used in delayed-copy collectors such as compacting
    /// collectors.
    ///
    /// Arguments:
    /// * `from`: The object to be copied.
    /// * `to`: The region to be copied to.
    fn get_reference_when_copied_to(from: ObjectReference, to: Address) -> ObjectReference;

    /// Return the size used by an object.
    ///
    /// Arguments:
    /// * `object`: The object to be queried.
    fn get_current_size(object: ObjectReference) -> usize;

    /// Get the type descriptor for an object.
    ///
    /// FIXME: Do we need this? If so, determine lifetime, return byte[]
    ///
    /// Arguments:
    /// * `reference`: The object to be queried.
    fn get_type_descriptor(reference: ObjectReference) -> &'static [i8];

    /// Return the lowest address of the storage associated with an object.
    ///
    /// Arguments:
    /// * `object`: The object to be queried.
    fn object_start_ref(object: ObjectReference) -> Address;

    /// Return an address guaranteed to be inside the storage associated
    /// with an object.
    ///
    /// Arguments:
    /// * `object`: The object to be queried.
    // FIXME: this doesn't seem essential. E.g. `get_object_end_address` or `object_start_ref` can cover its functionality.
    fn ref_to_address(object: ObjectReference) -> Address;

    /// Dump debugging information for an object.
    ///
    /// Arguments:
    /// * `object`: The object to be dumped.
    fn dump_object(object: ObjectReference);
}

pub mod specs {
    use crate::util::constants::LOG_BITS_IN_WORD;
    use crate::util::constants::LOG_BYTES_IN_PAGE;
    use crate::util::constants::LOG_MIN_OBJECT_SIZE;
    use crate::util::metadata::{
        header_metadata::HeaderMetadataSpec, side_metadata::SideMetadataSpec, MetadataSpec,
    };

    macro_rules! define_vm_metadata_spec {
        ($spec_name: ident, $log_num_bits: expr, $is_global: expr, $side_min_obj_size: expr) => {
            pub struct $spec_name(MetadataSpec);
            impl $spec_name {
                const LOG_NUM_BITS: usize = $log_num_bits;
                const IS_GLOBAL: bool = $is_global;
                pub const fn in_header(bit_offset: isize) -> Self {
                    Self(MetadataSpec::InHeader(HeaderMetadataSpec {
                        bit_offset,
                        num_of_bits: 1 << Self::LOG_NUM_BITS,
                    }))
                }
                pub const fn side(offset: usize) -> Self {
                    Self(MetadataSpec::OnSide(SideMetadataSpec {
                        is_global: Self::IS_GLOBAL,
                        offset,
                        log_num_of_bits: Self::LOG_NUM_BITS,
                        log_min_obj_size: $side_min_obj_size as usize,
                    }))
                }
                pub const fn num_bits(&self) -> usize {
                    1 << $log_num_bits
                }
            }
            impl std::ops::Deref for $spec_name {
                type Target = MetadataSpec;
                fn deref(&self) -> &Self::Target {
                    &self.0
                }
            }
        };
    }

    // Log bit: 1 bit per object, global
    define_vm_metadata_spec!(VMGlobalLogBitSpec, 0, true, LOG_MIN_OBJECT_SIZE);
    // Forwarding pointer: word size per object, local
    define_vm_metadata_spec!(
        VMLocalForwardingPointerSpec,
        LOG_BITS_IN_WORD,
        false,
        LOG_MIN_OBJECT_SIZE
    );
    // Forwarding bits: 2 bits per object, local
    define_vm_metadata_spec!(VMLocalForwardingBitsSpec, 1, false, LOG_MIN_OBJECT_SIZE);
    // Mark bit: 1 bit per object, local
    define_vm_metadata_spec!(VMLocalMarkBitSpec, 0, false, LOG_MIN_OBJECT_SIZE);
    // Mark&nursery bits for LOS: 2 bit per page, local
    define_vm_metadata_spec!(VMLocalLOSMarkNurserySpec, 1, false, LOG_BYTES_IN_PAGE);
}<|MERGE_RESOLUTION|>--- conflicted
+++ resolved
@@ -60,7 +60,6 @@
     // Any side metadata offset calculation must consider these to prevent overlaps. A binding should start their
     // side metadata from GLOBAL_SIDE_METADATA_VM_BASE_ADDRESS or LOCAL_SIDE_METADATA_VM_BASE_ADDRESS.
 
-<<<<<<< HEAD
     // --------------------------------------------------
     //
     // Global Metadata
@@ -71,17 +70,15 @@
     //      - Offset `GLOBAL_SIDE_METADATA_BASE_ADDRESS`
     //
     // --------------------------------------------------
-=======
+
     /// The metadata specification of the global log bit. 1 bit.
     const GLOBAL_LOG_BIT_SPEC: VMGlobalLogBitSpec;
->>>>>>> 1e796465
 
     /// The metadata specification for the forwarding pointer, used by copying plans. Word size.
     const LOCAL_FORWARDING_POINTER_SPEC: VMLocalForwardingPointerSpec;
     /// The metadata specification for the forwarding status bits, used by copying plans. 2 bits.
     const LOCAL_FORWARDING_BITS_SPEC: VMLocalForwardingBitsSpec;
 
-<<<<<<< HEAD
     // --------------------------------------------------
     // PolicySpecific Metadata
     //
@@ -99,17 +96,10 @@
     const LOCAL_FORWARDING_POINTER_SPEC: MetadataSpec;
     /// The metadata specification for the forwarding status bits, which is currently specific to the CopySpace policy.
     const LOCAL_FORWARDING_BITS_SPEC: MetadataSpec;
-    /// The metadata specification for the mark bit, which is currently specific to the MallocSpace and ImmortalSpace policy.
-    const LOCAL_MARK_BIT_SPEC: MetadataSpec;
-    /// The metadata specification for the mark-and-nursery bits, which is currently specific to the LargeObjectSpace policy.
-    const LOCAL_LOS_MARK_NURSERY_SPEC: MetadataSpec;
-=======
     /// The metadata specification for the mark bit, used by most plans that need to mark live objects. 1 bit.
     const LOCAL_MARK_BIT_SPEC: VMLocalMarkBitSpec;
-
     /// The metadata specification for the mark-and-nursery bits, used by most plans that has large object allocation. 2 bits.
     const LOCAL_LOS_MARK_NURSERY_SPEC: VMLocalLOSMarkNurserySpec;
->>>>>>> 1e796465
 
     /// A function to load the specified per-object metadata's content.
     ///
