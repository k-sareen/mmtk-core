//! VM-to-MMTk interface: safe Rust APIs.
//!
//! This module provides a safe Rust API for mmtk-core.
//! We expect the VM binding to inherit and extend this API by:
//! 1. adding their VM-specific functions
//! 2. exposing the functions to native if necessary. And the VM binding needs to manage the unsafety
//!    for exposing this safe API to FFI.
//!
//! For example, for mutators, this API provides a `Box<Mutator>`, and requires a `&mut Mutator` for allocation.
//! A VM binding can borrow a mutable reference directly from `Box<Mutator>`, and call `alloc()`. Alternatively,
//! it can turn the `Box` pointer to a native pointer (`*mut Mutator`), and forge a mut reference from the native
//! pointer. Either way, the VM binding code needs to guarantee the safety.

use crate::mmtk::MMTKBuilder;
use crate::mmtk::MMTK;
use crate::plan::AllocationSemantics;
use crate::plan::{Mutator, MutatorContext};
use crate::scheduler::WorkBucketStage;
use crate::scheduler::{GCWork, GCWorker};
use crate::util::alloc::allocators::AllocatorSelector;
use crate::util::constants::{LOG_BYTES_IN_PAGE, MIN_OBJECT_SIZE};
use crate::util::heap::layout::vm_layout::vm_layout;
use crate::util::opaque_pointer::*;
use crate::util::{Address, ObjectReference};
use crate::vm::slot::MemorySlice;
use crate::vm::ReferenceGlue;
use crate::vm::VMBinding;

/// Initialize an MMTk instance. A VM should call this method after creating an [`crate::MMTK`]
/// instance but before using any of the methods provided in MMTk (except `process()` and `process_bulk()`).
///
/// We expect a binding to ininitialize MMTk in the following steps:
///
/// 1. Create an [`crate::MMTKBuilder`] instance.
/// 2. Set command line options for MMTKBuilder by [`crate::memory_manager::process`] or [`crate::memory_manager::process_bulk`].
/// 3. Initialize MMTk by calling this function, `mmtk_init()`, and pass the builder earlier. This call will return an MMTK instance.
///    Usually a binding store the MMTK instance statically as a singleton. We plan to allow multiple instances, but this is not yet fully
///    supported. Currently we assume a binding will only need one MMTk instance. Note that GC is enabled by default and the binding should
///    implement `VMCollection::is_collection_enabled()` if it requires that the GC should be disabled at a particular time.
///
/// Note that this method will attempt to initialize a logger. If the VM would like to use its own logger, it should initialize the logger before calling this method.
/// Note that, to allow MMTk to do GC properly, `initialize_collection()` needs to be called after this call when
/// the VM's thread system is ready to spawn GC workers.
///
/// Note that this method returns a boxed pointer of MMTK, which means MMTk has a bound lifetime with the box pointer. However, some of our current APIs assume
/// that MMTk has a static lifetime, which presents a mismatch with this API. We plan to address the lifetime issue in the future. At this point, we recommend a binding
/// to 'expand' the lifetime for the boxed pointer to static. There could be multiple ways to achieve it: 1. `Box::leak()` will turn the box pointer to raw pointer
/// which has static lifetime, 2. create MMTK as a lazily initialized static variable
/// (see [what we do for our dummy binding](https://github.com/mmtk/mmtk-core/blob/master/vmbindings/dummyvm/src/lib.rs#L42))
///
/// Arguments:
/// * `builder`: The reference to a MMTk builder.
pub fn mmtk_init<VM: VMBinding>(builder: &MMTKBuilder) -> Box<MMTK<VM>> {
    match crate::util::logger::try_init() {
        Ok(_) => debug!("MMTk initialized the logger."),
        Err(_) => debug!(
            "MMTk failed to initialize the logger. Possibly a logger has been initialized by user."
        ),
    }
    let mmtk = builder.build();

    info!(
        "Initialized MMTk with {:?} ({:?})",
        *mmtk.options.plan, *mmtk.options.gc_trigger
    );
    #[cfg(feature = "extreme_assertions")]
    warn!("The feature 'extreme_assertions' is enabled. MMTk will run expensive run-time checks. Slow performance should be expected.");
    Box::new(mmtk)
}

/// Add an externally mmapped region to the VM space. A VM space can be set through MMTk options (`vm_space_start` and `vm_space_size`),
/// and can also be set through this function call. A VM space can be discontiguous. This function can be called multiple times,
/// and all the address ranges passed as arguments in the function will be considered as part of the VM space.
/// Currently we do not allow removing regions from VM space.
#[cfg(feature = "vm_space")]
pub fn set_vm_space<VM: VMBinding>(mmtk: &'static mut MMTK<VM>, start: Address, size: usize) {
    unsafe { mmtk.get_plan_mut() }
        .base_mut()
        .vm_space
        .set_vm_region(start, size);
}

/// Request MMTk to create a mutator for the given thread. The ownership
/// of returned boxed mutator is transferred to the binding, and the binding needs to take care of its
/// lifetime. For performance reasons, A VM should store the returned mutator in a thread local storage
/// that can be accessed efficiently. A VM may also copy and embed the mutator stucture to a thread-local data
/// structure, and use that as a reference to the mutator (it is okay to drop the box once the content is copied --
/// Note that `Mutator` may contain pointers so a binding may drop the box only if they perform a deep copy).
///
/// Arguments:
/// * `mmtk`: A reference to an MMTk instance.
/// * `tls`: The thread that will be associated with the mutator.
pub fn bind_mutator<VM: VMBinding>(
    mmtk: &'static MMTK<VM>,
    tls: VMMutatorThread,
) -> Box<Mutator<VM>> {
    let mutator = crate::plan::create_mutator(tls, mmtk);

    const LOG_ALLOCATOR_MAPPING: bool = false;
    if LOG_ALLOCATOR_MAPPING {
        info!("{:?}", mutator.config);
    }
    mutator
}

/// Report to MMTk that a mutator is no longer needed. All mutator state is flushed before it is
/// destroyed. A binding should not attempt to use the mutator after this call. MMTk will not
/// attempt to reclaim the memory for the mutator, so a binding should properly reclaim the memory
/// for the mutator after this call.
///
/// Arguments:
/// * `mutator`: A reference to the mutator to be destroyed.
pub fn destroy_mutator<VM: VMBinding>(mutator: &mut Mutator<VM>) {
    mutator.flush();
    mutator.on_destroy();
}

/// Flush the mutator's local states.
///
/// Arguments:
/// * `mutator`: A reference to the mutator.
pub fn flush_mutator<VM: VMBinding>(mutator: &mut Mutator<VM>) {
    mutator.flush()
}

/// Allocate memory for an object. For performance reasons, a VM should
/// implement the allocation fast-path on their side rather than just calling this function.
///
/// If the VM provides a non-zero `offset` parameter, then the returned address will be
/// such that the `RETURNED_ADDRESS + offset` is aligned to the `align` parameter.
///
/// Arguments:
/// * `mutator`: The mutator to perform this allocation request.
/// * `size`: The number of bytes required for the object.
/// * `align`: Required alignment for the object.
/// * `offset`: Offset associated with the alignment.
/// * `semantics`: The allocation semantic required for the allocation.
pub fn alloc<VM: VMBinding>(
    mutator: &mut Mutator<VM>,
    size: usize,
    align: usize,
    offset: usize,
    semantics: AllocationSemantics,
) -> Address {
    // MMTk has assumptions about minimal object size.
    // We need to make sure that all allocations comply with the min object size.
    // Ideally, we check the allocation size, and if it is smaller, we transparently allocate the min
    // object size (the VM does not need to know this). However, for the VM bindings we support at the moment,
    // their object sizes are all larger than MMTk's min object size, so we simply put an assertion here.
    // If you plan to use MMTk with a VM with its object size smaller than MMTk's min object size, you should
    // meet the min object size in the fastpath.
    debug_assert!(size >= MIN_OBJECT_SIZE);
    // Assert alignment
    debug_assert!(align >= VM::MIN_ALIGNMENT);
    debug_assert!(align <= VM::MAX_ALIGNMENT);
    // Assert offset
    debug_assert!(VM::USE_ALLOCATION_OFFSET || offset == 0);

    mutator.alloc(size, align, offset, semantics)
}

/// Invoke the allocation slow path. This is only intended for use when a binding implements the fastpath on
/// the binding side. When the binding handles fast path allocation and the fast path fails, it can use this
/// method for slow path allocation. Calling before exhausting fast path allocaiton buffer will lead to bad
/// performance.
///
/// Arguments:
/// * `mutator`: The mutator to perform this allocation request.
/// * `size`: The number of bytes required for the object.
/// * `align`: Required alignment for the object.
/// * `offset`: Offset associated with the alignment.
/// * `semantics`: The allocation semantic required for the allocation.
pub fn alloc_slow<VM: VMBinding>(
    mutator: &mut Mutator<VM>,
    size: usize,
    align: usize,
    offset: usize,
    semantics: AllocationSemantics,
) -> Address {
    mutator.alloc_slow(size, align, offset, semantics)
}

/// Perform post-allocation actions, usually initializing object metadata. For many allocators none are
/// required. For performance reasons, a VM should implement the post alloc fast-path on their side
/// rather than just calling this function.
///
/// Arguments:
/// * `mutator`: The mutator to perform post-alloc actions.
/// * `refer`: The newly allocated object.
/// * `bytes`: The size of the space allocated for the object (in bytes).
/// * `semantics`: The allocation semantics used for the allocation.
pub fn post_alloc<VM: VMBinding>(
    mutator: &mut Mutator<VM>,
    refer: ObjectReference,
    bytes: usize,
    semantics: AllocationSemantics,
) {
    mutator.post_alloc(refer, bytes, semantics);
}

/// The *subsuming* write barrier by MMTk. For performance reasons, a VM should implement the write barrier
/// fast-path on their side rather than just calling this function.
///
/// For a correct barrier implementation, a VM binding needs to choose one of the following options:
/// * Use subsuming barrier `object_reference_write`
/// * Use both `object_reference_write_pre` and `object_reference_write_post`, or both, if the binding has difficulty delegating the store to mmtk-core with the subsuming barrier.
/// * Implement fast-path on the VM side, and call the generic api `object_reference_write_slow` as barrier slow-path call.
/// * Implement fast-path on the VM side, and do a specialized slow-path call.
///
/// Arguments:
/// * `mutator`: The mutator for the current thread.
/// * `src`: The modified source object.
/// * `slot`: The location of the field to be modified.
/// * `target`: The target for the write operation.
///
/// # Deprecated
///
/// This function needs to be redesigned.  Its current form has multiple issues.
///
/// -   It is only able to write non-null object references into the slot.  But dynamic language
///     VMs may write non-reference values, such as tagged small integers, special values such as
///     `null`, `undefined`, `true`, `false`, etc. into a field that previous contains an object
///     reference.
/// -   It relies on `slot.store` to write `target` into the slot, but `slot.store` is designed for
///     forwarding references when an object is moved by GC, and is supposed to preserve tagged
///     type information, the offset (if it is an interior pointer), etc.  A write barrier is
///     associated to an assignment operation, which usually updates such information instead.
///
/// We will redesign a more general subsuming write barrier to address those problems and replace
/// the current `object_reference_write`.  Before that happens, VM bindings should use
/// `object_reference_write_pre` and `object_reference_write_post` instead.
#[deprecated = "Use `object_reference_write_pre` and `object_reference_write_post` instead, until this function is redesigned"]
pub fn object_reference_write<VM: VMBinding>(
    mutator: &mut Mutator<VM>,
    src: ObjectReference,
    slot: VM::VMSlot,
    target: ObjectReference,
) {
    mutator.barrier().object_reference_write(src, slot, target);
}

/// The write barrier by MMTk. This is a *pre* write barrier, which we expect a binding to call
/// *before* it modifies an object. For performance reasons, a VM should implement the write barrier
/// fast-path on their side rather than just calling this function.
///
/// For a correct barrier implementation, a VM binding needs to choose one of the following options:
/// * Use subsuming barrier `object_reference_write`
/// * Use both `object_reference_write_pre` and `object_reference_write_post`, or both, if the binding has difficulty delegating the store to mmtk-core with the subsuming barrier.
/// * Implement fast-path on the VM side, and call the generic api `object_reference_write_slow` as barrier slow-path call.
/// * Implement fast-path on the VM side, and do a specialized slow-path call.
///
/// Arguments:
/// * `mutator`: The mutator for the current thread.
/// * `src`: The modified source object.
/// * `slot`: The location of the field to be modified.
/// * `target`: The target for the write operation.  `None` if the slot did not hold an object
///   reference before the write operation.  For example, the slot may be holding a `null`
///   reference, a small integer, or special values such as `true`, `false`, `undefined`, etc.
pub fn object_reference_write_pre<VM: VMBinding>(
    mutator: &mut Mutator<VM>,
    src: ObjectReference,
    slot: VM::VMSlot,
    target: Option<ObjectReference>,
) {
    mutator
        .barrier()
        .object_reference_write_pre(src, slot, target);
}

/// The write barrier by MMTk. This is a *post* write barrier, which we expect a binding to call
/// *after* it modifies an object. For performance reasons, a VM should implement the write barrier
/// fast-path on their side rather than just calling this function.
///
/// For a correct barrier implementation, a VM binding needs to choose one of the following options:
/// * Use subsuming barrier `object_reference_write`
/// * Use both `object_reference_write_pre` and `object_reference_write_post`, or both, if the binding has difficulty delegating the store to mmtk-core with the subsuming barrier.
/// * Implement fast-path on the VM side, and call the generic api `object_reference_write_slow` as barrier slow-path call.
/// * Implement fast-path on the VM side, and do a specialized slow-path call.
///
/// Arguments:
/// * `mutator`: The mutator for the current thread.
/// * `src`: The modified source object.
/// * `slot`: The location of the field to be modified.
/// * `target`: The target for the write operation.  `None` if the slot no longer hold an object
///   reference after the write operation.  This may happen when writing a `null` reference, a small
///   integers, or a special value such as`true`, `false`, `undefined`, etc., into the slot.
pub fn object_reference_write_post<VM: VMBinding>(
    mutator: &mut Mutator<VM>,
    src: ObjectReference,
    slot: VM::VMSlot,
    target: Option<ObjectReference>,
) {
    mutator
        .barrier()
        .object_reference_write_post(src, slot, target);
}

/// The *subsuming* memory region copy barrier by MMTk.
/// This is called when the VM tries to copy a piece of heap memory to another.
/// The data within the slice does not necessarily to be all valid pointers,
/// but the VM binding will be able to filter out non-reference values on slot iteration.
///
/// For VMs that performs a heap memory copy operation, for example OpenJDK's array copy operation, the binding needs to
/// call `memory_region_copy*` APIs. Same as `object_reference_write*`, the binding can choose either the subsuming barrier,
/// or the pre/post barrier.
///
/// Arguments:
/// * `mutator`: The mutator for the current thread.
/// * `src`: Source memory slice to copy from.
/// * `dst`: Destination memory slice to copy to.
///
/// The size of `src` and `dst` shoule be equal
pub fn memory_region_copy<VM: VMBinding>(
    mutator: &'static mut Mutator<VM>,
    src: VM::VMMemorySlice,
    dst: VM::VMMemorySlice,
) {
    debug_assert_eq!(src.bytes(), dst.bytes());
    mutator.barrier().memory_region_copy(src, dst);
}

/// The *generic* memory region copy *pre* barrier by MMTk, which we expect a binding to call
/// *before* it performs memory copy.
/// This is called when the VM tries to copy a piece of heap memory to another.
/// The data within the slice does not necessarily to be all valid pointers,
/// but the VM binding will be able to filter out non-reference values on slot iteration.
///
/// For VMs that performs a heap memory copy operation, for example OpenJDK's array copy operation, the binding needs to
/// call `memory_region_copy*` APIs. Same as `object_reference_write*`, the binding can choose either the subsuming barrier,
/// or the pre/post barrier.
///
/// Arguments:
/// * `mutator`: The mutator for the current thread.
/// * `src`: Source memory slice to copy from.
/// * `dst`: Destination memory slice to copy to.
///
/// The size of `src` and `dst` shoule be equal
pub fn memory_region_copy_pre<VM: VMBinding>(
    mutator: &'static mut Mutator<VM>,
    src: VM::VMMemorySlice,
    dst: VM::VMMemorySlice,
) {
    debug_assert_eq!(src.bytes(), dst.bytes());
    mutator.barrier().memory_region_copy_pre(src, dst);
}

/// The *generic* memory region copy *post* barrier by MMTk, which we expect a binding to call
/// *after* it performs memory copy.
/// This is called when the VM tries to copy a piece of heap memory to another.
/// The data within the slice does not necessarily to be all valid pointers,
/// but the VM binding will be able to filter out non-reference values on slot iteration.
///
/// For VMs that performs a heap memory copy operation, for example OpenJDK's array copy operation, the binding needs to
/// call `memory_region_copy*` APIs. Same as `object_reference_write*`, the binding can choose either the subsuming barrier,
/// or the pre/post barrier.
///
/// Arguments:
/// * `mutator`: The mutator for the current thread.
/// * `src`: Source memory slice to copy from.
/// * `dst`: Destination memory slice to copy to.
///
/// The size of `src` and `dst` shoule be equal
pub fn memory_region_copy_post<VM: VMBinding>(
    mutator: &'static mut Mutator<VM>,
    src: VM::VMMemorySlice,
    dst: VM::VMMemorySlice,
) {
    debug_assert_eq!(src.bytes(), dst.bytes());
    mutator.barrier().memory_region_copy_post(src, dst);
}

/// Return an AllocatorSelector for the given allocation semantic. This method is provided
/// so that VM compilers may call it to help generate allocation fast-path.
///
/// Arguments:
/// * `mmtk`: The reference to an MMTk instance.
/// * `semantics`: The allocation semantic to query.
pub fn get_allocator_mapping<VM: VMBinding>(
    mmtk: &MMTK<VM>,
    semantics: AllocationSemantics,
) -> AllocatorSelector {
    mmtk.get_plan().get_allocator_mapping()[semantics]
}

/// The standard malloc. MMTk either uses its own allocator, or forward the call to a
/// library malloc.
pub fn malloc(size: usize) -> Address {
    crate::util::malloc::malloc(size)
}

/// The standard malloc except that with the feature `malloc_counted_size`, MMTk will count the allocated memory into its heap size.
/// Thus the method requires a reference to an MMTk instance. MMTk either uses its own allocator, or forward the call to a
/// library malloc.
#[cfg(feature = "malloc_counted_size")]
pub fn counted_malloc<VM: VMBinding>(mmtk: &MMTK<VM>, size: usize) -> Address {
    crate::util::malloc::counted_malloc(mmtk, size)
}

/// The standard calloc.
pub fn calloc(num: usize, size: usize) -> Address {
    crate::util::malloc::calloc(num, size)
}

/// The standard calloc except that with the feature `malloc_counted_size`, MMTk will count the allocated memory into its heap size.
/// Thus the method requires a reference to an MMTk instance.
#[cfg(feature = "malloc_counted_size")]
pub fn counted_calloc<VM: VMBinding>(mmtk: &MMTK<VM>, num: usize, size: usize) -> Address {
    crate::util::malloc::counted_calloc(mmtk, num, size)
}

/// The standard realloc.
pub fn realloc(addr: Address, size: usize) -> Address {
    crate::util::malloc::realloc(addr, size)
}

/// The standard realloc except that with the feature `malloc_counted_size`, MMTk will count the allocated memory into its heap size.
/// Thus the method requires a reference to an MMTk instance, and the size of the existing memory that will be reallocated.
/// The `addr` in the arguments must be an address that is earlier returned from MMTk's `malloc()`, `calloc()` or `realloc()`.
#[cfg(feature = "malloc_counted_size")]
pub fn realloc_with_old_size<VM: VMBinding>(
    mmtk: &MMTK<VM>,
    addr: Address,
    size: usize,
    old_size: usize,
) -> Address {
    crate::util::malloc::realloc_with_old_size(mmtk, addr, size, old_size)
}

/// The standard free.
/// The `addr` in the arguments must be an address that is earlier returned from MMTk's `malloc()`, `calloc()` or `realloc()`.
pub fn free(addr: Address) {
    crate::util::malloc::free(addr)
}

/// The standard free except that with the feature `malloc_counted_size`, MMTk will count the allocated memory into its heap size.
/// Thus the method requires a reference to an MMTk instance, and the size of the memory to free.
/// The `addr` in the arguments must be an address that is earlier returned from MMTk's `malloc()`, `calloc()` or `realloc()`.
#[cfg(feature = "malloc_counted_size")]
pub fn free_with_size<VM: VMBinding>(mmtk: &MMTK<VM>, addr: Address, old_size: usize) {
    crate::util::malloc::free_with_size(mmtk, addr, old_size)
}

/// Get the current active malloc'd bytes. Here MMTk only accounts for bytes that are done through those 'counted malloc' functions.
#[cfg(feature = "malloc_counted_size")]
pub fn get_malloc_bytes<VM: VMBinding>(mmtk: &MMTK<VM>) -> usize {
    use std::sync::atomic::Ordering;
    mmtk.state.malloc_bytes.load(Ordering::SeqCst)
}

/// Poll for GC. MMTk will decide if a GC is needed. If so, this call will block
/// the current thread, and trigger a GC. Otherwise, it will simply return.
/// Usually a binding does not need to call this function. MMTk will poll for GC during its allocation.
/// However, if a binding uses counted malloc (which won't poll for GC), they may want to poll for GC manually.
/// This function should only be used by mutator threads.
pub fn gc_poll<VM: VMBinding>(mmtk: &MMTK<VM>, tls: VMMutatorThread) {
    use crate::vm::{ActivePlan, Collection};
    debug_assert!(
        VM::VMActivePlan::is_mutator(tls.0),
        "gc_poll() can only be called by a mutator thread."
    );

    if VM::VMCollection::is_collection_enabled() && mmtk.gc_trigger.poll(false, None) {
        debug!("Collection required");
        assert!(mmtk.state.is_initialized(), "GC is not allowed here: collection is not initialized (did you call initialize_collection()?).");
        VM::VMCollection::block_for_gc(tls);
    }
}

/// Wrapper for [`crate::scheduler::GCWorker::run`].
pub fn start_worker<VM: VMBinding>(
    mmtk: &'static MMTK<VM>,
    tls: VMWorkerThread,
    worker: Box<GCWorker<VM>>,
) {
    worker.run(tls, mmtk);
}

/// Wrapper for [`crate::mmtk::MMTK::initialize_collection`].
pub fn initialize_collection<VM: VMBinding>(mmtk: &'static MMTK<VM>, tls: VMThread) {
    mmtk.initialize_collection(tls);
}

/// Process MMTk run-time options. Returns true if the option is processed successfully.
///
/// Arguments:
/// * `mmtk`: A reference to an MMTk instance.
/// * `name`: The name of the option.
/// * `value`: The value of the option (as a string).
pub fn process(builder: &mut MMTKBuilder, name: &str, value: &str) -> bool {
    builder.set_option(name, value)
}

/// Process multiple MMTk run-time options. Returns true if all the options are processed successfully.
///
/// Arguments:
/// * `mmtk`: A reference to an MMTk instance.
/// * `options`: a string that is key value pairs separated by white spaces, e.g. "threads=1 stress_factor=4096"
pub fn process_bulk(builder: &mut MMTKBuilder, options: &str) -> bool {
    builder.set_options_bulk_by_str(options)
}

/// Return used memory in bytes. MMTk accounts for memory in pages, thus this method always returns a value in
/// page granularity.
///
/// Arguments:
/// * `mmtk`: A reference to an MMTk instance.
pub fn used_bytes<VM: VMBinding>(mmtk: &MMTK<VM>) -> usize {
    mmtk.get_plan().get_used_pages() << LOG_BYTES_IN_PAGE
}

/// Return free memory in bytes. MMTk accounts for memory in pages, thus this method always returns a value in
/// page granularity.
///
/// Arguments:
/// * `mmtk`: A reference to an MMTk instance.
pub fn free_bytes<VM: VMBinding>(mmtk: &MMTK<VM>) -> usize {
    mmtk.get_plan().get_free_pages() << LOG_BYTES_IN_PAGE
}

/// Return the size of all the live objects in bytes in the last GC. MMTk usually accounts for memory in pages.
/// This is a special method that we count the size of every live object in a GC, and sum up the total bytes.
/// We provide this method so users can compare with `used_bytes` (which does page accounting), and know if
/// the heap is fragmented.
/// The value returned by this method is only updated when we finish tracing in a GC. A recommended timing
/// to call this method is at the end of a GC (e.g. when the runtime is about to resume threads).
#[cfg(feature = "count_live_bytes_in_gc")]
pub fn live_bytes_in_last_gc<VM: VMBinding>(mmtk: &MMTK<VM>) -> usize {
    use std::sync::atomic::Ordering;
    mmtk.state.live_bytes_in_last_gc.load(Ordering::SeqCst)
}

/// Return the starting address of the heap. *Note that currently MMTk uses
/// a fixed address range as heap.*
pub fn starting_heap_address() -> Address {
    vm_layout().heap_start
}

/// Return the ending address of the heap. *Note that currently MMTk uses
/// a fixed address range as heap.*
pub fn last_heap_address() -> Address {
    vm_layout().heap_end
}

/// Return the total memory in bytes.
///
/// Arguments:
/// * `mmtk`: A reference to an MMTk instance.
pub fn total_bytes<VM: VMBinding>(mmtk: &MMTK<VM>) -> usize {
    mmtk.get_plan().get_total_pages() << LOG_BYTES_IN_PAGE
}

<<<<<<< HEAD
/// Trigger a garbage collection as requested by the user. Returns whether a GC was ran or not.
=======
/// The application code has requested a collection. This is just a GC hint, and
/// we may ignore it.
///
/// Returns whether a GC was ran or not. If MMTk triggers a GC, this method will block the
/// calling thread and return true when the GC finishes. Otherwise, this method returns
/// false immediately.
>>>>>>> c4fdce02
///
/// Arguments:
/// * `mmtk`: A reference to an MMTk instance.
/// * `tls`: The thread that triggers this collection request.
pub fn handle_user_collection_request<VM: VMBinding>(
    mmtk: &MMTK<VM>,
    tls: VMMutatorThread,
<<<<<<< HEAD
    force: bool,
    exhaustive: bool
) -> bool {
    mmtk.handle_user_collection_request(tls, force, exhaustive)
}

/// Trigger the pre-first Zygote fork garbage collection. This GC will perform a full defrag GC to
/// try to compact the Zygote space as much as possible.
///
/// Arguments:
/// * `mmtk`: A reference to an MMTk instance.
/// * `tls`: The thread that triggers this collection request.
pub fn handle_pre_first_zygote_fork_collection_request<VM: VMBinding>(
    mmtk: &MMTK<VM>,
    tls: VMMutatorThread
) {
    mmtk.handle_pre_first_zygote_fork_collection_request(tls);
=======
) -> bool {
    mmtk.handle_user_collection_request(tls, false, false)
>>>>>>> c4fdce02
}

/// Is the object alive?
///
/// Arguments:
/// * `object`: The object reference to query.
pub fn is_live_object(object: ObjectReference) -> bool {
    object.is_live()
}

/// Check if `addr` is the raw address of an object reference to an MMTk object.
///
/// Concretely:
/// 1.  Return `Some(object)` if `ObjectReference::from_raw_address(addr)` is a valid object
///     reference to an object in any space in MMTk. `object` is the result of
///     `ObjectReference::from_raw_address(addr)`.
/// 2.  Return `None` otherwise.
///
/// This function is useful for conservative root scanning.  The VM can iterate through all words in
/// a stack, filter out zeros, misaligned words, obviously out-of-range words (such as addresses
/// greater than `0x0000_7fff_ffff_ffff` on Linux on x86_64), and use this function to deside if the
/// word is really a reference.
///
/// This function does not handle internal pointers. If a binding may have internal pointers on
/// the stack, and requires identifying the base reference for an internal pointer, they should use
/// [`find_object_from_internal_pointer`] instead.
///
/// Note: This function has special behaviors if the VM space (enabled by the `vm_space` feature)
/// is present.  See `crate::plan::global::BasePlan::vm_space`.
///
/// Argument:
/// * `addr`: A non-zero word-aligned address.  Because the raw address of an `ObjectReference`
///   cannot be zero and must be word-aligned, the caller must filter out zero and misaligned
///   addresses before calling this function.  Otherwise the behavior is undefined.
#[cfg(feature = "is_mmtk_object")]
pub fn is_mmtk_object(addr: Address) -> Option<ObjectReference> {
    crate::util::is_mmtk_object::check_object_reference(addr)
}

/// Find if there is an object with VO bit set for the given address range.
/// This should be used instead of [`crate::memory_manager::is_mmtk_object`] for conservative stack scanning if
/// the binding may have internal pointers on the stack.
///
/// Note that, we only consider pointers that point to addresses that are equal to or greater than
/// the raw addresss of the object's `ObjectReference`, and within the allocation as 'internal
/// pointers'. To be precise, for each object ref `obj_ref`, internal pointers are in the range
/// `[obj_ref.to_raw_address(), obj_ref.to_object_start() +
/// ObjectModel::get_current_size(obj_ref))`. If a binding defines internal pointers differently,
/// calling this method is undefined behavior. If this is the case for you, please submit an issue
/// or engage us on Zulip to discuss more.
///
/// Note that, in the similar situation as [`crate::memory_manager::is_mmtk_object`], the binding should filter
/// out obvious non-pointers (e.g. alignment check, bound check, etc) before calling this function to avoid unnecessary
/// cost. This method is not cheap.
///
/// To minimize the cost, the user should also use a small `max_search_bytes`.
///
/// Note: This function has special behaviors if the VM space (enabled by the `vm_space` feature)
/// is present.  See `crate::plan::global::BasePlan::vm_space`.
///
/// Argument:
/// * `internal_ptr`: The address to start searching. We search backwards from this address (including this address) to find the base reference.
/// * `max_search_bytes`: The maximum number of bytes we may search for an object with VO bit set. `internal_ptr - max_search_bytes` is not included.
#[cfg(feature = "is_mmtk_object")]
pub fn find_object_from_internal_pointer(
    internal_ptr: Address,
    max_search_bytes: usize,
) -> Option<ObjectReference> {
    crate::util::is_mmtk_object::check_internal_reference(internal_ptr, max_search_bytes)
}

/// Return true if the `object` lies in a region of memory where
/// -   only MMTk can allocate into, or
/// -   only MMTk's delegated memory allocator (such as a malloc implementation) can allocate into
///     for allocation requests from MMTk.
///
/// Return false otherwise.  This function never panics.
///
/// Particularly, if this function returns true, `object` cannot be an object allocated by the VM
/// itself.
///
/// If this function returns true, the object cannot be allocate by the `malloc` function called by
/// the VM, either. In other words, if the `MallocSpace` of MMTk called `malloc` to allocate the
/// object for the VM in response to `memory_manager::alloc`, this function will return true; but
/// if the VM directly called `malloc` to allocate the object, this function will return false.
///
/// If `is_mmtk_object(object.to_raw_address())` returns true, `is_in_mmtk_spaces(object)` must also
/// return true.
///
/// This function is useful if an object reference in the VM can be either a pointer into the MMTk
/// heap, or a pointer to non-MMTk objects.  If the VM has a pre-built boot image that contains
/// primordial objects, or if the VM has its own allocator or uses any third-party allocators, or
/// if the VM allows an object reference to point to native objects such as C++ objects, this
/// function can distinguish between MMTk-allocated objects and other objects.
///
/// Note: This function has special behaviors if the VM space (enabled by the `vm_space` feature)
/// is present.  See `crate::plan::global::BasePlan::vm_space`.
///
/// Arguments:
/// * `object`: The object reference to query.
pub fn is_in_mmtk_spaces(object: ObjectReference) -> bool {
    use crate::mmtk::SFT_MAP;
    SFT_MAP
        .get_checked(object.to_raw_address())
        .is_in_space(object)
}

/// Is the address in the mapped memory? The runtime can use this function to check
/// if an address is mapped by MMTk. Note that this is different than is_in_mmtk_spaces().
/// For malloc spaces, MMTk does not map those addresses (malloc does the mmap), so
/// this function will return false, but is_in_mmtk_spaces will return true if the address
/// is actually a valid object in malloc spaces. To check if an object is in our heap,
/// the runtime should always use is_in_mmtk_spaces(). This function is_mapped_address()
/// may get removed at some point.
///
/// Arguments:
/// * `address`: The address to query.
// TODO: Do we really need this function? Can a runtime always use is_mapped_object()?
pub fn is_mapped_address(address: Address) -> bool {
    address.is_mapped()
}

/// Add a reference to the list of weak references. A binding may
/// call this either when a weak reference is created, or when a weak reference is traced during GC.
///
/// Arguments:
/// * `mmtk`: A reference to an MMTk instance.
/// * `reff`: The weak reference to add.
pub fn add_weak_candidate<VM: VMBinding>(mmtk: &MMTK<VM>, reff: ObjectReference) {
    mmtk.reference_processors.add_weak_candidate(reff);
}

/// Add a reference to the list of soft references. A binding may
/// call this either when a weak reference is created, or when a weak reference is traced during GC.
///
/// Arguments:
/// * `mmtk`: A reference to an MMTk instance.
/// * `reff`: The soft reference to add.
pub fn add_soft_candidate<VM: VMBinding>(mmtk: &MMTK<VM>, reff: ObjectReference) {
    mmtk.reference_processors.add_soft_candidate(reff);
}

/// Add a reference to the list of phantom references. A binding may
/// call this either when a weak reference is created, or when a weak reference is traced during GC.
///
/// Arguments:
/// * `mmtk`: A reference to an MMTk instance.
/// * `reff`: The phantom reference to add.
pub fn add_phantom_candidate<VM: VMBinding>(mmtk: &MMTK<VM>, reff: ObjectReference) {
    mmtk.reference_processors.add_phantom_candidate(reff);
}

/// Generic hook to allow benchmarks to be harnessed. We do a full heap
/// GC, and then start recording statistics for MMTk.
///
/// Arguments:
/// * `mmtk`: A reference to an MMTk instance.
/// * `tls`: The thread that calls the function (and triggers a collection).
pub fn harness_begin<VM: VMBinding>(mmtk: &MMTK<VM>, tls: VMMutatorThread) {
    mmtk.harness_begin(tls);
}

/// Generic hook to allow benchmarks to be harnessed. We stop collecting
/// statistics, and print stats values.
///
/// Arguments:
/// * `mmtk`: A reference to an MMTk instance.
pub fn harness_end<VM: VMBinding>(mmtk: &'static MMTK<VM>) {
    mmtk.harness_end();
}

/// Register a finalizable object. MMTk will retain the liveness of
/// the object even if it is not reachable from the program.
/// Note that finalization upon exit is not supported.
///
/// Arguments:
/// * `mmtk`: A reference to an MMTk instance
/// * `object`: The object that has a finalizer
pub fn add_finalizer<VM: VMBinding>(
    mmtk: &'static MMTK<VM>,
    object: <VM::VMReferenceGlue as ReferenceGlue<VM>>::FinalizableType,
) {
    if *mmtk.options.no_finalizer {
        warn!("add_finalizer() is called when no_finalizer = true");
    }

    mmtk.finalizable_processor.lock().unwrap().add(object);
}

/// Pin an object. MMTk will make sure that the object does not move
/// during GC. Note that action cannot happen in some plans, eg, semispace.
/// It returns true if the pinning operation has been performed, i.e.,
/// the object status changed from non-pinned to pinned
///
/// Arguments:
/// * `object`: The object to be pinned
#[cfg(feature = "object_pinning")]
pub fn pin_object(object: ObjectReference) -> bool {
    use crate::mmtk::SFT_MAP;
    SFT_MAP
        .get_checked(object.to_raw_address())
        .pin_object(object)
}

/// Unpin an object.
/// Returns true if the unpinning operation has been performed, i.e.,
/// the object status changed from pinned to non-pinned
///
/// Arguments:
/// * `object`: The object to be pinned
#[cfg(feature = "object_pinning")]
pub fn unpin_object(object: ObjectReference) -> bool {
    use crate::mmtk::SFT_MAP;
    SFT_MAP
        .get_checked(object.to_raw_address())
        .unpin_object(object)
}

/// Check whether an object is currently pinned
///
/// Arguments:
/// * `object`: The object to be checked
#[cfg(feature = "object_pinning")]
pub fn is_pinned(object: ObjectReference) -> bool {
    use crate::mmtk::SFT_MAP;
    SFT_MAP
        .get_checked(object.to_raw_address())
        .is_object_pinned(object)
}

/// Get an object that is ready for finalization. After each GC, if any registered object is not
/// alive, this call will return one of the objects. MMTk will retain the liveness of those objects
/// until they are popped through this call. Once an object is popped, it is the responsibility of
/// the VM to make sure they are properly finalized before reclaimed by the GC. This call is non-blocking,
/// and will return None if no object is ready for finalization.
///
/// Arguments:
/// * `mmtk`: A reference to an MMTk instance.
pub fn get_finalized_object<VM: VMBinding>(
    mmtk: &'static MMTK<VM>,
) -> Option<<VM::VMReferenceGlue as ReferenceGlue<VM>>::FinalizableType> {
    if *mmtk.options.no_finalizer {
        warn!("get_finalized_object() is called when no_finalizer = true");
    }

    mmtk.finalizable_processor
        .lock()
        .unwrap()
        .get_ready_object()
}

/// Pop all the finalizers that were registered for finalization. The returned objects may or may not be ready for
/// finalization. After this call, MMTk's finalizer processor should have no registered finalizer any more.
///
/// This is useful for some VMs which require all finalizable objects to be finalized on exit.
///
/// Arguments:
/// * `mmtk`: A reference to an MMTk instance.
pub fn get_all_finalizers<VM: VMBinding>(
    mmtk: &'static MMTK<VM>,
) -> Vec<<VM::VMReferenceGlue as ReferenceGlue<VM>>::FinalizableType> {
    if *mmtk.options.no_finalizer {
        warn!("get_all_finalizers() is called when no_finalizer = true");
    }

    mmtk.finalizable_processor
        .lock()
        .unwrap()
        .get_all_finalizers()
}

/// Pop finalizers that were registered and associated with a certain object. The returned objects may or may not be ready for finalization.
/// This is useful for some VMs that may manually execute finalize method for an object.
///
/// Arguments:
/// * `mmtk`: A reference to an MMTk instance.
/// * `object`: the given object that MMTk will pop its finalizers
pub fn get_finalizers_for<VM: VMBinding>(
    mmtk: &'static MMTK<VM>,
    object: ObjectReference,
) -> Vec<<VM::VMReferenceGlue as ReferenceGlue<VM>>::FinalizableType> {
    if *mmtk.options.no_finalizer {
        warn!("get_finalizers() is called when no_finalizer = true");
    }

    mmtk.finalizable_processor
        .lock()
        .unwrap()
        .get_finalizers_for(object)
}

/// Get the number of workers. MMTk spawns worker threads for the 'threads' defined in the options.
/// So the number of workers is derived from the threads option. Note the feature single_worker overwrites
/// the threads option, and force one worker thread.
///
/// Arguments:
/// * `mmtk`: A reference to an MMTk instance.
pub fn num_of_workers<VM: VMBinding>(mmtk: &'static MMTK<VM>) -> usize {
    mmtk.scheduler.num_workers()
}

/// Add a work packet to the given work bucket. Note that this simply adds the work packet to the given
/// work bucket, and the scheduler will decide when to execute the work packet.
///
/// Arguments:
/// * `mmtk`: A reference to an MMTk instance.
/// * `bucket`: Which work bucket to add this packet to.
/// * `packet`: The work packet to be added.
pub fn add_work_packet<VM: VMBinding, W: GCWork<VM>>(
    mmtk: &'static MMTK<VM>,
    bucket: WorkBucketStage,
    packet: W,
) {
    mmtk.scheduler.work_buckets[bucket].add(packet)
}

/// Bulk add a number of work packets to the given work bucket. Note that this simply adds the work packets
/// to the given work bucket, and the scheduler will decide when to execute the work packets.
///
/// Arguments:
/// * `mmtk`: A reference to an MMTk instance.
/// * `bucket`: Which work bucket to add these packets to.
/// * `packet`: The work packets to be added.
pub fn add_work_packets<VM: VMBinding>(
    mmtk: &'static MMTK<VM>,
    bucket: WorkBucketStage,
    packets: Vec<Box<dyn GCWork<VM>>>,
) {
    mmtk.scheduler.work_buckets[bucket].bulk_add(packets)
}<|MERGE_RESOLUTION|>--- conflicted
+++ resolved
@@ -549,16 +549,12 @@
     mmtk.get_plan().get_total_pages() << LOG_BYTES_IN_PAGE
 }
 
-<<<<<<< HEAD
-/// Trigger a garbage collection as requested by the user. Returns whether a GC was ran or not.
-=======
 /// The application code has requested a collection. This is just a GC hint, and
 /// we may ignore it.
 ///
 /// Returns whether a GC was ran or not. If MMTk triggers a GC, this method will block the
 /// calling thread and return true when the GC finishes. Otherwise, this method returns
 /// false immediately.
->>>>>>> c4fdce02
 ///
 /// Arguments:
 /// * `mmtk`: A reference to an MMTk instance.
@@ -566,7 +562,6 @@
 pub fn handle_user_collection_request<VM: VMBinding>(
     mmtk: &MMTK<VM>,
     tls: VMMutatorThread,
-<<<<<<< HEAD
     force: bool,
     exhaustive: bool
 ) -> bool {
@@ -584,10 +579,6 @@
     tls: VMMutatorThread
 ) {
     mmtk.handle_pre_first_zygote_fork_collection_request(tls);
-=======
-) -> bool {
-    mmtk.handle_user_collection_request(tls, false, false)
->>>>>>> c4fdce02
 }
 
 /// Is the object alive?
