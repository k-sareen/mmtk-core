//! Counter for work packets
//!
//! Provides an abstraction and implementations of counters for collecting
//! work-packet level statistics
//!
//! See [`crate::util::statistics`] for collecting statistics over a GC cycle
use std::time::Instant;

/// Common struct for different work counters
///
/// Stores the total, min and max of counter readings
#[derive(Copy, Clone, Debug)]
pub(super) struct WorkCounterBase {
    pub(super) total: f64,
    pub(super) min: f64,
    pub(super) max: f64,
}

/// Make [`WorkCounter`] trait objects cloneable
pub(super) trait WorkCounterClone {
    /// Clone the object
    fn clone_box(&self) -> Box<dyn WorkCounter>;
}

impl<T: 'static + WorkCounter + Clone> WorkCounterClone for T {
    fn clone_box(&self) -> Box<dyn WorkCounter> {
        Box::new(self.clone())
    }
}

/// An abstraction of work counters
///
/// Use for trait objects, as we have might have types of work counters for
/// the same work packet and the types are not statically known.
/// The overhead should be negligible compared with the cost of executing
/// a work packet.
pub(super) trait WorkCounter: WorkCounterClone + std::fmt::Debug + Send {
    // TODO: consolidate with crate::util::statistics::counter::Counter;
    /// Start the counter
    fn start(&mut self);
    /// Stop the counter
    fn stop(&mut self);
    /// Name of counter
    fn name(&self) -> String;
    /// Return a reference to [`WorkCounterBase`]
    fn get_base(&self) -> &WorkCounterBase;
}

impl Clone for Box<dyn WorkCounter> {
    fn clone(&self) -> Box<dyn WorkCounter> {
        self.clone_box()
    }
}

impl Default for WorkCounterBase {
    fn default() -> Self {
        WorkCounterBase {
            total: 0.0,
            min: f64::INFINITY,
            max: f64::NEG_INFINITY,
        }
    }
}

impl WorkCounterBase {
    /// Merge two [`WorkCounterBase`], keep the semantics of the fields,
    /// and return a new object
    pub(super) fn merge(&self, other: &Self) -> Self {
        let min = self.min.min(other.min);
        let max = self.max.max(other.max);
        let total = self.total + other.total;
        WorkCounterBase { total, min, max }
    }

    /// Merge two [`WorkCounterBase`], modify the current object in place,
    /// and keep the semantics of the fields
    pub(super) fn merge_inplace(&mut self, other: &Self) {
        self.min = self.min.min(other.min);
        self.max = self.max.max(other.max);
        self.total += other.total;
    }

    /// Update the object based on a single value
    pub(super) fn merge_val(&mut self, val: f64) {
        self.min = self.min.min(val);
        self.max = self.max.max(val);
        self.total += val;
    }
}

/// Measure the durations of work packets
///
/// Timing is based on [`Instant`]
#[derive(Copy, Clone, Debug)]
pub(super) struct WorkDuration {
    base: WorkCounterBase,
    start_value: Option<Instant>,
    running: bool,
}

impl WorkDuration {
    pub(super) fn new() -> Self {
        WorkDuration {
            base: Default::default(),
            start_value: None,
            running: false,
        }
    }
}

impl WorkCounter for WorkDuration {
    fn start(&mut self) {
        self.start_value = Some(Instant::now());
        self.running = true;
    }

    fn stop(&mut self) {
        let duration = self.start_value.unwrap().elapsed().as_nanos() as f64;
        self.base.merge_val(duration);
    }

    fn name(&self) -> String {
        "time".to_owned()
    }

    fn get_base(&self) -> &WorkCounterBase {
        &self.base
    }
}

<<<<<<< HEAD
// XXX(kunals): Commented out because WorkPerfEvent needs to derive `Clone` but `perf_event::Counter`
// does not since it embeds a file inside
// #[cfg(feature = "perf_counter")]
// mod work_perf_event {
//     //! Measure the perf events of work packets
//     //!
//     //! This is built on top of vanilla perf_event_open.
//     //! The events to measure are parsed from MMTk option `perf_events`
//     use super::*;
//     use libc::{c_int, pid_t};
//     use perf_event::Builder as PerfEventBuilder;
//     use perf_event::Counter as PerfEvent;
//     use perf_event::events::Event as PerfEventKind;
//     use std::fmt;
//
//     /// Work counter for perf events
//     #[derive(Clone)]
//     pub struct WorkPerfEvent {
//         base: WorkCounterBase,
//         running: bool,
//         kind: PerfEventKind,
//         pe: PerfEvent,
//     }
//
//     impl WorkPerfEvent {
//         /// Create a work counter
//         ///
//         /// See `perf_event_open` for more details on `pid` and `cpu`
//         /// Examples:
//         /// 0, -1 measures the calling thread on all CPUs
//         /// -1, 0 measures all threads on CPU 0
//         /// -1, -1 is invalid
//         pub fn new(kind: PerfEventKind, _pid: pid_t, _cpu: c_int, _exclude_kernel: bool) -> WorkPerfEvent {
//             let pe = PerfEventBuilder::new()
//                 .kind(kind)
//                 .any_cpu()
//                 .observe_self()
//                 .inherit(false)
//                 .include_hv()
//                 .include_kernel()
//                 .build()
//                 .unwrap_or_else(|_| panic!("Failed to create perf event {:?}", kind));
//             WorkPerfEvent {
//                 base: Default::default(),
//                 running: false,
//                 kind,
//                 pe,
//             }
//         }
//     }
//
//     impl fmt::Debug for WorkPerfEvent {
//         fn fmt(&self, f: &mut fmt::Formatter<'_>) -> fmt::Result {
//             f.debug_struct("WorkPerfEvent")
//                 .field("base", &self.base)
//                 .field("running", &self.running)
//                 .field("kind", &self.kind)
//                 .finish()
//         }
//     }
//
//     impl WorkCounter for WorkPerfEvent {
//         fn start(&mut self) {
//             self.running = true;
//             self.pe.reset().expect("Failed to reset perf event");
//             self.pe.enable().expect("Failed to enable perf event");
//         }
//         fn stop(&mut self) {
//             self.running = false;
//             let perf_event_value = self.pe.read_count_and_time().unwrap();
//             self.base.merge_val(perf_event_value.count as f64);
//             // assert not multiplexing
//             assert_eq!(perf_event_value.time_enabled, perf_event_value.time_running);
//             self.pe.disable().expect("Failed to disable perf event");
//         }
//         fn name(&self) -> String {
//             format!("{:?}", self.kind)
//         }
//         fn get_base(&self) -> &WorkCounterBase {
//             &self.base
//         }
//         fn get_base_mut(&mut self) -> &mut WorkCounterBase {
//             &mut self.base
//         }
//     }
// }
//
// #[cfg(feature = "perf_counter")]
// pub(super) use work_perf_event::WorkPerfEvent;
=======
#[cfg(feature = "perf_counter")]
mod perf_event {
    //! Measure the perf events of work packets
    //!
    //! This is built on top of libpfm4.
    //! The events to measure are parsed from MMTk option `perf_events`
    use super::*;
    use libc::{c_int, pid_t};
    use pfm::PerfEvent;
    use std::fmt;

    /// Work counter for perf events
    #[derive(Clone)]
    pub struct WorkPerfEvent {
        base: WorkCounterBase,
        running: bool,
        event_name: String,
        pe: PerfEvent,
    }

    impl WorkPerfEvent {
        /// Create a work counter
        ///
        /// See `perf_event_open` for more details on `pid` and `cpu`
        /// Examples:
        /// 0, -1 measures the calling thread on all CPUs
        /// -1, 0 measures all threads on CPU 0
        /// -1, -1 is invalid
        pub fn new(name: &str, pid: pid_t, cpu: c_int, exclude_kernel: bool) -> WorkPerfEvent {
            let mut pe = PerfEvent::new(name, false)
                .unwrap_or_else(|_| panic!("Failed to create perf event {}", name));
            pe.set_exclude_kernel(exclude_kernel as u64);
            pe.open(pid, cpu)
                .unwrap_or_else(|_| panic!("Failed to open perf event {}", name));
            WorkPerfEvent {
                base: Default::default(),
                running: false,
                event_name: name.to_string(),
                pe,
            }
        }
    }

    impl fmt::Debug for WorkPerfEvent {
        fn fmt(&self, f: &mut fmt::Formatter<'_>) -> fmt::Result {
            f.debug_struct("WorkPerfEvent")
                .field("base", &self.base)
                .field("running", &self.running)
                .field("event_name", &self.event_name)
                .finish()
        }
    }

    impl WorkCounter for WorkPerfEvent {
        fn start(&mut self) {
            self.running = true;
            self.pe.reset().expect("Failed to reset perf event");
            self.pe.enable().expect("Failed to enable perf event");
        }
        fn stop(&mut self) {
            self.running = true;
            let perf_event_value = self.pe.read().unwrap();
            self.base.merge_val(perf_event_value.value as f64);
            // assert not multiplexing
            assert_eq!(perf_event_value.time_enabled, perf_event_value.time_running);
            self.pe.disable().expect("Failed to disable perf event");
        }
        fn name(&self) -> String {
            self.event_name.to_owned()
        }
        fn get_base(&self) -> &WorkCounterBase {
            &self.base
        }
    }
}

#[cfg(feature = "perf_counter")]
pub(super) use perf_event::WorkPerfEvent;
>>>>>>> dccce906
<|MERGE_RESOLUTION|>--- conflicted
+++ resolved
@@ -128,7 +128,6 @@
     }
 }
 
-<<<<<<< HEAD
 // XXX(kunals): Commented out because WorkPerfEvent needs to derive `Clone` but `perf_event::Counter`
 // does not since it embeds a file inside
 // #[cfg(feature = "perf_counter")]
@@ -217,84 +216,4 @@
 // }
 //
 // #[cfg(feature = "perf_counter")]
-// pub(super) use work_perf_event::WorkPerfEvent;
-=======
-#[cfg(feature = "perf_counter")]
-mod perf_event {
-    //! Measure the perf events of work packets
-    //!
-    //! This is built on top of libpfm4.
-    //! The events to measure are parsed from MMTk option `perf_events`
-    use super::*;
-    use libc::{c_int, pid_t};
-    use pfm::PerfEvent;
-    use std::fmt;
-
-    /// Work counter for perf events
-    #[derive(Clone)]
-    pub struct WorkPerfEvent {
-        base: WorkCounterBase,
-        running: bool,
-        event_name: String,
-        pe: PerfEvent,
-    }
-
-    impl WorkPerfEvent {
-        /// Create a work counter
-        ///
-        /// See `perf_event_open` for more details on `pid` and `cpu`
-        /// Examples:
-        /// 0, -1 measures the calling thread on all CPUs
-        /// -1, 0 measures all threads on CPU 0
-        /// -1, -1 is invalid
-        pub fn new(name: &str, pid: pid_t, cpu: c_int, exclude_kernel: bool) -> WorkPerfEvent {
-            let mut pe = PerfEvent::new(name, false)
-                .unwrap_or_else(|_| panic!("Failed to create perf event {}", name));
-            pe.set_exclude_kernel(exclude_kernel as u64);
-            pe.open(pid, cpu)
-                .unwrap_or_else(|_| panic!("Failed to open perf event {}", name));
-            WorkPerfEvent {
-                base: Default::default(),
-                running: false,
-                event_name: name.to_string(),
-                pe,
-            }
-        }
-    }
-
-    impl fmt::Debug for WorkPerfEvent {
-        fn fmt(&self, f: &mut fmt::Formatter<'_>) -> fmt::Result {
-            f.debug_struct("WorkPerfEvent")
-                .field("base", &self.base)
-                .field("running", &self.running)
-                .field("event_name", &self.event_name)
-                .finish()
-        }
-    }
-
-    impl WorkCounter for WorkPerfEvent {
-        fn start(&mut self) {
-            self.running = true;
-            self.pe.reset().expect("Failed to reset perf event");
-            self.pe.enable().expect("Failed to enable perf event");
-        }
-        fn stop(&mut self) {
-            self.running = true;
-            let perf_event_value = self.pe.read().unwrap();
-            self.base.merge_val(perf_event_value.value as f64);
-            // assert not multiplexing
-            assert_eq!(perf_event_value.time_enabled, perf_event_value.time_running);
-            self.pe.disable().expect("Failed to disable perf event");
-        }
-        fn name(&self) -> String {
-            self.event_name.to_owned()
-        }
-        fn get_base(&self) -> &WorkCounterBase {
-            &self.base
-        }
-    }
-}
-
-#[cfg(feature = "perf_counter")]
-pub(super) use perf_event::WorkPerfEvent;
->>>>>>> dccce906
+// pub(super) use work_perf_event::WorkPerfEvent;