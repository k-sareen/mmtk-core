//! A general scheduler implementation. MMTk uses it to schedule GC-related work.

mod context;
pub(self) use context::Context;
pub(crate) use context::WorkerLocal;

mod mmtk_context;
pub(crate) use mmtk_context::GCWorkerLocal;
pub(crate) use mmtk_context::GCWorkerLocalPtr;

#[allow(clippy::module_inception)]
mod scheduler;
pub(crate) use scheduler::CoordinatorMessage;
pub(crate) use scheduler::MMTkScheduler;
pub(self) use scheduler::Scheduler;

<<<<<<< HEAD
mod stat;
mod work_counter;
=======
pub(crate) mod stat;
pub(crate) mod work_counter;
>>>>>>> ff9a6367

mod work;
pub use work::CoordinatorWork;
pub use work::GCWork;
pub(crate) use work::Work;

mod work_bucket;
pub use work_bucket::WorkBucketStage;

mod worker;
pub use worker::GCWorker;
pub(crate) use worker::Worker;
pub(crate) use worker::WorkerLocalPtr;

pub(crate) mod gc_work;
pub use gc_work::ProcessEdgesWork;
// TODO: We shouldn't need to expose ScanStackRoot. However, OpenJDK uses it.
// We should do some refactoring related to Scanning::SCAN_MUTATORS_IN_SAFEPOINT
// to make sure this type is not exposed to the bindings.
pub use gc_work::ScanStackRoot;<|MERGE_RESOLUTION|>--- conflicted
+++ resolved
@@ -14,13 +14,8 @@
 pub(crate) use scheduler::MMTkScheduler;
 pub(self) use scheduler::Scheduler;
 
-<<<<<<< HEAD
-mod stat;
-mod work_counter;
-=======
 pub(crate) mod stat;
 pub(crate) mod work_counter;
->>>>>>> ff9a6367
 
 mod work;
 pub use work::CoordinatorWork;
