--- conflicted
+++ resolved
@@ -410,10 +410,7 @@
         // println!("Original: {:?}", data);
 
         SCHEDULER.initialize(NUM_WORKERS, &(), VMThread::UNINITIALIZED);
-<<<<<<< HEAD
-=======
         SCHEDULER.enable_stat();
->>>>>>> ff9a6367
         SCHEDULER.work_buckets[WorkBucketStage::Unconstrained]
             .add(Sort(unsafe { &mut *(data as *mut _) }));
         SCHEDULER.wait_for_completion();
