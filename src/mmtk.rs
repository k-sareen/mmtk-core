--- conflicted
+++ resolved
@@ -212,11 +212,6 @@
             },
         );
 
-<<<<<<< HEAD
-        if *options.transparent_hugepages {
-            MMAPPER.set_mmap_strategy(crate::util::memory::MmapStrategy::TransparentHugePages);
-        }
-
         // XXX(kunals): Quarantining address space so that ART's JIT-compiler does not allocate
         // into MMTk's address space by accident
         use crate::util::constants::LOG_BYTES_IN_PAGE;
@@ -233,8 +228,6 @@
             crate::util::memory::zero(vm_layout().heap_start, heap_pages << LOG_BYTES_IN_PAGE);
         }
 
-=======
->>>>>>> 160b7702
         MMTK {
             options,
             state,
