//! MMTk instance.
use crate::global_state::{GcStatus, GlobalState};
use crate::plan::gc_requester::GCRequester;
use crate::plan::CreateGeneralPlanArgs;
use crate::plan::Plan;
use crate::policy::sft_map::{create_sft_map, SFTMap};
use crate::scheduler::GCWorkScheduler;

#[cfg(feature = "vo_bit")]
use crate::util::address::ObjectReference;
#[cfg(feature = "analysis")]
use crate::util::analysis::AnalysisManager;
use crate::util::finalizable_processor::FinalizableProcessor;
use crate::util::heap::gc_trigger::GCTrigger;
use crate::util::heap::layout::vm_layout::VMLayout;
use crate::util::heap::layout::{self, Mmapper, VMMap};
use crate::util::heap::HeapMeta;
use crate::util::memory::MmapStrategy;
use crate::util::opaque_pointer::*;
use crate::util::options::{Options, PlanSelector};
use crate::util::reference_processor::ReferenceProcessors;
#[cfg(feature = "sanity")]
use crate::util::sanity::sanity_checker::SanityChecker;
#[cfg(feature = "extreme_assertions")]
use crate::util::slot_logger::SlotLogger;
use crate::util::statistics::stats::Stats;
use crate::vm::ReferenceGlue;
use crate::vm::VMBinding;
use std::cell::UnsafeCell;
use std::default::Default;
use std::sync::atomic::{AtomicBool, Ordering};
use std::sync::Arc;
use std::sync::Mutex;

lazy_static! {
    // I am not sure if we should include these mmappers as part of MMTk struct.
    // The considerations are:
    // 1. We need VMMap and Mmapper to create spaces. It is natural that the mappers are not
    //    part of MMTK, as creating MMTK requires these mappers. We could use Rc/Arc for these mappers though.
    // 2. These mmappers are possibly global across multiple MMTk instances, as they manage the
    //    entire address space.
    // TODO: We should refactor this when we know more about how multiple MMTK instances work.

    /// A global VMMap that manages the mapping of spaces to virtual memory ranges.
    pub static ref VM_MAP: Box<dyn VMMap + Send + Sync> = layout::create_vm_map();

    /// A global Mmapper for mmaping and protection of virtual memory.
    pub static ref MMAPPER: Box<dyn Mmapper + Send + Sync> = layout::create_mmapper();
}

use crate::util::rust_util::InitializeOnce;

// A global space function table that allows efficient dispatch space specific code for addresses in our heap.
pub static SFT_MAP: InitializeOnce<Box<dyn SFTMap>> = InitializeOnce::new();

/// MMTk builder. This is used to set options and other settings before actually creating an MMTk instance.
pub struct MMTKBuilder {
    /// The options for this instance.
    pub options: Options,
}

impl MMTKBuilder {
    /// Create an MMTK builder with options read from environment variables, or using built-in
    /// default if not overridden by environment variables.
    pub fn new() -> Self {
        let mut builder = Self::new_no_env_vars();
        builder.options.read_env_var_settings();
        builder
    }

    /// Create an MMTK builder with build-in default options, but without reading options from
    /// environment variables.
    pub fn new_no_env_vars() -> Self {
        MMTKBuilder {
            options: Options::default(),
        }
    }

    /// Set an option.
    pub fn set_option(&mut self, name: &str, val: &str) -> bool {
        self.options.set_from_command_line(name, val)
    }

    /// Set multiple options by a string. The string should be key-value pairs separated by white spaces,
    /// such as `threads=1 stress_factor=4096`.
    pub fn set_options_bulk_by_str(&mut self, options: &str) -> bool {
        self.options.set_bulk_from_command_line(options)
    }

    /// Custom VM layout constants. VM bindings may use this function for compressed or 39-bit heap support.
    /// This function must be called before MMTk::new()
    pub fn set_vm_layout(&mut self, constants: VMLayout) {
        VMLayout::set_custom_vm_layout(constants)
    }

    /// Build an MMTk instance from the builder.
    pub fn build<VM: VMBinding>(&self) -> MMTK<VM> {
        MMTK::new(Arc::new(self.options.clone()))
    }
}

impl Default for MMTKBuilder {
    fn default() -> Self {
        Self::new()
    }
}

/// An MMTk instance. MMTk allows multiple instances to run independently, and each instance gives users a separate heap.
/// *Note that multi-instances is not fully supported yet*
pub struct MMTK<VM: VMBinding> {
    pub(crate) options: Arc<Options>,
    pub(crate) state: Arc<GlobalState>,
    pub(crate) plan: UnsafeCell<Box<dyn Plan<VM = VM>>>,
    pub(crate) reference_processors: ReferenceProcessors,
    pub(crate) finalizable_processor:
        Mutex<FinalizableProcessor<<VM::VMReferenceGlue as ReferenceGlue<VM>>::FinalizableType>>,
    pub(crate) scheduler: Arc<GCWorkScheduler<VM>>,
    #[cfg(feature = "sanity")]
    pub(crate) sanity_checker: Mutex<SanityChecker<VM::VMSlot>>,
    #[cfg(feature = "extreme_assertions")]
    pub(crate) slot_logger: SlotLogger<VM::VMSlot>,
    pub(crate) gc_trigger: Arc<GCTrigger<VM>>,
    pub(crate) gc_requester: Arc<GCRequester<VM>>,
    pub(crate) stats: Arc<Stats>,
    inside_harness: AtomicBool,
    #[cfg(feature = "sanity")]
    inside_sanity: AtomicBool,
    #[cfg(feature = "perf_counter")]
    perf_counters_created: AtomicBool,
    /// Analysis counters. The feature analysis allows us to periodically stop the world and collect some statistics.
    #[cfg(feature = "analysis")]
    pub(crate) analysis_manager: Arc<AnalysisManager<VM>>,
}

unsafe impl<VM: VMBinding> Sync for MMTK<VM> {}
unsafe impl<VM: VMBinding> Send for MMTK<VM> {}

impl<VM: VMBinding> MMTK<VM> {
    /// Create an MMTK instance. This is not public. Bindings should use [`MMTKBuilder::build`].
    pub(crate) fn new(options: Arc<Options>) -> Self {
        // Initialize SFT first in case we need to use this in the constructor.
        // The first call will initialize SFT map. Other calls will be blocked until SFT map is initialized.
        crate::policy::sft_map::SFTRefStorage::pre_use_check();
        SFT_MAP.initialize_once(&create_sft_map);

        let is_zygote_process = *options.is_zygote_process;
        // XXX(kunals): Only have two GC threads at max on the device
        let num_workers = if cfg!(feature = "single_worker") {
            1
        } else if is_zygote_process {
            std::cmp::min(*options.threads, 2)
        } else {
            *options.threads
        };

        let scheduler = GCWorkScheduler::new(num_workers, (*options.thread_affinity).clone());

        let state = Arc::new(GlobalState::default());
        state.set_is_zygote_process(is_zygote_process);

        let gc_requester = Arc::new(GCRequester::new(scheduler.clone()));

        let gc_trigger = Arc::new(GCTrigger::new(
            options.clone(),
            gc_requester.clone(),
            state.clone(),
        ));

        let stats = Arc::new(Stats::new());

        // We need this during creating spaces, but we do not use this once the MMTk instance is created.
        // So we do not save it in MMTK. This may change in the future.
        let mut heap = HeapMeta::new();

        let mut plan = crate::plan::create_plan(
            *options.plan,
            CreateGeneralPlanArgs {
                vm_map: VM_MAP.as_ref(),
                mmapper: MMAPPER.as_ref(),
                options: options.clone(),
                state: state.clone(),
                gc_trigger: gc_trigger.clone(),
                scheduler: scheduler.clone(),
                stats: &stats,
                heap: &mut heap,
            },
        );

        // We haven't finished creating MMTk. No one is using the GC trigger. We cast the arc into a mutable reference.
        {
            // TODO: use Arc::get_mut_unchecked() when it is availble.
            let gc_trigger: &mut GCTrigger<VM> =
                unsafe { &mut *(Arc::as_ptr(&gc_trigger) as *mut _) };
            // We know the plan address will not change. Cast it to a static reference.
            let static_plan: &'static dyn Plan<VM = VM> = unsafe { &*(&*plan as *const _) };
            // Set the plan so we can trigger GC and check GC condition without using plan
            gc_trigger.set_plan(static_plan);
        }

        // TODO: This probably does not work if we have multiple MMTk instances.
        // This needs to be called after we create Plan. It needs to use HeapMeta, which is gradually built when we create spaces.
        VM_MAP.finalize_static_space_map(
            heap.get_discontig_start(),
            heap.get_discontig_end(),
            &mut |start_address| {
                plan.for_each_space_mut(&mut |space| {
                    // If the `VMMap` has a discontiguous memory range, we notify all discontiguous
                    // space that the starting address has been determined.
                    if let Some(pr) = space.maybe_get_page_resource_mut() {
                        pr.update_discontiguous_start(start_address);
                    }
                })
            },
        );

        // XXX(kunals): Quarantining address space so that ART's JIT-compiler does not allocate
        // into MMTk's address space by accident
        use crate::util::constants::LOG_BYTES_IN_PAGE;
        use crate::util::heap::layout::vm_layout::vm_layout;
        let heap_pages = (vm_layout().heap_end - vm_layout().heap_start) >> LOG_BYTES_IN_PAGE;
        let quarantine_strategy = MmapStrategy::new(false, crate::util::memory::MmapProtection::NoAccess);
        MMAPPER.quarantine_address_range(vm_layout().heap_start, heap_pages, quarantine_strategy);

        // XXX(kunals): If we are using NoGC then mmap and zero the entire space. This means that
        // each page in the heap has been touched at least once and hence the mutator should not
        // get page faults when allocating. This can drastically improve the performance of the
        // mutator
        if *options.plan == PlanSelector::NoGC {
            let nogc_strategy = MmapStrategy::new(
                *options.transparent_hugepages,
                crate::util::memory::MmapProtection::ReadWrite,
            );
            MMAPPER.ensure_mapped(vm_layout().heap_start, heap_pages, nogc_strategy);
            crate::util::memory::zero(vm_layout().heap_start, heap_pages << LOG_BYTES_IN_PAGE);
        }

        MMTK {
            options,
            state,
            plan: UnsafeCell::new(plan),
            reference_processors: ReferenceProcessors::new(),
            finalizable_processor: Mutex::new(FinalizableProcessor::<
                <VM::VMReferenceGlue as ReferenceGlue<VM>>::FinalizableType,
            >::new()),
            scheduler,
            #[cfg(feature = "sanity")]
            sanity_checker: Mutex::new(SanityChecker::new()),
            #[cfg(feature = "sanity")]
            inside_sanity: AtomicBool::new(false),
            inside_harness: AtomicBool::new(false),
            #[cfg(feature = "perf_counter")]
            perf_counters_created: AtomicBool::new(false),
            #[cfg(feature = "extreme_assertions")]
            slot_logger: SlotLogger::new(),
            #[cfg(feature = "analysis")]
            analysis_manager: Arc::new(AnalysisManager::new(stats.clone())),
            gc_trigger,
            gc_requester,
            stats,
        }
    }

    /// Initialize the GC worker threads that are required for doing garbage collections.
    /// This is a mandatory call for a VM during its boot process once its thread system
    /// is ready.
    ///
    /// Internally, this function will invoke [`Collection::spawn_gc_thread()`] to spawn GC worker
    /// threads.
    ///
    /// # Arguments
    ///
    /// *   `tls`: The thread that wants to enable the collection. This value will be passed back
    ///     to the VM in [`Collection::spawn_gc_thread()`] so that the VM knows the context.
    ///
    /// [`Collection::spawn_gc_thread()`]: crate::vm::Collection::spawn_gc_thread()
    pub fn initialize_collection(&'static self, tls: VMThread) {
        assert!(
            !self.state.is_initialized(),
            "MMTk collection has been initialized (was initialize_collection() already called before?)"
        );
        // XXX(kunals): If we are a command-line run, then we need to create performance counters here
        // before we create our GC threads
        #[cfg(feature = "perf_counter")]
        if !self.is_zygote_process() {
            self.create_perf_counters();
        }
        self.scheduler.spawn_gc_threads(self, tls);
        self.state.initialized.store(true, Ordering::SeqCst);
        probe!(mmtk, collection_initialized);
    }

    /// Prepare an MMTk instance for calling the `fork()` system call.
    ///
    /// The `fork()` system call is available on Linux and some UNIX variants, and may be emulated
    /// on other platforms by libraries such as Cygwin.  The properties of the `fork()` system call
    /// requires the users to do some preparation before calling it.
    ///
    /// -   **Multi-threading**:  If `fork()` is called when the process has multiple threads, it
    ///     will only duplicate the current thread into the child process, and the child process can
    ///     only call async-signal-safe functions, notably `exec()`.  For VMs that that use
    ///     multi-process concurrency, it is imperative that when calling `fork()`, only one thread may
    ///     exist in the process.
    ///
    /// -   **File descriptors**: The child process inherits copies of the parent's set of open
    ///     file descriptors.  This may or may not be desired depending on use cases.
    ///
    /// This function helps VMs that use `fork()` for multi-process concurrency.  It instructs all
    /// GC threads to save their contexts and return from their entry-point functions.  Currently,
    /// such threads only include GC workers, and the entry point is
    /// [`crate::memory_manager::start_worker`].  A subsequent call to `MMTK::after_fork()` will
    /// re-spawn the threads using their saved contexts.  The VM must not allocate objects in the
    /// MMTk heap before calling `MMTK::after_fork()`.
    ///
    /// TODO: Currently, the MMTk core does not keep any files open for a long time.  In the
    /// future, this function and the `after_fork` function may be used for handling open file
    /// descriptors across invocations of `fork()`.  One possible use case is logging GC activities
    /// and statistics to files, such as performing heap dumps across multiple GCs.
    ///
    /// If a VM intends to execute another program by calling `fork()` and immediately calling
    /// `exec`, it may skip this function because the state of the MMTk instance will be irrelevant
    /// in that case.
    ///
    /// # Caution!
    ///
    /// This function sends an asynchronous message to GC threads and returns immediately, but it
    /// is only safe for the VM to call `fork()` after the underlying **native threads** of the GC
    /// threads have exited.  After calling this function, the VM should wait for their underlying
    /// native threads to exit in VM-specific manner before calling `fork()`.
    pub fn prepare_to_fork(&'static self) {
        assert!(
            self.state.is_initialized(),
            "MMTk collection has not been initialized, yet (was initialize_collection() called before?)"
        );
        probe!(mmtk, prepare_to_fork);
        self.scheduler.stop_gc_threads_for_forking();
    }

    /// Call this function after the VM called the `fork()` system call.
    ///
    /// This function will re-spawn MMTk threads from saved contexts.
    ///
    /// # Arguments
    ///
    /// *   `tls`: The thread that wants to respawn MMTk threads after forking. This value will be
    ///     passed back to the VM in `Collection::spawn_gc_thread()` so that the VM knows the
    ///     context.
    pub fn after_fork(&'static self, tls: VMThread) {
        assert!(
            self.state.is_initialized(),
            "MMTk collection has not been initialized, yet (was initialize_collection() called before?)"
        );
        probe!(mmtk, after_fork);
        // FIXME(kunals): We need to recheck the cpu masks to create the correct number of GC threads.
        // Currently we create the same number of GC threads as the Zygote had at boot time. This is
        // obviously incorrect in the case we taskset an application to the big cores.
        self.scheduler.respawn_gc_threads_after_forking(tls);
    }

    #[cfg(feature = "perf_counter")]
    pub fn create_perf_counters(&self) {
        debug_assert!(!self.is_zygote_process(), "Can't create perf counters for the Zygote!");
        // XXX(kunals): We need to guard this with a compare-exchange because for command-line runs
        // we end up calling `create_perf_counters` twice:
        //   1. Inside `initialize_collection`
        //   2. Inside `Runtime::InitNonZygoteOrPostFork`
        if self.perf_counters_created.compare_exchange(
            false,
            true,
            Ordering::Relaxed,
            Ordering::Relaxed,
        ).is_ok()
        {
            #[cfg(any(target_os = "linux", target_os = "android"))]
            {
                use std::fs::File;
                use std::io::Read;
                let mut status = File::open("/proc/self/status").unwrap();
                let mut contents = String::new();
                status.read_to_string(&mut contents).unwrap();
                for line in contents.lines() {
                    let split: Vec<&str> = line.split('\t').collect();
                    if split[0] == "Threads:" {
                        let threads = split[1].parse::<i32>().unwrap();
                        if threads != 1 {
                            warn!("Current process has {} threads, process-wide perf event measurement will only include child threads spawned from this thread", threads);
                        }
                    }
                }
            }
            // XXX(kunals): We create the perf counters here because we are not allowed to open
            // extraneous files for the Zygote
            self.stats.create_perf_counters(&self.options);
        }
    }

    /// Generic hook to allow benchmarks to be harnessed. MMTk will trigger a GC
    /// to clear any residual garbage and start collecting statistics for the benchmark.
    /// This is usually called by the benchmark harness as its last step before the actual benchmark.
    pub fn harness_begin(&self, tls: VMMutatorThread) {
        probe!(mmtk, harness_begin);
        self.handle_user_collection_request(tls, true, true);
        self.inside_harness.store(true, Ordering::SeqCst);
        self.stats.start_all();
        self.scheduler.enable_stat();
    }

    /// Generic hook to allow benchmarks to be harnessed. MMTk will stop collecting
    /// statistics, and print out the collected statistics in a defined format.
    /// This is usually called by the benchmark harness right after the actual benchmark.
    pub fn harness_end(&'static self) {
        self.stats.stop_all(self);
        self.inside_harness.store(false, Ordering::SeqCst);
        probe!(mmtk, harness_end);
    }

    #[cfg(feature = "sanity")]
    pub(crate) fn sanity_begin(&self) {
        self.inside_sanity.store(true, Ordering::Relaxed)
    }

    #[cfg(feature = "sanity")]
    pub(crate) fn sanity_end(&self) {
        self.inside_sanity.store(false, Ordering::Relaxed)
    }

    #[cfg(feature = "sanity")]
    pub(crate) fn is_in_sanity(&self) -> bool {
        self.inside_sanity.load(Ordering::Relaxed)
    }

    pub(crate) fn set_gc_status(&self, s: GcStatus) {
        let mut gc_status = self.state.gc_status.lock().unwrap();
        if *gc_status == GcStatus::NotInGC {
            self.state.stacks_prepared.store(false, Ordering::SeqCst);
            // FIXME stats
            self.stats.start_gc();
        }
        *gc_status = s;
        if *gc_status == GcStatus::NotInGC {
            // FIXME stats
            if self.stats.get_gathering_stats() {
                self.stats.end_gc();
            }
        }
    }

    /// Return true if a collection is in progress.
    pub fn gc_in_progress(&self) -> bool {
        *self.state.gc_status.lock().unwrap() != GcStatus::NotInGC
    }

    /// Return true if a collection is in progress and past the preparatory stage.
    pub fn gc_in_progress_proper(&self) -> bool {
        *self.state.gc_status.lock().unwrap() == GcStatus::GcProper
    }

    /// Return true if the current GC is an emergency GC.
    ///
    /// An emergency GC happens when a normal GC cannot reclaim enough memory to satisfy allocation
    /// requests.  Plans may do full-heap GC, defragmentation, etc. during emergency in order to
    /// free up more memory.
    ///
    /// VM bindings can call this function during GC to check if the current GC is an emergency GC.
    /// If it is, the VM binding is recommended to retain fewer objects than normal GCs, to the
    /// extent allowed by the specification of the VM or langauge.  For example, the VM binding may
    /// choose not to retain objects used for caching.  Specifically, for Java virtual machines,
    /// that means not retaining referents of [`SoftReference`][java-soft-ref] which is primarily
    /// designed for implementing memory-sensitive caches.
    ///
    /// [java-soft-ref]: https://docs.oracle.com/en/java/javase/21/docs/api/java.base/java/lang/ref/SoftReference.html
    pub fn is_emergency_collection(&self) -> bool {
        self.state.is_emergency_collection()
    }

    /// Return true if the current GC is trigger manually by the user/binding.
    pub fn is_user_triggered_collection(&self) -> bool {
        self.state.is_user_triggered_collection()
    }

    /// Return true if the current GC is a nursery GC or not.
    pub fn is_nursery_collection(&self) -> bool {
        if let Some(gen) = self.get_plan().generational() {
            gen.is_current_gc_nursery()
        } else {
            false
        }
    }

    pub fn is_zygote_process(&self) -> bool {
        self.state.is_zygote_process()
    }

    pub fn set_is_zygote_process(&self, is_zygote_process: bool) {
        self.state.set_is_zygote_process(is_zygote_process)
    }

    pub fn has_zygote_space(&self) -> bool {
        self.state.has_zygote_space()
    }

    /// Is the current process the Zygote AND is it going to allocate into the ZygoteSpace? This is a
    /// useful check for many places.
    pub fn is_zygote(&self) -> bool {
        self.is_zygote_process() && !self.has_zygote_space()
    }

    pub fn set_has_zygote_space(&self, has_zygote_space: bool) {
        self.state.set_has_zygote_space(has_zygote_space)
    }

    pub fn is_pre_first_zygote_fork_gc(&self) -> bool {
        self.state.is_pre_first_zygote_fork_gc()
    }

    pub fn set_is_pre_first_zygote_fork_gc(&self, is_pre_first_zygote_fork_gc: bool) {
        self.state.set_is_pre_first_zygote_fork_gc(is_pre_first_zygote_fork_gc)
    }

    pub fn is_jank_perceptible(&self) -> bool {
        self.state.is_jank_perceptible()
    }

    pub fn set_is_jank_perceptible(&self, is_jank_perceptible: bool) {
        self.state.set_is_jank_perceptible(is_jank_perceptible)
    }

    /// Clamp the max heap size for target application. Return if the max heap size was clamped
    pub fn clamp_max_heap_size(&mut self, max: usize) -> bool {
        // XXX(kunals): This is incredibly unsafe as we cast the arc into a mutable reference during
        // run-time when others have access to it
        {
            // TODO: use Arc::get_mut_unchecked() when it is availble.
            let gc_trigger: &mut GCTrigger<VM> =
                unsafe { &mut *(Arc::as_ptr(&self.gc_trigger) as *mut _) };
            gc_trigger.clamp_max_heap_size(max)
        }
    }

    /// Inform the triggering policy that the heap size should grow for an event.
    pub fn grow_heap_size_for_event(&'static self) {
        self.gc_trigger.policy.grow_heap_size_for_event(self)
    }

    /// Clamp the capacity to the growth limit
    pub fn clamp_growth_limit(&self) {
        self.gc_trigger.policy.clamp_growth_limit()
    }

    /// Clear the growth limit to the capacity
    pub fn clear_growth_limit(&self) {
        self.gc_trigger.policy.clear_growth_limit()
    }

    /// The application code has requested a collection. This is just a GC hint, and
    /// we may ignore it. Returns whether a GC was ran or not.
    ///
    /// Returns whether a GC was ran or not. If MMTk triggers a GC, this method will block the
    /// calling thread and return true when the GC finishes. Otherwise, this method returns
    /// false immediately.
    ///
    /// # Arguments
    /// * `tls`: The mutator thread that requests the GC
    /// * `force`: The request cannot be ignored (except for NoGC)
    /// * `exhaustive`: The requested GC should be exhaustive. This is also a hint.
    pub fn handle_user_collection_request(
        &self,
        tls: VMMutatorThread,
        force: bool,
        exhaustive: bool,
    ) -> bool {
        use crate::vm::Collection;
        if !self.get_plan().constraints().collects_garbage {
            warn!("User attempted a collection request, but the plan can not do GC. The request is ignored.");
            return false;
        }

        if force || !*self.options.ignore_system_gc && VM::VMCollection::is_collection_enabled() {
            info!("User triggering collection");
            if exhaustive {
                if let Some(gen) = self.get_plan().generational() {
                    gen.force_full_heap_collection();
                }
            }

            self.state
                .user_triggered_collection
                .store(true, Ordering::Relaxed);
            self.gc_requester.request();
            VM::VMCollection::block_for_gc(tls);
            return true;
<<<<<<< HEAD
        }
        false
    }

    /// Trigger the pre-first Zygote fork garbage collection. This GC will perform a full defrag GC to
    /// try to compact the Zygote space as much as possible.
    ///
    /// Arguments:
    /// * `tls`: The thread that triggers this collection request.
    pub fn handle_pre_first_zygote_fork_collection_request(
        &self,
        tls: VMMutatorThread
    ) {
        use crate::vm::Collection;
        if !self.get_plan().constraints().collects_garbage {
            warn!("User attempted a collection request, but the plan can not do GC. The request is ignored.");
            return;
        }

        if let Some(gen) = self.get_plan().generational() {
            gen.force_full_heap_collection();
        }

        self.state.user_triggered_collection.store(true, Ordering::Relaxed);

        // Inform MMTk that this is the pre-first Zygote fork GC
        self.set_is_pre_first_zygote_fork_gc(true);
        self.gc_requester.request();

        // Now block the current mutator thread to perform a GC
        VM::VMCollection::block_for_gc(tls);

        self.set_is_pre_first_zygote_fork_gc(false);

        // The next GC after forking the Zygote should be a full heap GC
        if let Some(gen) = self.get_plan().generational() {
            gen.force_full_heap_collection();
=======
>>>>>>> c4fdce02
        }

        false
    }

    /// MMTK has requested stop-the-world activity (e.g., stw within a concurrent gc).
    // This is not used, as we do not have a concurrent plan.
    #[allow(unused)]
    pub fn trigger_internal_collection_request(&self) {
        self.state
            .last_internal_triggered_collection
            .store(true, Ordering::Relaxed);
        self.state
            .internal_triggered_collection
            .store(true, Ordering::Relaxed);
        // TODO: The current `GCRequester::request()` is probably incorrect for internally triggered GC.
        // Consider removing functions related to "internal triggered collection".
        self.gc_requester.request();
    }

    /// Iterate through all regions allocated by MMTk
    pub fn iterate_allocated_regions(&self) -> Vec<(crate::util::Address, usize)> {
        let mut regions = vec![];
        let plan = self.get_plan();
        plan.for_each_space(&mut |space| {
            let mut r = space.iterate_allocated_regions();
            regions.append(&mut r);
        });
        regions
    }

    /// Enumerate all live large objects
    pub fn enumerate_large_objects(&self) -> Vec<crate::util::ObjectReference> {
        let plan = self.get_plan();
        plan.common().get_los().enumerate_large_objects()
    }

    /// Get a reference to the plan.
    pub fn get_plan(&self) -> &dyn Plan<VM = VM> {
        unsafe { &**(self.plan.get()) }
    }

    /// Get the plan as mutable reference.
    ///
    /// # Safety
    ///
    /// This is unsafe because the caller must ensure that the plan is not used by other threads.
    #[allow(clippy::mut_from_ref)]
    pub unsafe fn get_plan_mut(&self) -> &mut dyn Plan<VM = VM> {
        &mut **(self.plan.get())
    }

    /// Get the run time options.
    pub fn get_options(&self) -> &Options {
        &self.options
    }

    /// Enumerate objects in all spaces in this MMTK instance.
    ///
    /// The call-back function `f` is called for every object that has the valid object bit (VO
    /// bit), i.e. objects that are allocated in the heap of this MMTK instance, but has not been
    /// reclaimed, yet.
    ///
    /// # Notes about object initialization and finalization
    ///
    /// When this function visits an object, it only guarantees that its VO bit must have been set.
    /// It is not guaranteed if the object has been "fully initialized" in the sense of the
    /// programming language the VM is implementing.  For example, the object header and the type
    /// information may not have been written.
    ///
    /// It will also visit objects that have been "finalized" in the sense of the programming
    /// langauge the VM is implementing, as long as the object has not been reclaimed by the GC,
    /// yet.  Be careful.  If the object header is destroyed, it may not be safe to access such
    /// objects in the high-level language.
    ///
    /// # Interaction with allocation and GC
    ///
    /// This function does not mutate the heap.  It is safe if multiple threads execute this
    /// function concurrently during mutator time.
    ///
    /// It has *undefined behavior* if allocation or GC happens while this function is being
    /// executed.  The VM binding must ensure no threads are allocating and GC does not start while
    /// executing this function.  One way to do this is stopping all mutators before calling this
    /// function.
    ///
    /// Some high-level languages may provide an API that allows the user to allocate objects and
    /// trigger GC while enumerating objects.  One example is [`ObjectSpace::each_object`][os_eo] in
    /// Ruby.  The VM binding may use the callback of this function to save all visited object
    /// references and let the user visit those references after this function returns.  Make sure
    /// those saved references are in the root set or in an object that will live through GCs before
    /// the high-level language finishes visiting the saved object references.
    ///
    /// [os_eo]: https://docs.ruby-lang.org/en/master/ObjectSpace.html#method-c-each_object
    #[cfg(feature = "vo_bit")]
    pub fn enumerate_objects<F>(&self, f: F)
    where
        F: FnMut(ObjectReference),
    {
        use crate::util::object_enum;

        let mut enumerator = object_enum::ClosureObjectEnumerator::<_, VM>::new(f);
        let plan = self.get_plan();
        plan.for_each_space(&mut |space| {
            space.enumerate_objects(&mut enumerator);
        })
    }
}<|MERGE_RESOLUTION|>--- conflicted
+++ resolved
@@ -552,7 +552,7 @@
     }
 
     /// The application code has requested a collection. This is just a GC hint, and
-    /// we may ignore it. Returns whether a GC was ran or not.
+    /// we may ignore it.
     ///
     /// Returns whether a GC was ran or not. If MMTk triggers a GC, this method will block the
     /// calling thread and return true when the GC finishes. Otherwise, this method returns
@@ -588,7 +588,6 @@
             self.gc_requester.request();
             VM::VMCollection::block_for_gc(tls);
             return true;
-<<<<<<< HEAD
         }
         false
     }
@@ -626,8 +625,6 @@
         // The next GC after forking the Zygote should be a full heap GC
         if let Some(gen) = self.get_plan().generational() {
             gen.force_full_heap_collection();
-=======
->>>>>>> c4fdce02
         }
 
         false
