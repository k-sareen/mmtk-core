arch=`rustc --print cfg | grep target_arch | cut -f2 -d"\""`
os=`rustc --print cfg | grep target_os | cut -f2 -d"\""`

<<<<<<< HEAD
feature_list="vm_space,ro_space,code_space,analysis,sanity,nogc_lock_free,nogc_no_zeroing,single_worker"

# non mutally exclusive features
non_exclusive_features="vm_space,ro_space,code_space,analysis,sanity,nogc_lock_free,nogc_no_zeroing,single_worker"
# mutally exclusive features ("name:option1,option2,..." - name doesnt matter, but opition needs to match features in Cargo.toml)
exclusive_features=("malloc:malloc_mimalloc,malloc_jemalloc,malloc_hoard")
=======
cargo_toml=$(dirname "$0")/../../Cargo.toml
>>>>>>> e93e0116

# Repeat a command for all the features. Requires the command as one argument (with double quotes)
for_all_features() {
    # without mutually exclusive features
    $1 --features $non_exclusive_features

    # for each mutually exclusive features
    for item in ${exclusive_features[@]}
    do
        unset features
        # split
        if [[ $item == *":"* ]]
        then
            # split name from features
            parse=(${item//:/ })
            name=${parse[0]}
            features=${parse[1]}
            features=(${features//,/ })
        fi

        # Loop over features
        for feature in ${features[@]}
        do
            $1 --features $non_exclusive_features,$feature
        done
    done
}

# Get all non exclusive features
init_non_exclusive_features() {
    declare -a features=()
    parse_features=false
    i=0

    while IFS= read -r line; do
        # Only parse non mutally exclusive features
        if [[ $line == *"-- Non mutally exclusive features --"* ]]; then
            parse_features=true
            continue
        fi
        if [[ $line == *"-- Mutally exclusive features --"* ]]; then
            parse_features=false
            continue
        fi

        # Skip other comment lines
        if [[ $line == \#* ]]; then
            continue
        fi

        if $parse_features ; then
            # Get feature name before '='
            IFS='='; feature=($line); unset IFS;
            if [[ ! -z "$feature" ]]; then
                # Trim whitespaces
                features[i]=$(echo $feature)
                let "i++"
            fi
        fi
    done < $cargo_toml

    non_exclusive_features=$(IFS=$','; echo "${features[*]}")
}

# Get exclusive features
init_exclusive_features() {
    parse_features=false
    i=0
    
    # Current group
    group=
    # Group index
    gi=0
    # Features in the current group
    declare -a features=()

    while IFS= read -r line; do
        # Only parse mutally exclusive features
        if [[ $line == *"-- Mutally exclusive features --"* ]]; then
            parse_features=true
            continue
        fi

        # Start a new group
        if [[ $line == *"Group:"* ]]; then
            # Save current group, and clear current features
            if [[ ! -z "$group" ]]; then
                exclusive_features[gi]=$(echo $group:)$(IFS=$',';echo "${features[*]}")
                let "gi++"
                features=()
            fi
            # Extract group name
            group=$(echo $line | cut -c9-)
        fi

        # Skip other comment lines
        if [[ $line == \#* ]]; then
            continue
        fi

        if $parse_features ; then
            # Get feature name before '='
            IFS='='; feature=($line); unset IFS;
            if [[ ! -z "$feature" ]]; then
                # Trim whitespaces
                features[i]=$(echo $feature)
                let "i++"
            fi
        fi
    done < $cargo_toml
}

# non mutally exclusive features
non_exclusive_features=
init_non_exclusive_features
# mutally exclusive features
exclusive_features=()
init_exclusive_features

set -xe<|MERGE_RESOLUTION|>--- conflicted
+++ resolved
@@ -1,16 +1,7 @@
 arch=`rustc --print cfg | grep target_arch | cut -f2 -d"\""`
 os=`rustc --print cfg | grep target_os | cut -f2 -d"\""`
 
-<<<<<<< HEAD
-feature_list="vm_space,ro_space,code_space,analysis,sanity,nogc_lock_free,nogc_no_zeroing,single_worker"
-
-# non mutally exclusive features
-non_exclusive_features="vm_space,ro_space,code_space,analysis,sanity,nogc_lock_free,nogc_no_zeroing,single_worker"
-# mutally exclusive features ("name:option1,option2,..." - name doesnt matter, but opition needs to match features in Cargo.toml)
-exclusive_features=("malloc:malloc_mimalloc,malloc_jemalloc,malloc_hoard")
-=======
 cargo_toml=$(dirname "$0")/../../Cargo.toml
->>>>>>> e93e0116
 
 # Repeat a command for all the features. Requires the command as one argument (with double quotes)
 for_all_features() {
@@ -79,7 +70,7 @@
 init_exclusive_features() {
     parse_features=false
     i=0
-    
+
     # Current group
     group=
     # Group index
