--- conflicted
+++ resolved
@@ -41,13 +41,8 @@
 [features]
 default = []
 
-<<<<<<< HEAD
-# When adding any new feature, please add the new feature to .github/scripts/ci-common.sh
-# so their builds are properly tested in the CI.
-=======
 # .github/scripts/ci-common.sh extracts features from the following part (including from comments).
 # So be careful when editing or adding stuff to the section below.
->>>>>>> e93e0116
 
 # Do not modify the following line - ci-common.sh matches it
 # -- Non mutally exclusive features --
