--- conflicted
+++ resolved
@@ -25,16 +25,10 @@
 bytemuck = { version = "1.14.0", features = ["derive"] }
 bytemuck_derive = "=1.8.1" # We can remove this dependency when we use MSRV 1.84+
 cfg-if = "1.0"
-<<<<<<< HEAD
 crossbeam-deque = "0.8.1"
 crossbeam-queue = "0.3.2"
-delegate = "0.12.0"
-downcast-rs = "1.1.1"
-=======
-crossbeam = "0.8.1"
 delegate = "0.13.2"
 downcast-rs = "2.0.1"
->>>>>>> 973bd027
 enum-map = "2.4.2"
 env_logger = { version = "0.11.3", optional = true }
 is-terminal = "0.4.7"
